/* SPDX-License-Identifier: GPL-2.0 */

#include <linux/export.h>
#include <linux/stringify.h>
#include <linux/linkage.h>
#include <asm/dwarf2.h>
#include <asm/cpufeatures.h>
#include <asm/alternative.h>
#include <asm/asm-offsets.h>
#include <asm/nospec-branch.h>
#include <asm/unwind_hints.h>
#include <asm/percpu.h>
#include <asm/frame.h>
#include <asm/nops.h>

	.section .text..__x86.indirect_thunk

.macro POLINE reg
	ANNOTATE_INTRA_FUNCTION_CALL
	call    .Ldo_rop_\@
	int3
.Ldo_rop_\@:
	mov     %\reg, (%_ASM_SP)
	UNWIND_HINT_FUNC
.endm

.macro RETPOLINE reg
	POLINE \reg
	RET
.endm

.macro THUNK reg

	.align RETPOLINE_THUNK_SIZE
SYM_INNER_LABEL(__x86_indirect_thunk_\reg, SYM_L_GLOBAL)
	UNWIND_HINT_UNDEFINED
	ANNOTATE_NOENDBR

	ALTERNATIVE_2 __stringify(RETPOLINE \reg), \
		      __stringify(lfence; ANNOTATE_RETPOLINE_SAFE; jmp *%\reg; int3), X86_FEATURE_RETPOLINE_LFENCE, \
		      __stringify(ANNOTATE_RETPOLINE_SAFE; jmp *%\reg), ALT_NOT(X86_FEATURE_RETPOLINE)
SYM_PIC_ALIAS(__x86_indirect_thunk_\reg)

.endm

/*
 * Despite being an assembler file we can't just use .irp here
 * because __KSYM_DEPS__ only uses the C preprocessor and would
 * only see one instance of "__x86_indirect_thunk_\reg" rather
 * than one per register with the correct names. So we do it
 * the simple and nasty way...
 *
 * Worse, you can only have a single EXPORT_SYMBOL per line,
 * and CPP can't insert newlines, so we have to repeat everything
 * at least twice.
 */

#define __EXPORT_THUNK(sym)	_ASM_NOKPROBE(sym); EXPORT_SYMBOL(sym)

	.align RETPOLINE_THUNK_SIZE
SYM_CODE_START(__x86_indirect_thunk_array)

#define GEN(reg) THUNK reg
#include <asm/GEN-for-each-reg.h>
#undef GEN

	.align RETPOLINE_THUNK_SIZE
SYM_CODE_END(__x86_indirect_thunk_array)

#define GEN(reg) __EXPORT_THUNK(__x86_indirect_thunk_ ## reg)
#include <asm/GEN-for-each-reg.h>
#undef GEN

#ifdef CONFIG_MITIGATION_CALL_DEPTH_TRACKING

.macro CALL_THUNK reg
	.align RETPOLINE_THUNK_SIZE

SYM_INNER_LABEL(__x86_indirect_call_thunk_\reg, SYM_L_GLOBAL)
	UNWIND_HINT_UNDEFINED
	ANNOTATE_NOENDBR

	CALL_DEPTH_ACCOUNT
	POLINE \reg
	ANNOTATE_UNRET_SAFE
	ret
	int3
.endm

	.align RETPOLINE_THUNK_SIZE
SYM_CODE_START(__x86_indirect_call_thunk_array)

#define GEN(reg) CALL_THUNK reg
#include <asm/GEN-for-each-reg.h>
#undef GEN

	.align RETPOLINE_THUNK_SIZE
SYM_CODE_END(__x86_indirect_call_thunk_array)

#define GEN(reg) __EXPORT_THUNK(__x86_indirect_call_thunk_ ## reg)
#include <asm/GEN-for-each-reg.h>
#undef GEN

.macro JUMP_THUNK reg
	.align RETPOLINE_THUNK_SIZE

SYM_INNER_LABEL(__x86_indirect_jump_thunk_\reg, SYM_L_GLOBAL)
	UNWIND_HINT_UNDEFINED
	ANNOTATE_NOENDBR
	POLINE \reg
	ANNOTATE_UNRET_SAFE
	ret
	int3
.endm

	.align RETPOLINE_THUNK_SIZE
SYM_CODE_START(__x86_indirect_jump_thunk_array)

#define GEN(reg) JUMP_THUNK reg
#include <asm/GEN-for-each-reg.h>
#undef GEN

	.align RETPOLINE_THUNK_SIZE
SYM_CODE_END(__x86_indirect_jump_thunk_array)

#define GEN(reg) __EXPORT_THUNK(__x86_indirect_jump_thunk_ ## reg)
#include <asm/GEN-for-each-reg.h>
#undef GEN

#endif /* CONFIG_MITIGATION_CALL_DEPTH_TRACKING */

#ifdef CONFIG_MITIGATION_ITS

.macro ITS_THUNK reg

/*
 * If CFI paranoid is used then the ITS thunk starts with opcodes (0xea; jne 1b)
 * that complete the fineibt_paranoid caller sequence.
 */
1:	.byte 0xea
SYM_INNER_LABEL(__x86_indirect_paranoid_thunk_\reg, SYM_L_GLOBAL)
	UNWIND_HINT_UNDEFINED
	ANNOTATE_NOENDBR
	jne 1b
SYM_INNER_LABEL(__x86_indirect_its_thunk_\reg, SYM_L_GLOBAL)
	UNWIND_HINT_UNDEFINED
	ANNOTATE_NOENDBR
	ANNOTATE_RETPOLINE_SAFE
	jmp *%\reg
	int3
	.align 32, 0xcc		/* fill to the end of the line */
	.skip  32 - (__x86_indirect_its_thunk_\reg - 1b), 0xcc /* skip to the next upper half */
.endm

/* ITS mitigation requires thunks be aligned to upper half of cacheline */
.align 64, 0xcc
.skip 29, 0xcc

#define GEN(reg) ITS_THUNK reg
#include <asm/GEN-for-each-reg.h>
#undef GEN

	.align 64, 0xcc
SYM_FUNC_ALIAS(__x86_indirect_its_thunk_array, __x86_indirect_its_thunk_rax)
SYM_CODE_END(__x86_indirect_its_thunk_array)

#endif /* CONFIG_MITIGATION_ITS */

#ifdef CONFIG_MITIGATION_RETHUNK

/*
 * Be careful here: that label cannot really be removed because in
 * some configurations and toolchains, the JMP __x86_return_thunk the
 * compiler issues is either a short one or the compiler doesn't use
 * relocations for same-section JMPs and that breaks the returns
 * detection logic in apply_returns() and in objtool.
 */
	.section .text..__x86.return_thunk

#ifdef CONFIG_MITIGATION_SRSO

/*
 * srso_alias_untrain_ret() and srso_alias_safe_ret() are placed at
 * special addresses:
 *
 * - srso_alias_untrain_ret() is 2M aligned
 * - srso_alias_safe_ret() is also in the same 2M page but bits 2, 8, 14
 * and 20 in its virtual address are set (while those bits in the
 * srso_alias_untrain_ret() function are cleared).
 *
 * This guarantees that those two addresses will alias in the branch
 * target buffer of Zen3/4 generations, leading to any potential
 * poisoned entries at that BTB slot to get evicted.
 *
 * As a result, srso_alias_safe_ret() becomes a safe return.
 */
	.pushsection .text..__x86.rethunk_untrain
SYM_CODE_START_NOALIGN(srso_alias_untrain_ret)
	UNWIND_HINT_FUNC
	ANNOTATE_NOENDBR
	ASM_NOP2
	lfence
	jmp srso_alias_return_thunk
SYM_FUNC_END(srso_alias_untrain_ret)
__EXPORT_THUNK(srso_alias_untrain_ret)
	.popsection

	.pushsection .text..__x86.rethunk_safe
SYM_CODE_START_NOALIGN(srso_alias_safe_ret)
	lea 8(%_ASM_SP), %_ASM_SP
	UNWIND_HINT_FUNC
	ANNOTATE_UNRET_SAFE
	ret
	int3
SYM_FUNC_END(srso_alias_safe_ret)

SYM_CODE_START_NOALIGN(srso_alias_return_thunk)
	UNWIND_HINT_FUNC
	ANNOTATE_NOENDBR
	call srso_alias_safe_ret
	ud2
SYM_CODE_END(srso_alias_return_thunk)
	.popsection

/*
 * SRSO untraining sequence for Zen1/2, similar to retbleed_untrain_ret()
 * above. On kernel entry, srso_untrain_ret() is executed which is a
 *
 * movabs $0xccccc30824648d48,%rax
 *
 * and when the return thunk executes the inner label srso_safe_ret()
 * later, it is a stack manipulation and a RET which is mispredicted and
 * thus a "safe" one to use.
 */
	.align 64
	.skip 64 - (srso_safe_ret - srso_untrain_ret), 0xcc
SYM_CODE_START_LOCAL_NOALIGN(srso_untrain_ret)
	ANNOTATE_NOENDBR
	.byte 0x48, 0xb8

/*
 * This forces the function return instruction to speculate into a trap
 * (UD2 in srso_return_thunk() below).  This RET will then mispredict
 * and execution will continue at the return site read from the top of
 * the stack.
 */
SYM_INNER_LABEL(srso_safe_ret, SYM_L_GLOBAL)
	lea 8(%_ASM_SP), %_ASM_SP
	ret
	int3
	int3
	/* end of movabs */
	lfence
	call srso_safe_ret
	ud2
SYM_CODE_END(srso_safe_ret)
SYM_FUNC_END(srso_untrain_ret)

SYM_CODE_START(srso_return_thunk)
	UNWIND_HINT_FUNC
	ANNOTATE_NOENDBR
	call srso_safe_ret
	ud2
SYM_CODE_END(srso_return_thunk)

#define JMP_SRSO_UNTRAIN_RET "jmp srso_untrain_ret"
#else /* !CONFIG_MITIGATION_SRSO */
/* Dummy for the alternative in CALL_UNTRAIN_RET. */
SYM_CODE_START(srso_alias_untrain_ret)
	ANNOTATE_UNRET_SAFE
	ANNOTATE_NOENDBR
	ret
	int3
SYM_FUNC_END(srso_alias_untrain_ret)
__EXPORT_THUNK(srso_alias_untrain_ret)
#define JMP_SRSO_UNTRAIN_RET "ud2"
#endif /* CONFIG_MITIGATION_SRSO */

#ifdef CONFIG_MITIGATION_UNRET_ENTRY

/*
 * Some generic notes on the untraining sequences:
 *
 * They are interchangeable when it comes to flushing potentially wrong
 * RET predictions from the BTB.
 *
 * The SRSO Zen1/2 (MOVABS) untraining sequence is longer than the
 * Retbleed sequence because the return sequence done there
 * (srso_safe_ret()) is longer and the return sequence must fully nest
 * (end before) the untraining sequence. Therefore, the untraining
 * sequence must fully overlap the return sequence.
 *
 * Regarding alignment - the instructions which need to be untrained,
 * must all start at a cacheline boundary for Zen1/2 generations. That
 * is, instruction sequences starting at srso_safe_ret() and
 * the respective instruction sequences at retbleed_return_thunk()
 * must start at a cacheline boundary.
 */

/*
 * Safety details here pertain to the AMD Zen{1,2} microarchitecture:
 * 1) The RET at retbleed_return_thunk must be on a 64 byte boundary, for
 *    alignment within the BTB.
 * 2) The instruction at retbleed_untrain_ret must contain, and not
 *    end with, the 0xc3 byte of the RET.
 * 3) STIBP must be enabled, or SMT disabled, to prevent the sibling thread
 *    from re-poisioning the BTB prediction.
 */
	.align 64
	.skip 64 - (retbleed_return_thunk - retbleed_untrain_ret), 0xcc
SYM_CODE_START_LOCAL_NOALIGN(retbleed_untrain_ret)
	ANNOTATE_NOENDBR
	/*
	 * As executed from retbleed_untrain_ret, this is:
	 *
	 *   TEST $0xcc, %bl
	 *   LFENCE
	 *   JMP retbleed_return_thunk
	 *
	 * Executing the TEST instruction has a side effect of evicting any BTB
	 * prediction (potentially attacker controlled) attached to the RET, as
	 * retbleed_return_thunk + 1 isn't an instruction boundary at the moment.
	 */
	.byte	0xf6

	/*
	 * As executed from retbleed_return_thunk, this is a plain RET.
	 *
	 * As part of the TEST above, RET is the ModRM byte, and INT3 the imm8.
	 *
	 * We subsequently jump backwards and architecturally execute the RET.
	 * This creates a correct BTB prediction (type=ret), but in the
	 * meantime we suffer Straight Line Speculation (because the type was
	 * no branch) which is halted by the INT3.
	 *
	 * With SMT enabled and STIBP active, a sibling thread cannot poison
	 * RET's prediction to a type of its choice, but can evict the
	 * prediction due to competitive sharing. If the prediction is
	 * evicted, retbleed_return_thunk will suffer Straight Line Speculation
	 * which will be contained safely by the INT3.
	 */
SYM_INNER_LABEL(retbleed_return_thunk, SYM_L_GLOBAL)
	ret
	int3
SYM_CODE_END(retbleed_return_thunk)

	/*
	 * Ensure the TEST decoding / BTB invalidation is complete.
	 */
	lfence

	/*
	 * Jump back and execute the RET in the middle of the TEST instruction.
	 * INT3 is for SLS protection.
	 */
	jmp retbleed_return_thunk
	int3
SYM_FUNC_END(retbleed_untrain_ret)

#define JMP_RETBLEED_UNTRAIN_RET "jmp retbleed_untrain_ret"
#else /* !CONFIG_MITIGATION_UNRET_ENTRY */
#define JMP_RETBLEED_UNTRAIN_RET "ud2"
#endif /* CONFIG_MITIGATION_UNRET_ENTRY */

#if defined(CONFIG_MITIGATION_UNRET_ENTRY) || defined(CONFIG_MITIGATION_SRSO)

SYM_FUNC_START(entry_untrain_ret)
	ANNOTATE_NOENDBR
	ALTERNATIVE JMP_RETBLEED_UNTRAIN_RET, JMP_SRSO_UNTRAIN_RET, X86_FEATURE_SRSO
SYM_FUNC_END(entry_untrain_ret)
__EXPORT_THUNK(entry_untrain_ret)

#endif /* CONFIG_MITIGATION_UNRET_ENTRY || CONFIG_MITIGATION_SRSO */

#ifdef CONFIG_MITIGATION_CALL_DEPTH_TRACKING

	.align 64
SYM_FUNC_START(call_depth_return_thunk)
	ANNOTATE_NOENDBR
	/*
	 * Keep the hotpath in a 16byte I-fetch for the non-debug
	 * case.
	 */
	CALL_THUNKS_DEBUG_INC_RETS
	shlq	$5, PER_CPU_VAR(__x86_call_depth)
	jz	1f
	ANNOTATE_UNRET_SAFE
	ret
	int3
1:
	CALL_THUNKS_DEBUG_INC_STUFFS
	.rept	16
	ANNOTATE_INTRA_FUNCTION_CALL
	call	2f
	int3
2:
	.endr
	add	$(8*16), %rsp

	CREDIT_CALL_DEPTH

	ANNOTATE_UNRET_SAFE
	ret
	int3
SYM_FUNC_END(call_depth_return_thunk)

#endif /* CONFIG_MITIGATION_CALL_DEPTH_TRACKING */

#ifdef CONFIG_MITIGATION_ITS

<<<<<<< HEAD
=======
.macro ITS_THUNK reg

/*
 * If CFI paranoid is used then the ITS thunk starts with opcodes (1: udb; jne 1b)
 * that complete the fineibt_paranoid caller sequence.
 */
1:	ASM_UDB
SYM_INNER_LABEL(__x86_indirect_paranoid_thunk_\reg, SYM_L_GLOBAL)
	UNWIND_HINT_UNDEFINED
	ANNOTATE_NOENDBR
	jne 1b
SYM_INNER_LABEL(__x86_indirect_its_thunk_\reg, SYM_L_GLOBAL)
	UNWIND_HINT_UNDEFINED
	ANNOTATE_NOENDBR
	ANNOTATE_RETPOLINE_SAFE
	jmp *%\reg
	int3
	.align 32, 0xcc		/* fill to the end of the line */
	.skip  32 - (__x86_indirect_its_thunk_\reg - 1b), 0xcc /* skip to the next upper half */
.endm

/* ITS mitigation requires thunks be aligned to upper half of cacheline */
.align 64, 0xcc
.skip 29, 0xcc

#define GEN(reg) ITS_THUNK reg
#include <asm/GEN-for-each-reg.h>
#undef GEN

	.align 64, 0xcc
SYM_FUNC_ALIAS(__x86_indirect_its_thunk_array, __x86_indirect_its_thunk_rax)
SYM_CODE_END(__x86_indirect_its_thunk_array)

>>>>>>> 4a1e02b1
.align 64, 0xcc
.skip 32, 0xcc
SYM_CODE_START(its_return_thunk)
	UNWIND_HINT_FUNC
	ANNOTATE_NOENDBR
	ANNOTATE_UNRET_SAFE
	ret
	int3
SYM_CODE_END(its_return_thunk)
EXPORT_SYMBOL(its_return_thunk)

#endif /* CONFIG_MITIGATION_ITS */

/*
 * This function name is magical and is used by -mfunction-return=thunk-extern
 * for the compiler to generate JMPs to it.
 *
 * This code is only used during kernel boot or module init.  All
 * 'JMP __x86_return_thunk' sites are changed to something else by
 * apply_returns().
 *
 * The ALTERNATIVE below adds a really loud warning to catch the case
 * where the insufficient default return thunk ends up getting used for
 * whatever reason like miscompilation or failure of
 * objtool/alternatives/etc to patch all the return sites.
 */
SYM_CODE_START(__x86_return_thunk)
	UNWIND_HINT_FUNC
	ANNOTATE_NOENDBR
#if defined(CONFIG_MITIGATION_UNRET_ENTRY) || \
    defined(CONFIG_MITIGATION_SRSO) || \
    defined(CONFIG_MITIGATION_CALL_DEPTH_TRACKING)
	ALTERNATIVE __stringify(ANNOTATE_UNRET_SAFE; ret), \
		   "jmp warn_thunk_thunk", X86_FEATURE_ALWAYS
#else
	ANNOTATE_UNRET_SAFE
	ret
#endif
	int3
SYM_CODE_END(__x86_return_thunk)
SYM_PIC_ALIAS(__x86_return_thunk)
EXPORT_SYMBOL(__x86_return_thunk)

#endif /* CONFIG_MITIGATION_RETHUNK */<|MERGE_RESOLUTION|>--- conflicted
+++ resolved
@@ -134,10 +134,10 @@
 .macro ITS_THUNK reg
 
 /*
- * If CFI paranoid is used then the ITS thunk starts with opcodes (0xea; jne 1b)
+ * If CFI paranoid is used then the ITS thunk starts with opcodes (1: udb; jne 1b)
  * that complete the fineibt_paranoid caller sequence.
  */
-1:	.byte 0xea
+1:	ASM_UDB
 SYM_INNER_LABEL(__x86_indirect_paranoid_thunk_\reg, SYM_L_GLOBAL)
 	UNWIND_HINT_UNDEFINED
 	ANNOTATE_NOENDBR
@@ -408,42 +408,6 @@
 
 #ifdef CONFIG_MITIGATION_ITS
 
-<<<<<<< HEAD
-=======
-.macro ITS_THUNK reg
-
-/*
- * If CFI paranoid is used then the ITS thunk starts with opcodes (1: udb; jne 1b)
- * that complete the fineibt_paranoid caller sequence.
- */
-1:	ASM_UDB
-SYM_INNER_LABEL(__x86_indirect_paranoid_thunk_\reg, SYM_L_GLOBAL)
-	UNWIND_HINT_UNDEFINED
-	ANNOTATE_NOENDBR
-	jne 1b
-SYM_INNER_LABEL(__x86_indirect_its_thunk_\reg, SYM_L_GLOBAL)
-	UNWIND_HINT_UNDEFINED
-	ANNOTATE_NOENDBR
-	ANNOTATE_RETPOLINE_SAFE
-	jmp *%\reg
-	int3
-	.align 32, 0xcc		/* fill to the end of the line */
-	.skip  32 - (__x86_indirect_its_thunk_\reg - 1b), 0xcc /* skip to the next upper half */
-.endm
-
-/* ITS mitigation requires thunks be aligned to upper half of cacheline */
-.align 64, 0xcc
-.skip 29, 0xcc
-
-#define GEN(reg) ITS_THUNK reg
-#include <asm/GEN-for-each-reg.h>
-#undef GEN
-
-	.align 64, 0xcc
-SYM_FUNC_ALIAS(__x86_indirect_its_thunk_array, __x86_indirect_its_thunk_rax)
-SYM_CODE_END(__x86_indirect_its_thunk_array)
-
->>>>>>> 4a1e02b1
 .align 64, 0xcc
 .skip 32, 0xcc
 SYM_CODE_START(its_return_thunk)
