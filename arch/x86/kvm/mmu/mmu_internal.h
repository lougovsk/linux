--- conflicted
+++ resolved
@@ -81,22 +81,12 @@
 static inline bool kvm_vcpu_ad_need_write_protect(struct kvm_vcpu *vcpu)
 {
 	/*
-<<<<<<< HEAD
-	 * When using the EPT page-modification log, the GPAs in the log
-	 * would come from L2 rather than L1.  Therefore, we need to rely
-	 * on write protection to record dirty pages.  This also bypasses
-	 * PML, since writes now result in a vmexit.  Note, this helper will
-	 * tag SPTEs as needing write-protection even if PML is disabled or
-	 * unsupported, but that's ok because the tag is consumed if and only
-	 * if PML is enabled.  Omit the PML check to save a few uops.
-=======
 	 * When using the EPT page-modification log, the GPAs in the CPU dirty
 	 * log would come from L2 rather than L1.  Therefore, we need to rely
 	 * on write protection to record dirty pages, which bypasses PML, since
 	 * writes now result in a vmexit.  Note, the check on CPU dirty logging
 	 * being enabled is mandatory as the bits used to denote WP-only SPTEs
 	 * are reserved for NPT w/ PAE (32-bit KVM).
->>>>>>> 575483e9
 	 */
 	return vcpu->arch.mmu == &vcpu->arch.guest_mmu &&
 	       kvm_x86_ops.cpu_dirty_log_size;
