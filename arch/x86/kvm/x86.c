--- conflicted
+++ resolved
@@ -941,32 +941,11 @@
 	__reserved_bits;				\
 })
 
-<<<<<<< HEAD
-static u64 kvm_host_cr4_reserved_bits(struct cpuinfo_x86 *c)
-{
-	u64 reserved_bits = __cr4_reserved_bits(cpu_has, c);
-
-	if (cpuid_ecx(0x7) & feature_bit(LA57))
-		reserved_bits &= ~X86_CR4_LA57;
-
-	if (kvm_x86_ops->umip_emulated())
-		reserved_bits &= ~X86_CR4_UMIP;
-
-	return reserved_bits;
-}
-
 static int kvm_valid_cr4(struct kvm_vcpu *vcpu, unsigned long cr4)
 {
 	if (cr4 & cr4_reserved_bits)
 		return -EINVAL;
 
-=======
-static int kvm_valid_cr4(struct kvm_vcpu *vcpu, unsigned long cr4)
-{
-	if (cr4 & cr4_reserved_bits)
-		return -EINVAL;
-
->>>>>>> 04d5ce62
 	if (cr4 & __cr4_reserved_bits(guest_cpuid_has, vcpu))
 		return -EINVAL;
 
@@ -1599,12 +1578,6 @@
 
 	if (((data & APIC_SHORT_MASK) == APIC_DEST_NOSHORT) &&
 		((data & APIC_DEST_MASK) == APIC_DEST_PHYSICAL) &&
-<<<<<<< HEAD
-		((data & APIC_MODE_MASK) == APIC_DM_FIXED)) {
-
-		kvm_lapic_set_reg(vcpu->arch.apic, APIC_ICR2, (u32)(data >> 32));
-		return kvm_lapic_reg_write(vcpu->arch.apic, APIC_ICR, (u32)data);
-=======
 		((data & APIC_MODE_MASK) == APIC_DM_FIXED) &&
 		((u32)(data >> 32) != X2APIC_BROADCAST)) {
 
@@ -1614,7 +1587,6 @@
 		kvm_lapic_set_reg(vcpu->arch.apic, APIC_ICR, (u32)data);
 		trace_kvm_apic_write(APIC_ICR, (u32)data);
 		return 0;
->>>>>>> 04d5ce62
 	}
 
 	return 1;
@@ -1623,19 +1595,12 @@
 enum exit_fastpath_completion handle_fastpath_set_msr_irqoff(struct kvm_vcpu *vcpu)
 {
 	u32 msr = kvm_rcx_read(vcpu);
-<<<<<<< HEAD
-	u64 data = kvm_read_edx_eax(vcpu);
-=======
 	u64 data;
->>>>>>> 04d5ce62
 	int ret = 0;
 
 	switch (msr) {
 	case APIC_BASE_MSR + (APIC_ICR >> 4):
-<<<<<<< HEAD
-=======
 		data = kvm_read_edx_eax(vcpu);
->>>>>>> 04d5ce62
 		ret = handle_fastpath_set_x2apic_icr_irqoff(vcpu, data);
 		break;
 	default:
@@ -3598,12 +3563,9 @@
 
 	kvm_x86_ops.vcpu_load(vcpu, cpu);
 
-<<<<<<< HEAD
-=======
 	/* Save host pkru register if supported */
 	vcpu->arch.host_pkru = read_pkru();
 
->>>>>>> 04d5ce62
 	/* Apply any externally detected TSC adjustments (due to suspend) */
 	if (unlikely(vcpu->arch.tsc_offset_adjustment)) {
 		adjust_tsc_offset_host(vcpu, vcpu->arch.tsc_offset_adjustment);
@@ -3658,15 +3620,9 @@
 
 	st = map.hva +
 		offset_in_page(vcpu->arch.st.msr_val & KVM_STEAL_VALID_BITS);
-<<<<<<< HEAD
 
 	st->preempted = vcpu->arch.st.preempted = KVM_VCPU_PREEMPTED;
 
-=======
-
-	st->preempted = vcpu->arch.st.preempted = KVM_VCPU_PREEMPTED;
-
->>>>>>> 04d5ce62
 	kvm_unmap_gfn(vcpu, &map, &vcpu->arch.st.cache, true, true);
 }
 
@@ -6336,21 +6292,6 @@
 	return guest_cpuid_has(emul_to_vcpu(ctxt), X86_FEATURE_FXSR);
 }
 
-static bool emulator_guest_has_long_mode(struct x86_emulate_ctxt *ctxt)
-{
-	return guest_cpuid_has(emul_to_vcpu(ctxt), X86_FEATURE_LM);
-}
-
-static bool emulator_guest_has_movbe(struct x86_emulate_ctxt *ctxt)
-{
-	return guest_cpuid_has(emul_to_vcpu(ctxt), X86_FEATURE_MOVBE);
-}
-
-static bool emulator_guest_has_fxsr(struct x86_emulate_ctxt *ctxt)
-{
-	return guest_cpuid_has(emul_to_vcpu(ctxt), X86_FEATURE_FXSR);
-}
-
 static ulong emulator_read_gpr(struct x86_emulate_ctxt *ctxt, unsigned reg)
 {
 	return kvm_register_read(emul_to_vcpu(ctxt), reg);
@@ -6919,10 +6860,6 @@
 	}
 
 restart:
-<<<<<<< HEAD
-	/* Save the faulting GPA (cr2) in the address field */
-	ctxt->exception.address = cr2_or_gpa;
-=======
 	if (emulation_type & EMULTYPE_PF) {
 		/* Save the faulting GPA (cr2) in the address field */
 		ctxt->exception.address = cr2_or_gpa;
@@ -6936,7 +6873,6 @@
 		/* Sanitize the address out of an abundance of paranoia. */
 		ctxt->exception.address = 0;
 	}
->>>>>>> 04d5ce62
 
 	r = x86_emulate_insn(ctxt);
 
@@ -6985,13 +6921,8 @@
 			kvm_rip_write(vcpu, ctxt->eip);
 			if (r && ctxt->tf)
 				r = kvm_vcpu_do_singlestep(vcpu);
-<<<<<<< HEAD
-			if (kvm_x86_ops->update_emulated_instruction)
-				kvm_x86_ops->update_emulated_instruction(vcpu);
-=======
 			if (kvm_x86_ops.update_emulated_instruction)
 				kvm_x86_ops.update_emulated_instruction(vcpu);
->>>>>>> 04d5ce62
 			__kvm_set_rflags(vcpu, ctxt->eflags);
 		}
 
@@ -8133,11 +8064,7 @@
 
 	vcpu->arch.apicv_active = kvm_apicv_activated(vcpu->kvm);
 	kvm_apic_update_apicv(vcpu);
-<<<<<<< HEAD
-	kvm_x86_ops->refresh_apicv_exec_ctrl(vcpu);
-=======
 	kvm_x86_ops.refresh_apicv_exec_ctrl(vcpu);
->>>>>>> 04d5ce62
 }
 EXPORT_SYMBOL_GPL(kvm_vcpu_update_apicv);
 
@@ -8150,26 +8077,6 @@
  */
 void kvm_request_apicv_update(struct kvm *kvm, bool activate, ulong bit)
 {
-<<<<<<< HEAD
-	if (!kvm_x86_ops->check_apicv_inhibit_reasons ||
-	    !kvm_x86_ops->check_apicv_inhibit_reasons(bit))
-		return;
-
-	if (activate) {
-		if (!test_and_clear_bit(bit, &kvm->arch.apicv_inhibit_reasons) ||
-		    !kvm_apicv_activated(kvm))
-			return;
-	} else {
-		if (test_and_set_bit(bit, &kvm->arch.apicv_inhibit_reasons) ||
-		    kvm_apicv_activated(kvm))
-			return;
-	}
-
-	trace_kvm_apicv_update_request(activate, bit);
-	if (kvm_x86_ops->pre_update_apicv_exec_ctrl)
-		kvm_x86_ops->pre_update_apicv_exec_ctrl(kvm, activate);
-	kvm_make_all_cpus_request(kvm, KVM_REQ_APICV_UPDATE);
-=======
 	struct kvm_vcpu *except;
 	unsigned long old, new, expected;
 
@@ -8206,7 +8113,6 @@
 					 except);
 	if (except)
 		kvm_vcpu_update_apicv(except);
->>>>>>> 04d5ce62
 }
 EXPORT_SYMBOL_GPL(kvm_request_apicv_update);
 
@@ -8549,11 +8455,7 @@
 	vcpu->mode = OUTSIDE_GUEST_MODE;
 	smp_wmb();
 
-<<<<<<< HEAD
-	kvm_x86_ops->handle_exit_irqoff(vcpu, &exit_fastpath);
-=======
 	kvm_x86_ops.handle_exit_irqoff(vcpu, &exit_fastpath);
->>>>>>> 04d5ce62
 
 	/*
 	 * Consume any pending interrupts, including the possible source of
@@ -8596,12 +8498,7 @@
 	if (vcpu->arch.apic_attention)
 		kvm_lapic_sync_from_vapic(vcpu);
 
-<<<<<<< HEAD
-	vcpu->arch.gpa_available = false;
-	r = kvm_x86_ops->handle_exit(vcpu, exit_fastpath);
-=======
 	r = kvm_x86_ops.handle_exit(vcpu, exit_fastpath);
->>>>>>> 04d5ce62
 	return r;
 
 cancel_injection:
@@ -8804,11 +8701,7 @@
 
 	kvm_save_current_fpu(vcpu->arch.user_fpu);
 
-<<<<<<< HEAD
-	/* PKRU is separately restored in kvm_x86_ops->run.  */
-=======
 	/* PKRU is separately restored in kvm_x86_ops.run.  */
->>>>>>> 04d5ce62
 	__copy_kernel_to_fpregs(&vcpu->arch.guest_fpu->state,
 				~XFEATURE_MASK_PKRU);
 
@@ -9431,15 +9324,10 @@
 	struct page *page;
 	int r;
 
-<<<<<<< HEAD
-	vcpu->arch.emulate_ctxt.ops = &emulate_ops;
-=======
->>>>>>> 04d5ce62
 	if (!irqchip_in_kernel(vcpu->kvm) || kvm_vcpu_is_reset_bsp(vcpu))
 		vcpu->arch.mp_state = KVM_MP_STATE_RUNNABLE;
 	else
 		vcpu->arch.mp_state = KVM_MP_STATE_UNINITIALIZED;
-<<<<<<< HEAD
 
 	kvm_set_tsc_khz(vcpu, max_tsc_khz);
 
@@ -9447,15 +9335,6 @@
 	if (r < 0)
 		return r;
 
-=======
-
-	kvm_set_tsc_khz(vcpu, max_tsc_khz);
-
-	r = kvm_mmu_create(vcpu);
-	if (r < 0)
-		return r;
-
->>>>>>> 04d5ce62
 	if (irqchip_in_kernel(vcpu->kvm)) {
 		r = kvm_create_lapic(vcpu, lapic_timer_advance_ns);
 		if (r < 0)
@@ -9482,21 +9361,14 @@
 				GFP_KERNEL_ACCOUNT))
 		goto fail_free_mce_banks;
 
-<<<<<<< HEAD
-=======
 	if (!alloc_emulate_ctxt(vcpu))
 		goto free_wbinvd_dirty_mask;
 
->>>>>>> 04d5ce62
 	vcpu->arch.user_fpu = kmem_cache_zalloc(x86_fpu_cache,
 						GFP_KERNEL_ACCOUNT);
 	if (!vcpu->arch.user_fpu) {
 		pr_err("kvm: failed to allocate userspace's fpu\n");
-<<<<<<< HEAD
-		goto free_wbinvd_dirty_mask;
-=======
 		goto free_emulate_ctxt;
->>>>>>> 04d5ce62
 	}
 
 	vcpu->arch.guest_fpu = kmem_cache_zalloc(x86_fpu_cache,
@@ -9521,11 +9393,7 @@
 
 	kvm_hv_vcpu_init(vcpu);
 
-<<<<<<< HEAD
-	r = kvm_x86_ops->vcpu_create(vcpu);
-=======
 	r = kvm_x86_ops.vcpu_create(vcpu);
->>>>>>> 04d5ce62
 	if (r)
 		goto free_guest_fpu;
 
@@ -9542,11 +9410,8 @@
 	kmem_cache_free(x86_fpu_cache, vcpu->arch.guest_fpu);
 free_user_fpu:
 	kmem_cache_free(x86_fpu_cache, vcpu->arch.user_fpu);
-<<<<<<< HEAD
-=======
 free_emulate_ctxt:
 	kmem_cache_free(x86_emulator_cache, vcpu->arch.emulate_ctxt);
->>>>>>> 04d5ce62
 free_wbinvd_dirty_mask:
 	free_cpumask_var(vcpu->arch.wbinvd_dirty_mask);
 fail_free_mce_banks:
@@ -9592,20 +9457,12 @@
 	int idx;
 
 	kvm_release_pfn(cache->pfn, cache->dirty, cache);
-<<<<<<< HEAD
 
 	kvmclock_reset(vcpu);
 
-	kvm_x86_ops->vcpu_free(vcpu);
-
-=======
-
-	kvmclock_reset(vcpu);
-
 	kvm_x86_ops.vcpu_free(vcpu);
 
 	kmem_cache_free(x86_emulator_cache, vcpu->arch.emulate_ctxt);
->>>>>>> 04d5ce62
 	free_cpumask_var(vcpu->arch.wbinvd_dirty_mask);
 	kmem_cache_free(x86_fpu_cache, vcpu->arch.user_fpu);
 	kmem_cache_free(x86_fpu_cache, vcpu->arch.guest_fpu);
@@ -9815,9 +9672,6 @@
 	if (r != 0)
 		return r;
 
-<<<<<<< HEAD
-	cr4_reserved_bits = kvm_host_cr4_reserved_bits(&boot_cpu_data);
-=======
 	memcpy(&kvm_x86_ops, ops->runtime_ops, sizeof(kvm_x86_ops));
 
 	if (!kvm_cpu_cap_has(X86_FEATURE_XSAVES))
@@ -9826,7 +9680,6 @@
 #define __kvm_cpu_cap_has(UNUSED_, f) kvm_cpu_cap_has(f)
 	cr4_reserved_bits = __cr4_reserved_bits(__kvm_cpu_cap_has, UNUSED_);
 #undef __kvm_cpu_cap_has
->>>>>>> 04d5ce62
 
 	if (kvm_has_tsc_control) {
 		/*
@@ -9854,15 +9707,6 @@
 int kvm_arch_check_processor_compat(void *opaque)
 {
 	struct cpuinfo_x86 *c = &cpu_data(smp_processor_id());
-<<<<<<< HEAD
-
-	WARN_ON(!irqs_disabled());
-
-	if (kvm_host_cr4_reserved_bits(c) != cr4_reserved_bits)
-		return -EIO;
-
-	return kvm_x86_ops->check_processor_compatibility();
-=======
 	struct kvm_x86_init_ops *ops = opaque;
 
 	WARN_ON(!irqs_disabled());
@@ -9872,7 +9716,6 @@
 		return -EIO;
 
 	return ops->check_processor_compatibility();
->>>>>>> 04d5ce62
 }
 
 bool kvm_vcpu_is_reset_bsp(struct kvm_vcpu *vcpu)
@@ -10065,13 +9908,8 @@
 		__x86_set_memory_region(kvm, TSS_PRIVATE_MEMSLOT, 0, 0);
 		mutex_unlock(&kvm->slots_lock);
 	}
-<<<<<<< HEAD
-	if (kvm_x86_ops->vm_destroy)
-		kvm_x86_ops->vm_destroy(kvm);
-=======
 	if (kvm_x86_ops.vm_destroy)
 		kvm_x86_ops.vm_destroy(kvm);
->>>>>>> 04d5ce62
 	kvm_pic_destroy(kvm);
 	kvm_ioapic_destroy(kvm);
 	kvm_free_vcpus(kvm);
@@ -10775,8 +10613,5 @@
 EXPORT_TRACEPOINT_SYMBOL_GPL(kvm_pi_irte_update);
 EXPORT_TRACEPOINT_SYMBOL_GPL(kvm_avic_unaccelerated_access);
 EXPORT_TRACEPOINT_SYMBOL_GPL(kvm_avic_incomplete_ipi);
-<<<<<<< HEAD
-=======
 EXPORT_TRACEPOINT_SYMBOL_GPL(kvm_avic_ga_log);
->>>>>>> 04d5ce62
 EXPORT_TRACEPOINT_SYMBOL_GPL(kvm_apicv_update_request);