// SPDX-License-Identifier: GPL-2.0-only OR MIT
/*
 * AM62A SK: https://www.ti.com/lit/zip/sprr459
 *
 * Copyright (C) 2022-2024 Texas Instruments Incorporated - https://www.ti.com/
 */

/dts-v1/;

#include <dt-bindings/leds/common.h>
#include <dt-bindings/gpio/gpio.h>
#include <dt-bindings/net/ti-dp83867.h>
#include "k3-am62a7.dtsi"

/ {
	compatible = "ti,am62a7-sk", "ti,am62a7";
	model = "Texas Instruments AM62A7 SK";

	aliases {
		serial0 = &wkup_uart0;
		serial2 = &main_uart0;
		serial3 = &main_uart1;
		mmc0 = &sdhci0;
		mmc1 = &sdhci1;
	};

	chosen {
		stdout-path = "serial2:115200n8";
	};

	memory@80000000 {
		device_type = "memory";
		/* 4G RAM */
		reg = <0x00000000 0x80000000 0x00000000 0x80000000>,
		      <0x00000008 0x80000000 0x00000000 0x80000000>;
	};

	reserved-memory {
		#address-cells = <2>;
		#size-cells = <2>;
		ranges;

		secure_tfa_ddr: tfa@9e780000 {
			reg = <0x00 0x9e780000 0x00 0x80000>;
			alignment = <0x1000>;
			no-map;
		};

		secure_ddr: optee@9e800000 {
			reg = <0x00 0x9e800000 0x00 0x01800000>; /* for OP-TEE */
			alignment = <0x1000>;
			no-map;
		};

		wkup_r5fss0_core0_memory_region: r5f-dma-memory@9c900000 {
			compatible = "shared-dma-pool";
			reg = <0x00 0x9c900000 0x00 0x01e00000>;
			no-map;
		};
	};

	vmain_pd: regulator-0 {
		/* TPS25750 PD CONTROLLER OUTPUT */
		compatible = "regulator-fixed";
		regulator-name = "vmain_pd";
		regulator-min-microvolt = <5000000>;
		regulator-max-microvolt = <5000000>;
		regulator-always-on;
		regulator-boot-on;
	};

	vcc_5v0: regulator-1 {
		/* Output of TPS63070 */
		compatible = "regulator-fixed";
		regulator-name = "vcc_5v0";
		regulator-min-microvolt = <5000000>;
		regulator-max-microvolt = <5000000>;
		vin-supply = <&vmain_pd>;
		regulator-always-on;
		regulator-boot-on;
	};

	vcc_3v3_main: regulator-2 {
		/* output of LM5141-Q1 */
		compatible = "regulator-fixed";
		regulator-name = "vcc_3v3_main";
		regulator-min-microvolt = <3300000>;
		regulator-max-microvolt = <3300000>;
		vin-supply = <&vmain_pd>;
		regulator-always-on;
		regulator-boot-on;
	};

	vdd_mmc1: regulator-3 {
		/* TPS22918DBVR */
		compatible = "regulator-fixed";
		regulator-name = "vdd_mmc1";
		regulator-min-microvolt = <3300000>;
		regulator-max-microvolt = <3300000>;
		regulator-boot-on;
		enable-active-high;
		gpio = <&exp1 3 GPIO_ACTIVE_HIGH>;
	};

	vcc_3v3_sys: regulator-4 {
		/* output of TPS222965DSGT */
		compatible = "regulator-fixed";
		regulator-name = "vcc_3v3_sys";
		regulator-min-microvolt = <3300000>;
		regulator-max-microvolt = <3300000>;
		vin-supply = <&vcc_3v3_main>;
		regulator-always-on;
		regulator-boot-on;
	};

<<<<<<< HEAD
=======
	vddshv_sdio: regulator-5 {
		compatible = "regulator-gpio";
		regulator-name = "vddshv_sdio";
		pinctrl-names = "default";
		pinctrl-0 = <&vddshv_sdio_pins_default>;
		regulator-min-microvolt = <1800000>;
		regulator-max-microvolt = <3300000>;
		regulator-boot-on;
		vin-supply = <&ldo1>;
		gpios = <&main_gpio0 31 GPIO_ACTIVE_HIGH>;
		states = <1800000 0x0>,
			 <3300000 0x1>;
	};

>>>>>>> 0c383648
	leds {
		compatible = "gpio-leds";
		pinctrl-names = "default";
		pinctrl-0 = <&usr_led_pins_default>;

		led-0 {
			label = "am62a-sk:green:heartbeat";
			gpios = <&main_gpio1 49 GPIO_ACTIVE_HIGH>;
			linux,default-trigger = "heartbeat";
			function = LED_FUNCTION_HEARTBEAT;
			default-state = "off";
		};
	};

	tlv320_mclk: clk-0 {
		#clock-cells = <0>;
		compatible = "fixed-clock";
		clock-frequency = <12288000>;
	};

	hdmi0: connector-hdmi {
		compatible = "hdmi-connector";
		label = "hdmi";
		type = "a";

		port {
			hdmi_connector_in: endpoint {
				remote-endpoint = <&sii9022_out>;
			};
		};
	};

	codec_audio: sound {
		compatible = "simple-audio-card";
		simple-audio-card,name = "AM62Ax-SKEVM";
		simple-audio-card,widgets =
			"Headphone",	"Headphone Jack",
			"Line",		"Line In",
			"Microphone",	"Microphone Jack";
		simple-audio-card,routing =
			"Headphone Jack",	"HPLOUT",
			"Headphone Jack",	"HPROUT",
			"LINE1L",		"Line In",
			"LINE1R",		"Line In",
			"MIC3R",		"Microphone Jack",
			"Microphone Jack",	"Mic Bias";
		simple-audio-card,format = "dsp_b";
		simple-audio-card,bitclock-master = <&sound_master>;
		simple-audio-card,frame-master = <&sound_master>;
		simple-audio-card,bitclock-inversion;

		simple-audio-card,cpu {
			sound-dai = <&mcasp1>;
		};

		sound_master: simple-audio-card,codec {
			sound-dai = <&tlv320aic3106>;
			clocks = <&tlv320_mclk>;
		};
	};
};

&mcu_pmx0 {
	wkup_uart0_pins_default: wkup-uart0-default-pins {
		pinctrl-single,pins = <
			AM62AX_MCU_IOPAD(0x0024, PIN_INPUT, 0) /* (C9) WKUP_UART0_RXD */
			AM62AX_MCU_IOPAD(0x0028, PIN_OUTPUT, 0) /* (E9) WKUP_UART0_TXD */
			AM62AX_MCU_IOPAD(0x002c, PIN_INPUT, 0) /* (C10) WKUP_UART0_CTSn */
			AM62AX_MCU_IOPAD(0x0030, PIN_OUTPUT, 0) /* (C8) WKUP_UART0_RTSn */
		>;
	};
};

/* WKUP UART0 is used for DM firmware logs */
&wkup_uart0 {
	pinctrl-names = "default";
	pinctrl-0 = <&wkup_uart0_pins_default>;
	status = "reserved";
};

&main_pmx0 {
	main_dss0_pins_default: main-dss0-default-pins {
		pinctrl-single,pins = <
			AM62AX_IOPAD(0x100, PIN_OUTPUT, 0) /* (V17) VOUT0_VSYNC */
			AM62AX_IOPAD(0x0f8, PIN_OUTPUT, 0) /* (T18) VOUT0_HSYNC */
			AM62AX_IOPAD(0x104, PIN_OUTPUT, 0) /* (AA22) VOUT0_PCLK */
			AM62AX_IOPAD(0x0fc, PIN_OUTPUT, 0) /* (U17) VOUT0_DE */
			AM62AX_IOPAD(0x0b8, PIN_OUTPUT, 0) /* (U22) VOUT0_DATA0 */
			AM62AX_IOPAD(0x0bc, PIN_OUTPUT, 0) /* (U21) VOUT0_DATA1 */
			AM62AX_IOPAD(0x0c0, PIN_OUTPUT, 0) /* (U20) VOUT0_DATA2 */
			AM62AX_IOPAD(0x0c4, PIN_OUTPUT, 0) /* (U19) VOUT0_DATA3 */
			AM62AX_IOPAD(0x0c8, PIN_OUTPUT, 0) /* (T19) VOUT0_DATA4 */
			AM62AX_IOPAD(0x0cc, PIN_OUTPUT, 0) /* (U18) VOUT0_DATA5 */
			AM62AX_IOPAD(0x0d0, PIN_OUTPUT, 0) /* (V22) VOUT0_DATA6 */
			AM62AX_IOPAD(0x0d4, PIN_OUTPUT, 0) /* (V21) VOUT0_DATA7 */
			AM62AX_IOPAD(0x0d8, PIN_OUTPUT, 0) /* (V19) VOUT0_DATA8 */
			AM62AX_IOPAD(0x0dc, PIN_OUTPUT, 0) /* (V18) VOUT0_DATA9 */
			AM62AX_IOPAD(0x0e0, PIN_OUTPUT, 0) /* (W22) VOUT0_DATA10 */
			AM62AX_IOPAD(0x0e4, PIN_OUTPUT, 0) /* (W21) VOUT0_DATA11 */
			AM62AX_IOPAD(0x0e8, PIN_OUTPUT, 0) /* (W20) VOUT0_DATA12 */
			AM62AX_IOPAD(0x0ec, PIN_OUTPUT, 0) /* (W19) VOUT0_DATA13 */
			AM62AX_IOPAD(0x0f0, PIN_OUTPUT, 0) /* (Y21) VOUT0_DATA14 */
			AM62AX_IOPAD(0x0f4, PIN_OUTPUT, 0) /* (Y22) VOUT0_DATA15 */
			AM62AX_IOPAD(0x05c, PIN_OUTPUT, 1) /* (P22) GPMC0_AD8.VOUT0_DATA16 */
			AM62AX_IOPAD(0x060, PIN_OUTPUT, 1) /* (R19) GPMC0_AD9.VOUT0_DATA17 */
			AM62AX_IOPAD(0x064, PIN_OUTPUT, 1) /* (R20) GPMC0_AD10.VOUT0_DATA18 */
			AM62AX_IOPAD(0x068, PIN_OUTPUT, 1) /* (R22) GPMC0_AD11.VOUT0_DATA19 */
			AM62AX_IOPAD(0x06c, PIN_OUTPUT, 1) /* (T22) GPMC0_AD12.VOUT0_DATA20 */
			AM62AX_IOPAD(0x070, PIN_OUTPUT, 1) /* (R21) GPMC0_AD13.VOUT0_DATA21 */
			AM62AX_IOPAD(0x074, PIN_OUTPUT, 1) /* (T20) GPMC0_AD14.VOUT0_DATA22 */
			AM62AX_IOPAD(0x078, PIN_OUTPUT, 1) /* (T21) GPMC0_AD15.VOUT0_DATA23 */
		>;
	};

	main_uart0_pins_default: main-uart0-default-pins {
		pinctrl-single,pins = <
			AM62AX_IOPAD(0x1c8, PIN_INPUT, 0) /* (E14) UART0_RXD */
			AM62AX_IOPAD(0x1cc, PIN_OUTPUT, 0) /* (D15) UART0_TXD */
		>;
	};

	main_uart1_pins_default: main-uart1-default-pins {
		pinctrl-single,pins = <
			AM62AX_IOPAD(0x01e8, PIN_INPUT, 1) /* (C17) I2C1_SCL.UART1_RXD */
			AM62AX_IOPAD(0x01ec, PIN_OUTPUT, 1) /* (E17) I2C1_SDA.UART1_TXD */
			AM62AX_IOPAD(0x0194, PIN_INPUT, 2) /* (C19) MCASP0_AXR3.UART1_CTSn */
			AM62AX_IOPAD(0x0198, PIN_OUTPUT, 2) /* (B19) MCASP0_AXR2.UART1_RTSn */
		>;
	};

	main_i2c0_pins_default: main-i2c0-default-pins {
		pinctrl-single,pins = <
			AM62AX_IOPAD(0x1e0, PIN_INPUT_PULLUP, 0) /* (B16) I2C0_SCL */
			AM62AX_IOPAD(0x1e4, PIN_INPUT_PULLUP, 0) /* (A16) I2C0_SDA */
		>;
	};

	main_i2c1_pins_default: main-i2c1-default-pins {
		pinctrl-single,pins = <
			AM62AX_IOPAD(0x1e8, PIN_INPUT_PULLUP, 0) /* (B17) I2C1_SCL */
			AM62AX_IOPAD(0x1ec, PIN_INPUT_PULLUP, 0) /* (A17) I2C1_SDA */
		>;
	};

	main_i2c2_pins_default: main-i2c2-default-pins {
		pinctrl-single,pins = <
			AM62AX_IOPAD(0x0b0, PIN_INPUT_PULLUP, 1) /* (K22) GPMC0_CSn2.I2C2_SCL */
			AM62AX_IOPAD(0x0b4, PIN_INPUT_PULLUP, 1) /* (K24) GPMC0_CSn3.I2C2_SDA */
		>;
	};

	main_mmc0_pins_default: main-mmc0-default-pins {
		pinctrl-single,pins = <
			AM62AX_IOPAD(0x220, PIN_INPUT, 0) /* (Y3) MMC0_CMD */
			AM62AX_IOPAD(0x218, PIN_INPUT, 0) /* (AB1) MMC0_CLKLB */
			AM62AX_IOPAD(0x21c, PIN_INPUT, 0) /* (AB1) MMC0_CLK */
			AM62AX_IOPAD(0x214, PIN_INPUT, 0) /* (AA2) MMC0_DAT0 */
			AM62AX_IOPAD(0x210, PIN_INPUT_PULLUP, 0) /* (AA1) MMC0_DAT1 */
			AM62AX_IOPAD(0x20c, PIN_INPUT_PULLUP, 0) /* (AA3) MMC0_DAT2 */
			AM62AX_IOPAD(0x208, PIN_INPUT_PULLUP, 0) /* (Y4) MMC0_DAT3 */
			AM62AX_IOPAD(0x204, PIN_INPUT_PULLUP, 0) /* (AB2) MMC0_DAT4 */
			AM62AX_IOPAD(0x200, PIN_INPUT_PULLUP, 0) /* (AC1) MMC0_DAT5 */
			AM62AX_IOPAD(0x1fc, PIN_INPUT_PULLUP, 0) /* (AD2) MMC0_DAT6 */
			AM62AX_IOPAD(0x1f8, PIN_INPUT_PULLUP, 0) /* (AC2) MMC0_DAT7 */
		>;
	};

	main_mmc1_pins_default: main-mmc1-default-pins {
		pinctrl-single,pins = <
			AM62AX_IOPAD(0x23c, PIN_INPUT, 0) /* (A21) MMC1_CMD */
			AM62AX_IOPAD(0x234, PIN_INPUT, 0) /* (B22) MMC1_CLK */
			AM62AX_IOPAD(0x230, PIN_INPUT, 0) /* (A22) MMC1_DAT0 */
			AM62AX_IOPAD(0x22c, PIN_INPUT, 0) /* (B21) MMC1_DAT1 */
			AM62AX_IOPAD(0x228, PIN_INPUT, 0) /* (C21) MMC1_DAT2 */
			AM62AX_IOPAD(0x224, PIN_INPUT, 0) /* (D22) MMC1_DAT3 */
			AM62AX_IOPAD(0x240, PIN_INPUT, 0) /* (D17) MMC1_SDCD */
		>;
	};

	usr_led_pins_default: usr-led-default-pins {
		pinctrl-single,pins = <
			AM62AX_IOPAD(0x244, PIN_OUTPUT, 7) /* (D18) MMC1_SDWP.GPIO1_49 */
		>;
	};

	main_usb1_pins_default: main-usb1-default-pins {
		pinctrl-single,pins = <
			AM62AX_IOPAD(0x0258, PIN_OUTPUT, 0) /* (F18) USB1_DRVVBUS */
		>;
	};

	main_mdio1_pins_default: main-mdio1-default-pins {
		pinctrl-single,pins = <
			AM62AX_IOPAD(0x160, PIN_OUTPUT, 0) /* (V12) MDIO0_MDC */
			AM62AX_IOPAD(0x15c, PIN_INPUT, 0) /* (V13) MDIO0_MDIO */
		>;
	};

	main_rgmii1_pins_default: main-rgmii1-default-pins {
		pinctrl-single,pins = <
			AM62AX_IOPAD(0x14c, PIN_INPUT, 0) /* (AB16) RGMII1_RD0 */
			AM62AX_IOPAD(0x150, PIN_INPUT, 0) /* (V15) RGMII1_RD1 */
			AM62AX_IOPAD(0x154, PIN_INPUT, 0) /* (W15) RGMII1_RD2 */
			AM62AX_IOPAD(0x158, PIN_INPUT, 0) /* (V14) RGMII1_RD3 */
			AM62AX_IOPAD(0x148, PIN_INPUT, 0) /* (AA16) RGMII1_RXC */
			AM62AX_IOPAD(0x144, PIN_INPUT, 0) /* (AA15) RGMII1_RX_CTL */
			AM62AX_IOPAD(0x134, PIN_INPUT, 0) /* (Y17) RGMII1_TD0 */
			AM62AX_IOPAD(0x138, PIN_INPUT, 0) /* (V16) RGMII1_TD1 */
			AM62AX_IOPAD(0x13c, PIN_INPUT, 0) /* (Y16) RGMII1_TD2 */
			AM62AX_IOPAD(0x140, PIN_INPUT, 0) /* (AA17) RGMII1_TD3 */
			AM62AX_IOPAD(0x130, PIN_INPUT, 0) /* (AB17) RGMII1_TXC */
			AM62AX_IOPAD(0x12c, PIN_INPUT, 0) /* (W16) RGMII1_TX_CTL */
		>;
	};

	main_mcasp1_pins_default: main-mcasp1-default-pins {
		pinctrl-single,pins = <
			AM62AX_IOPAD(0x090, PIN_INPUT, 2) /* (L19) GPMC0_BE0n_CLE.MCASP1_ACLKX */
			AM62AX_IOPAD(0x098, PIN_INPUT, 2) /* (R18) GPMC0_WAIT0.MCASP1_AFSX */
			AM62AX_IOPAD(0x08c, PIN_OUTPUT, 2) /* (K19) GPMC0_WEn.MCASP1_AXR0 */
			AM62AX_IOPAD(0x084, PIN_INPUT, 2) /* (L18) GPMC0_ADVn_ALE.MCASP1_AXR2 */
		>;
	};

	main_gpio1_ioexp_intr_pins_default: main-gpio1-ioexp-intr-default-pins {
		pinctrl-single,pins = <
			AM62AX_IOPAD(0x01d4, PIN_INPUT, 7) /* (C15) UART0_RTSn.GPIO1_23 */
		>;
	};
<<<<<<< HEAD
=======

	vddshv_sdio_pins_default: vddshv-sdio-default-pins {
		pinctrl-single,pins = <
			AM62AX_IOPAD(0x07c, PIN_OUTPUT, 7) /* (M19) GPMC0_CLK.GPIO0_31 */
		>;
	};
>>>>>>> 0c383648
};

&mcu_pmx0 {
	status = "okay";

	pmic_irq_pins_default: pmic-irq-default-pins {
		pinctrl-single,pins = <
			AM62AX_MCU_IOPAD(0x000, PIN_INPUT, 7) /* (E11) MCU_GPIO0_0 */
		>;
	};
};

&mcu_gpio0 {
	status = "okay";
};

&main_i2c0 {
	status = "okay";
	pinctrl-names = "default";
	pinctrl-0 = <&main_i2c0_pins_default>;
	clock-frequency = <400000>;

	typec_pd0: usb-power-controller@3f {
		compatible = "ti,tps6598x";
		reg = <0x3f>;

		connector {
			compatible = "usb-c-connector";
			label = "USB-C";
			self-powered;
			data-role = "dual";
			power-role = "sink";
			port {
				usb_con_hs: endpoint {
					remote-endpoint = <&usb0_hs_ep>;
				};
			};
		};
	};

	tps659312: pmic@48 {
		compatible = "ti,tps6593-q1";
		reg = <0x48>;
		ti,primary-pmic;
		system-power-controller;

		gpio-controller;
		#gpio-cells = <2>;

		pinctrl-names = "default";
		pinctrl-0 = <&pmic_irq_pins_default>;
		interrupt-parent = <&mcu_gpio0>;
		interrupts = <0 IRQ_TYPE_EDGE_FALLING>;

		buck123-supply = <&vcc_3v3_sys>;
		buck4-supply = <&vcc_3v3_sys>;
		buck5-supply = <&vcc_3v3_sys>;
		ldo1-supply = <&vcc_3v3_sys>;
		ldo2-supply = <&vcc_3v3_sys>;
		ldo3-supply = <&buck5>;
		ldo4-supply = <&vcc_3v3_sys>;

		regulators {
			buck123: buck123 {
				regulator-name = "vcc_core";
				regulator-min-microvolt = <715000>;
				regulator-max-microvolt = <895000>;
				regulator-boot-on;
				regulator-always-on;
			};

			buck4: buck4 {
				regulator-name = "vcc_1v1";
				regulator-min-microvolt = <1100000>;
				regulator-max-microvolt = <1100000>;
				regulator-boot-on;
				regulator-always-on;
			};

			buck5: buck5 {
				regulator-name = "vcc_1v8_sys";
				regulator-min-microvolt = <1800000>;
				regulator-max-microvolt = <1800000>;
				regulator-boot-on;
				regulator-always-on;
			};

			ldo1: ldo1 {
				regulator-name = "vddshv5_sdio";
				regulator-min-microvolt = <3300000>;
				regulator-max-microvolt = <3300000>;
				regulator-boot-on;
				regulator-always-on;
			};

			ldo2: ldo2 {
				regulator-name = "vpp_1v8";
				regulator-min-microvolt = <1800000>;
				regulator-max-microvolt = <1800000>;
				regulator-boot-on;
				regulator-always-on;
			};

			ldo3: ldo3 {
				regulator-name = "vcc_0v85";
				regulator-min-microvolt = <850000>;
				regulator-max-microvolt = <850000>;
				regulator-boot-on;
				regulator-always-on;
			};

			ldo4: ldo4 {
				regulator-name = "vdda_1v8";
				regulator-min-microvolt = <1800000>;
				regulator-max-microvolt = <1800000>;
				regulator-boot-on;
				regulator-always-on;
			};
		};
	};
};

&main_i2c1 {
	status = "okay";
	pinctrl-names = "default";
	pinctrl-0 = <&main_i2c1_pins_default>;
	clock-frequency = <100000>;

	exp1: gpio@22 {
		compatible = "ti,tca6424";
		reg = <0x22>;
		gpio-controller;
		#gpio-cells = <2>;
		interrupt-parent = <&main_gpio1>;
		interrupts = <23 IRQ_TYPE_EDGE_FALLING>;
		interrupt-controller;
		#interrupt-cells = <2>;
		pinctrl-names = "default";
		pinctrl-0 = <&main_gpio1_ioexp_intr_pins_default>;

		gpio-line-names = "GPIO_CPSW2_RST", "GPIO_CPSW1_RST",
				   "BT_EN_SOC", "MMC1_SD_EN",
				   "VPP_EN", "EXP_PS_3V3_En",
				   "EXP_PS_5V0_En", "EXP_HAT_DETECT",
				   "GPIO_AUD_RSTn", "GPIO_eMMC_RSTn",
				   "UART1_FET_BUF_EN", "BT_UART_WAKE_SOC",
				   "GPIO_HDMI_RSTn", "CSI_GPIO0",
				   "CSI_GPIO1", "WLAN_ALERTn",
				   "HDMI_INTn", "TEST_GPIO2",
				   "MCASP1_FET_EN", "MCASP1_BUF_BT_EN",
				   "MCASP1_FET_SEL", "UART1_FET_SEL",
				   "PD_I2C_IRQ", "IO_EXP_TEST_LED";
	};

	tlv320aic3106: audio-codec@1b {
		#sound-dai-cells = <0>;
		compatible = "ti,tlv320aic3106";
		reg = <0x1b>;
		ai3x-micbias-vg = <1>;	/* 2.0V */

		/* Regulators */
		AVDD-supply = <&vcc_3v3_sys>;
		IOVDD-supply = <&vcc_3v3_sys>;
		DRVDD-supply = <&vcc_3v3_sys>;
		DVDD-supply = <&buck5>;
	};

	exp2: gpio@23 {
		compatible = "ti,tca6424";
		reg = <0x23>;
		gpio-controller;
		#gpio-cells = <2>;

		gpio-line-names = "", "",
				  "", "",
				  "", "",
				  "", "",
				  "WL_LT_EN", "CSI_RSTz",
				  "", "",
				  "", "",
				  "", "",
				  "SPI0_FET_SEL", "SPI0_FET_OE",
				  "RGMII2_BRD_CONN_DET", "CSI_SEL2",
				  "CSI_EN", "AUTO_100M_1000M_CONFIG",
				  "CSI_VLDO_SEL", "SoC_WLAN_SDIO_RST";
	};

	sii9022: bridge-hdmi@3b {
		compatible = "sil,sii9022";
		reg = <0x3b>;
		interrupt-parent = <&exp1>;
		interrupts = <16 IRQ_TYPE_EDGE_FALLING>;
		#sound-dai-cells = <0>;
		sil,i2s-data-lanes = < 0 >;

		ports {
			#address-cells = <1>;
			#size-cells = <0>;

			port@0 {
				reg = <0>;

				sii9022_in: endpoint {
					remote-endpoint = <&dpi1_out>;
				};
			};

			port@1 {
				reg = <1>;

				sii9022_out: endpoint {
					remote-endpoint = <&hdmi_connector_in>;
				};
			};
		};
	};
};

&main_i2c2 {
	status = "okay";
	pinctrl-names = "default";
	pinctrl-0 = <&main_i2c2_pins_default>;
	clock-frequency = <400000>;
};

&sdhci0 {
	/* eMMC */
	status = "okay";
	non-removable;
	pinctrl-names = "default";
	pinctrl-0 = <&main_mmc0_pins_default>;
	disable-wp;
};

&sdhci1 {
	/* SD/MMC */
	status = "okay";
	vmmc-supply = <&vdd_mmc1>;
	vqmmc-supply = <&vddshv_sdio>;
	pinctrl-names = "default";
	pinctrl-0 = <&main_mmc1_pins_default>;
	disable-wp;
};

&main_gpio0 {
	status = "okay";
};

&main_gpio1 {
	status = "okay";
};

&main_gpio_intr {
	status = "okay";
};

&main_uart0 {
	status = "okay";
	pinctrl-names = "default";
	pinctrl-0 = <&main_uart0_pins_default>;
};

/* Main UART1 is used for TIFS firmware logs */
&main_uart1 {
	pinctrl-names = "default";
	pinctrl-0 = <&main_uart1_pins_default>;
	status = "reserved";
};

&usbss0 {
	status = "okay";
	ti,vbus-divider;
};

&usb0 {
	usb-role-switch;

	port {
		usb0_hs_ep: endpoint {
			remote-endpoint = <&usb_con_hs>;
		};
	};
};

&usbss1 {
	status = "okay";
};

&usb1 {
	dr_mode = "host";
	pinctrl-names = "default";
	pinctrl-0 = <&main_usb1_pins_default>;
};

&cpsw3g {
	status = "okay";
	pinctrl-names = "default";
	pinctrl-0 = <&main_rgmii1_pins_default>;
};

&cpsw_port1 {
	status = "okay";
	phy-mode = "rgmii-rxid";
	phy-handle = <&cpsw3g_phy0>;
};

&cpsw_port2 {
	status = "disabled";
};

&cpsw3g_mdio {
	status = "okay";
	pinctrl-names = "default";
	pinctrl-0 = <&main_mdio1_pins_default>;

	cpsw3g_phy0: ethernet-phy@0 {
		reg = <0>;
		ti,rx-internal-delay = <DP83867_RGMIIDCTL_2_00_NS>;
		ti,fifo-depth = <DP83867_PHYCR_FIFO_DEPTH_4_B_NIB>;
		ti,min-output-impedance;
	};
};

&mcasp1 {
	status = "okay";
	#sound-dai-cells = <0>;

	pinctrl-names = "default";
	pinctrl-0 = <&main_mcasp1_pins_default>;

	op-mode = <0>;          /* MCASP_IIS_MODE */
	tdm-slots = <2>;

	serial-dir = <  /* 0: INACTIVE, 1: TX, 2: RX */
	       1 0 2 0
	       0 0 0 0
	       0 0 0 0
	       0 0 0 0
	>;
	tx-num-evt = <32>;
	rx-num-evt = <32>;
};

&dss {
	status = "okay";
	pinctrl-names = "default";
	pinctrl-0 = <&main_dss0_pins_default>;
};

&dss_ports {
	/* VP2: DPI Output */
	port@1 {
		reg = <1>;

		dpi1_out: endpoint {
			remote-endpoint = <&sii9022_in>;
		};
	};
};<|MERGE_RESOLUTION|>--- conflicted
+++ resolved
@@ -113,8 +113,6 @@
 		regulator-boot-on;
 	};
 
-<<<<<<< HEAD
-=======
 	vddshv_sdio: regulator-5 {
 		compatible = "regulator-gpio";
 		regulator-name = "vddshv_sdio";
@@ -129,7 +127,6 @@
 			 <3300000 0x1>;
 	};
 
->>>>>>> 0c383648
 	leds {
 		compatible = "gpio-leds";
 		pinctrl-names = "default";
@@ -359,15 +356,12 @@
 			AM62AX_IOPAD(0x01d4, PIN_INPUT, 7) /* (C15) UART0_RTSn.GPIO1_23 */
 		>;
 	};
-<<<<<<< HEAD
-=======
 
 	vddshv_sdio_pins_default: vddshv-sdio-default-pins {
 		pinctrl-single,pins = <
 			AM62AX_IOPAD(0x07c, PIN_OUTPUT, 7) /* (M19) GPMC0_CLK.GPIO0_31 */
 		>;
 	};
->>>>>>> 0c383648
 };
 
 &mcu_pmx0 {
