// SPDX-License-Identifier: GPL-2.0-only
/*
 * Copyright (C) 2021 Google LLC
 * Author: Fuad Tabba <tabba@google.com>
 */

#include <linux/kvm_host.h>
#include <linux/mm.h>

#include <asm/kvm_emulate.h>

#include <nvhe/mem_protect.h>
#include <nvhe/memory.h>
#include <nvhe/pkvm.h>
#include <nvhe/trap_handler.h>

/* Used by icache_is_aliasing(). */
unsigned long __icache_flags;

/* Used by kvm_get_vttbr(). */
unsigned int kvm_arm_vmid_bits;

unsigned int kvm_host_sve_max_vl;

<<<<<<< HEAD
/*
 * The currently loaded hyp vCPU for each physical CPU. Used only when
 * protected KVM is enabled, but for both protected and non-protected VMs.
 */
static DEFINE_PER_CPU(struct pkvm_hyp_vcpu *, loaded_hyp_vcpu);

/*
 * Set trap register values based on features in ID_AA64PFR0.
 */
static void pvm_init_traps_aa64pfr0(struct kvm_vcpu *vcpu)
=======
static void pkvm_vcpu_reset_hcr(struct kvm_vcpu *vcpu)
>>>>>>> 4e26de25
{
	vcpu->arch.hcr_el2 = HCR_GUEST_FLAGS;

	if (has_hvhe())
		vcpu->arch.hcr_el2 |= HCR_E2H;

	if (cpus_have_final_cap(ARM64_HAS_RAS_EXTN)) {
		/* route synchronous external abort exceptions to EL2 */
		vcpu->arch.hcr_el2 |= HCR_TEA;
		/* trap error record accesses */
		vcpu->arch.hcr_el2 |= HCR_TERR;
	}

	if (cpus_have_final_cap(ARM64_HAS_STAGE2_FWB))
		vcpu->arch.hcr_el2 |= HCR_FWB;

	if (cpus_have_final_cap(ARM64_HAS_EVT) &&
	    !cpus_have_final_cap(ARM64_MISMATCHED_CACHE_TYPE))
		vcpu->arch.hcr_el2 |= HCR_TID4;
	else
		vcpu->arch.hcr_el2 |= HCR_TID2;

	if (vcpu_has_ptrauth(vcpu))
		vcpu->arch.hcr_el2 |= (HCR_API | HCR_APK);

	if (kvm_has_mte(vcpu->kvm))
		vcpu->arch.hcr_el2 |= HCR_ATA;
}

static void pvm_init_traps_hcr(struct kvm_vcpu *vcpu)
{
	struct kvm *kvm = vcpu->kvm;
	u64 val = vcpu->arch.hcr_el2;

	/* No support for AArch32. */
	val |= HCR_RW;

	/*
	 * Always trap:
	 * - Feature id registers: to control features exposed to guests
	 * - Implementation-defined features
	 */
	val |= HCR_TACR | HCR_TIDCP | HCR_TID3 | HCR_TID1;

	if (!kvm_has_feat(kvm, ID_AA64PFR0_EL1, RAS, IMP)) {
		val |= HCR_TERR | HCR_TEA;
		val &= ~(HCR_FIEN);
	}

	if (!kvm_has_feat(kvm, ID_AA64PFR0_EL1, AMU, IMP))
		val &= ~(HCR_AMVOFFEN);

	if (!kvm_has_feat(kvm, ID_AA64PFR1_EL1, MTE, IMP)) {
		val |= HCR_TID5;
		val &= ~(HCR_DCT | HCR_ATA);
	}

	if (!kvm_has_feat(kvm, ID_AA64MMFR1_EL1, LO, IMP))
		val |= HCR_TLOR;

	vcpu->arch.hcr_el2 = val;
}

static void pvm_init_traps_mdcr(struct kvm_vcpu *vcpu)
{
	struct kvm *kvm = vcpu->kvm;
	u64 val = vcpu->arch.mdcr_el2;

	if (!kvm_has_feat(kvm, ID_AA64DFR0_EL1, PMUVer, IMP)) {
		val |= MDCR_EL2_TPM | MDCR_EL2_TPMCR;
		val &= ~(MDCR_EL2_HPME | MDCR_EL2_MTPME | MDCR_EL2_HPMN_MASK);
	}

	if (!kvm_has_feat(kvm, ID_AA64DFR0_EL1, DebugVer, IMP))
		val |= MDCR_EL2_TDRA | MDCR_EL2_TDA;

	if (!kvm_has_feat(kvm, ID_AA64DFR0_EL1, DoubleLock, IMP))
		val |= MDCR_EL2_TDOSA;

	if (!kvm_has_feat(kvm, ID_AA64DFR0_EL1, PMSVer, IMP)) {
		val |= MDCR_EL2_TPMS;
		val &= ~MDCR_EL2_E2PB_MASK;
	}

	if (!kvm_has_feat(kvm, ID_AA64DFR0_EL1, TraceFilt, IMP))
		val |= MDCR_EL2_TTRF;

	if (!kvm_has_feat(kvm, ID_AA64DFR0_EL1, ExtTrcBuff, IMP))
		val |= MDCR_EL2_E2TB_MASK;

	/* Trap Debug Communications Channel registers */
	if (!kvm_has_feat(kvm, ID_AA64MMFR0_EL1, FGT, IMP))
		val |= MDCR_EL2_TDCC;

	vcpu->arch.mdcr_el2 = val;
}

/*
 * Check that cpu features that are neither trapped nor supported are not
 * enabled for protected VMs.
 */
static int pkvm_check_pvm_cpu_features(struct kvm_vcpu *vcpu)
{
	struct kvm *kvm = vcpu->kvm;

	/* Protected KVM does not support AArch32 guests. */
	if (kvm_has_feat(kvm, ID_AA64PFR0_EL1, EL0, AARCH32) ||
	    kvm_has_feat(kvm, ID_AA64PFR0_EL1, EL1, AARCH32))
		return -EINVAL;

	/*
	 * Linux guests assume support for floating-point and Advanced SIMD. Do
	 * not change the trapping behavior for these from the KVM default.
	 */
	if (!kvm_has_feat(kvm, ID_AA64PFR0_EL1, FP, IMP) ||
	    !kvm_has_feat(kvm, ID_AA64PFR0_EL1, AdvSIMD, IMP))
		return -EINVAL;

	/* No SME support in KVM right now. Check to catch if it changes. */
	if (kvm_has_feat(kvm, ID_AA64PFR1_EL1, SME, IMP))
		return -EINVAL;

	return 0;
}

/*
 * Initialize trap register values in protected mode.
 */
static int pkvm_vcpu_init_traps(struct pkvm_hyp_vcpu *hyp_vcpu)
{
	struct kvm_vcpu *vcpu = &hyp_vcpu->vcpu;
	int ret;

	vcpu->arch.mdcr_el2 = 0;

	pkvm_vcpu_reset_hcr(vcpu);

	if ((!pkvm_hyp_vcpu_is_protected(hyp_vcpu)))
		return 0;

	ret = pkvm_check_pvm_cpu_features(vcpu);
	if (ret)
		return ret;

	pvm_init_traps_hcr(vcpu);
	pvm_init_traps_mdcr(vcpu);

	return 0;
}

/*
 * Start the VM table handle at the offset defined instead of at 0.
 * Mainly for sanity checking and debugging.
 */
#define HANDLE_OFFSET 0x1000

static unsigned int vm_handle_to_idx(pkvm_handle_t handle)
{
	return handle - HANDLE_OFFSET;
}

static pkvm_handle_t idx_to_vm_handle(unsigned int idx)
{
	return idx + HANDLE_OFFSET;
}

/*
 * Spinlock for protecting state related to the VM table. Protects writes
 * to 'vm_table', 'nr_table_entries', and other per-vm state on initialization.
 * Also protects reads and writes to 'last_hyp_vcpu_lookup'.
 */
DEFINE_HYP_SPINLOCK(vm_table_lock);

/*
 * The table of VM entries for protected VMs in hyp.
 * Allocated at hyp initialization and setup.
 */
static struct pkvm_hyp_vm **vm_table;

void pkvm_hyp_vm_table_init(void *tbl)
{
	WARN_ON(vm_table);
	vm_table = tbl;
}

/*
 * Return the hyp vm structure corresponding to the handle.
 */
static struct pkvm_hyp_vm *get_vm_by_handle(pkvm_handle_t handle)
{
	unsigned int idx = vm_handle_to_idx(handle);

	if (unlikely(idx >= KVM_MAX_PVMS))
		return NULL;

	return vm_table[idx];
}

struct pkvm_hyp_vcpu *pkvm_load_hyp_vcpu(pkvm_handle_t handle,
					 unsigned int vcpu_idx)
{
	struct pkvm_hyp_vcpu *hyp_vcpu = NULL;
	struct pkvm_hyp_vm *hyp_vm;

	/* Cannot load a new vcpu without putting the old one first. */
	if (__this_cpu_read(loaded_hyp_vcpu))
		return NULL;

	hyp_spin_lock(&vm_table_lock);
	hyp_vm = get_vm_by_handle(handle);
	if (!hyp_vm || hyp_vm->nr_vcpus <= vcpu_idx)
		goto unlock;

	hyp_vcpu = hyp_vm->vcpus[vcpu_idx];

	/* Ensure vcpu isn't loaded on more than one cpu simultaneously. */
	if (unlikely(hyp_vcpu->loaded_hyp_vcpu)) {
		hyp_vcpu = NULL;
		goto unlock;
	}

	hyp_vcpu->loaded_hyp_vcpu = this_cpu_ptr(&loaded_hyp_vcpu);
	hyp_page_ref_inc(hyp_virt_to_page(hyp_vm));
unlock:
	hyp_spin_unlock(&vm_table_lock);

	if (hyp_vcpu)
		__this_cpu_write(loaded_hyp_vcpu, hyp_vcpu);
	return hyp_vcpu;
}

void pkvm_put_hyp_vcpu(struct pkvm_hyp_vcpu *hyp_vcpu)
{
	struct pkvm_hyp_vm *hyp_vm = pkvm_hyp_vcpu_to_hyp_vm(hyp_vcpu);

	hyp_spin_lock(&vm_table_lock);
	hyp_vcpu->loaded_hyp_vcpu = NULL;
	__this_cpu_write(loaded_hyp_vcpu, NULL);
	hyp_page_ref_dec(hyp_virt_to_page(hyp_vm));
	hyp_spin_unlock(&vm_table_lock);
}

struct pkvm_hyp_vcpu *pkvm_get_loaded_hyp_vcpu(void)
{
	return __this_cpu_read(loaded_hyp_vcpu);

}

struct pkvm_hyp_vm *get_pkvm_hyp_vm(pkvm_handle_t handle)
{
	struct pkvm_hyp_vm *hyp_vm;

	hyp_spin_lock(&vm_table_lock);
	hyp_vm = get_vm_by_handle(handle);
	if (hyp_vm)
		hyp_page_ref_inc(hyp_virt_to_page(hyp_vm));
	hyp_spin_unlock(&vm_table_lock);

	return hyp_vm;
}

void put_pkvm_hyp_vm(struct pkvm_hyp_vm *hyp_vm)
{
	hyp_spin_lock(&vm_table_lock);
	hyp_page_ref_dec(hyp_virt_to_page(hyp_vm));
	hyp_spin_unlock(&vm_table_lock);
}

struct pkvm_hyp_vm *get_np_pkvm_hyp_vm(pkvm_handle_t handle)
{
	struct pkvm_hyp_vm *hyp_vm = get_pkvm_hyp_vm(handle);

	if (hyp_vm && pkvm_hyp_vm_is_protected(hyp_vm)) {
		put_pkvm_hyp_vm(hyp_vm);
		hyp_vm = NULL;
	}

	return hyp_vm;
}

static void pkvm_init_features_from_host(struct pkvm_hyp_vm *hyp_vm, const struct kvm *host_kvm)
{
	struct kvm *kvm = &hyp_vm->kvm;
	unsigned long host_arch_flags = READ_ONCE(host_kvm->arch.flags);
	DECLARE_BITMAP(allowed_features, KVM_VCPU_MAX_FEATURES);

	if (test_bit(KVM_ARCH_FLAG_MTE_ENABLED, &host_kvm->arch.flags))
		set_bit(KVM_ARCH_FLAG_MTE_ENABLED, &kvm->arch.flags);

	/* No restrictions for non-protected VMs. */
	if (!kvm_vm_is_protected(kvm)) {
		hyp_vm->kvm.arch.flags = host_arch_flags;

		bitmap_copy(kvm->arch.vcpu_features,
			    host_kvm->arch.vcpu_features,
			    KVM_VCPU_MAX_FEATURES);
		return;
	}

	bitmap_zero(allowed_features, KVM_VCPU_MAX_FEATURES);

	set_bit(KVM_ARM_VCPU_PSCI_0_2, allowed_features);

	if (kvm_pvm_ext_allowed(KVM_CAP_ARM_PMU_V3))
		set_bit(KVM_ARM_VCPU_PMU_V3, allowed_features);

	if (kvm_pvm_ext_allowed(KVM_CAP_ARM_PTRAUTH_ADDRESS))
		set_bit(KVM_ARM_VCPU_PTRAUTH_ADDRESS, allowed_features);

	if (kvm_pvm_ext_allowed(KVM_CAP_ARM_PTRAUTH_GENERIC))
		set_bit(KVM_ARM_VCPU_PTRAUTH_GENERIC, allowed_features);

	if (kvm_pvm_ext_allowed(KVM_CAP_ARM_SVE)) {
		set_bit(KVM_ARM_VCPU_SVE, allowed_features);
		kvm->arch.flags |= host_arch_flags & BIT(KVM_ARCH_FLAG_GUEST_HAS_SVE);
	}

	bitmap_and(kvm->arch.vcpu_features, host_kvm->arch.vcpu_features,
		   allowed_features, KVM_VCPU_MAX_FEATURES);
}

static void unpin_host_vcpu(struct kvm_vcpu *host_vcpu)
{
	if (host_vcpu)
		hyp_unpin_shared_mem(host_vcpu, host_vcpu + 1);
}

static void unpin_host_vcpus(struct pkvm_hyp_vcpu *hyp_vcpus[],
			     unsigned int nr_vcpus)
{
	int i;

	for (i = 0; i < nr_vcpus; i++)
		unpin_host_vcpu(hyp_vcpus[i]->host_vcpu);
}

static void init_pkvm_hyp_vm(struct kvm *host_kvm, struct pkvm_hyp_vm *hyp_vm,
			     unsigned int nr_vcpus)
{
	hyp_vm->host_kvm = host_kvm;
	hyp_vm->kvm.created_vcpus = nr_vcpus;
	hyp_vm->kvm.arch.mmu.vtcr = host_mmu.arch.mmu.vtcr;
	hyp_vm->kvm.arch.pkvm.enabled = READ_ONCE(host_kvm->arch.pkvm.enabled);
	hyp_vm->kvm.arch.flags = 0;
	pkvm_init_features_from_host(hyp_vm, host_kvm);
}

static void pkvm_vcpu_init_sve(struct pkvm_hyp_vcpu *hyp_vcpu, struct kvm_vcpu *host_vcpu)
{
	struct kvm_vcpu *vcpu = &hyp_vcpu->vcpu;

	if (!vcpu_has_feature(vcpu, KVM_ARM_VCPU_SVE))
		vcpu_clear_flag(vcpu, VCPU_SVE_FINALIZED);
}

static int init_pkvm_hyp_vcpu(struct pkvm_hyp_vcpu *hyp_vcpu,
			      struct pkvm_hyp_vm *hyp_vm,
			      struct kvm_vcpu *host_vcpu,
			      unsigned int vcpu_idx)
{
	int ret = 0;

	if (hyp_pin_shared_mem(host_vcpu, host_vcpu + 1))
		return -EBUSY;

	if (host_vcpu->vcpu_idx != vcpu_idx) {
		ret = -EINVAL;
		goto done;
	}

	hyp_vcpu->host_vcpu = host_vcpu;

	hyp_vcpu->vcpu.kvm = &hyp_vm->kvm;
	hyp_vcpu->vcpu.vcpu_id = READ_ONCE(host_vcpu->vcpu_id);
	hyp_vcpu->vcpu.vcpu_idx = vcpu_idx;

	hyp_vcpu->vcpu.arch.hw_mmu = &hyp_vm->kvm.arch.mmu;
	hyp_vcpu->vcpu.arch.cflags = READ_ONCE(host_vcpu->arch.cflags);
	hyp_vcpu->vcpu.arch.mp_state.mp_state = KVM_MP_STATE_STOPPED;

	if (pkvm_hyp_vcpu_is_protected(hyp_vcpu))
		kvm_init_pvm_id_regs(&hyp_vcpu->vcpu);

	ret = pkvm_vcpu_init_traps(hyp_vcpu);
	if (ret)
		goto done;

	pkvm_vcpu_init_sve(hyp_vcpu, host_vcpu);
done:
	if (ret)
		unpin_host_vcpu(host_vcpu);
	return ret;
}

static int find_free_vm_table_entry(struct kvm *host_kvm)
{
	int i;

	for (i = 0; i < KVM_MAX_PVMS; ++i) {
		if (!vm_table[i])
			return i;
	}

	return -ENOMEM;
}

/*
 * Allocate a VM table entry and insert a pointer to the new vm.
 *
 * Return a unique handle to the protected VM on success,
 * negative error code on failure.
 */
static pkvm_handle_t insert_vm_table_entry(struct kvm *host_kvm,
					   struct pkvm_hyp_vm *hyp_vm)
{
	struct kvm_s2_mmu *mmu = &hyp_vm->kvm.arch.mmu;
	int idx;

	hyp_assert_lock_held(&vm_table_lock);

	/*
	 * Initializing protected state might have failed, yet a malicious
	 * host could trigger this function. Thus, ensure that 'vm_table'
	 * exists.
	 */
	if (unlikely(!vm_table))
		return -EINVAL;

	idx = find_free_vm_table_entry(host_kvm);
	if (idx < 0)
		return idx;

	hyp_vm->kvm.arch.pkvm.handle = idx_to_vm_handle(idx);

	/* VMID 0 is reserved for the host */
	atomic64_set(&mmu->vmid.id, idx + 1);

	mmu->arch = &hyp_vm->kvm.arch;
	mmu->pgt = &hyp_vm->pgt;

	vm_table[idx] = hyp_vm;
	return hyp_vm->kvm.arch.pkvm.handle;
}

/*
 * Deallocate and remove the VM table entry corresponding to the handle.
 */
static void remove_vm_table_entry(pkvm_handle_t handle)
{
	hyp_assert_lock_held(&vm_table_lock);
	vm_table[vm_handle_to_idx(handle)] = NULL;
}

static size_t pkvm_get_hyp_vm_size(unsigned int nr_vcpus)
{
	return size_add(sizeof(struct pkvm_hyp_vm),
		size_mul(sizeof(struct pkvm_hyp_vcpu *), nr_vcpus));
}

static void *map_donated_memory_noclear(unsigned long host_va, size_t size)
{
	void *va = (void *)kern_hyp_va(host_va);

	if (!PAGE_ALIGNED(va))
		return NULL;

	if (__pkvm_host_donate_hyp(hyp_virt_to_pfn(va),
				   PAGE_ALIGN(size) >> PAGE_SHIFT))
		return NULL;

	return va;
}

static void *map_donated_memory(unsigned long host_va, size_t size)
{
	void *va = map_donated_memory_noclear(host_va, size);

	if (va)
		memset(va, 0, size);

	return va;
}

static void __unmap_donated_memory(void *va, size_t size)
{
	kvm_flush_dcache_to_poc(va, size);
	WARN_ON(__pkvm_hyp_donate_host(hyp_virt_to_pfn(va),
				       PAGE_ALIGN(size) >> PAGE_SHIFT));
}

static void unmap_donated_memory(void *va, size_t size)
{
	if (!va)
		return;

	memset(va, 0, size);
	__unmap_donated_memory(va, size);
}

static void unmap_donated_memory_noclear(void *va, size_t size)
{
	if (!va)
		return;

	__unmap_donated_memory(va, size);
}

/*
 * Initialize the hypervisor copy of the protected VM state using the
 * memory donated by the host.
 *
 * Unmaps the donated memory from the host at stage 2.
 *
 * host_kvm: A pointer to the host's struct kvm.
 * vm_hva: The host va of the area being donated for the VM state.
 *	   Must be page aligned.
 * pgd_hva: The host va of the area being donated for the stage-2 PGD for
 *	    the VM. Must be page aligned. Its size is implied by the VM's
 *	    VTCR.
 *
 * Return a unique handle to the protected VM on success,
 * negative error code on failure.
 */
int __pkvm_init_vm(struct kvm *host_kvm, unsigned long vm_hva,
		   unsigned long pgd_hva)
{
	struct pkvm_hyp_vm *hyp_vm = NULL;
	size_t vm_size, pgd_size;
	unsigned int nr_vcpus;
	void *pgd = NULL;
	int ret;

	ret = hyp_pin_shared_mem(host_kvm, host_kvm + 1);
	if (ret)
		return ret;

	nr_vcpus = READ_ONCE(host_kvm->created_vcpus);
	if (nr_vcpus < 1) {
		ret = -EINVAL;
		goto err_unpin_kvm;
	}

	vm_size = pkvm_get_hyp_vm_size(nr_vcpus);
	pgd_size = kvm_pgtable_stage2_pgd_size(host_mmu.arch.mmu.vtcr);

	ret = -ENOMEM;

	hyp_vm = map_donated_memory(vm_hva, vm_size);
	if (!hyp_vm)
		goto err_remove_mappings;

	pgd = map_donated_memory_noclear(pgd_hva, pgd_size);
	if (!pgd)
		goto err_remove_mappings;

	init_pkvm_hyp_vm(host_kvm, hyp_vm, nr_vcpus);

	hyp_spin_lock(&vm_table_lock);
	ret = insert_vm_table_entry(host_kvm, hyp_vm);
	if (ret < 0)
		goto err_unlock;

	ret = kvm_guest_prepare_stage2(hyp_vm, pgd);
	if (ret)
		goto err_remove_vm_table_entry;
	hyp_spin_unlock(&vm_table_lock);

	return hyp_vm->kvm.arch.pkvm.handle;

err_remove_vm_table_entry:
	remove_vm_table_entry(hyp_vm->kvm.arch.pkvm.handle);
err_unlock:
	hyp_spin_unlock(&vm_table_lock);
err_remove_mappings:
	unmap_donated_memory(hyp_vm, vm_size);
	unmap_donated_memory(pgd, pgd_size);
err_unpin_kvm:
	hyp_unpin_shared_mem(host_kvm, host_kvm + 1);
	return ret;
}

/*
 * Initialize the hypervisor copy of the protected vCPU state using the
 * memory donated by the host.
 *
 * handle: The handle for the protected vm.
 * host_vcpu: A pointer to the corresponding host vcpu.
 * vcpu_hva: The host va of the area being donated for the vcpu state.
 *	     Must be page aligned. The size of the area must be equal to
 *	     the page-aligned size of 'struct pkvm_hyp_vcpu'.
 * Return 0 on success, negative error code on failure.
 */
int __pkvm_init_vcpu(pkvm_handle_t handle, struct kvm_vcpu *host_vcpu,
		     unsigned long vcpu_hva)
{
	struct pkvm_hyp_vcpu *hyp_vcpu;
	struct pkvm_hyp_vm *hyp_vm;
	unsigned int idx;
	int ret;

	hyp_vcpu = map_donated_memory(vcpu_hva, sizeof(*hyp_vcpu));
	if (!hyp_vcpu)
		return -ENOMEM;

	hyp_spin_lock(&vm_table_lock);

	hyp_vm = get_vm_by_handle(handle);
	if (!hyp_vm) {
		ret = -ENOENT;
		goto unlock;
	}

	idx = hyp_vm->nr_vcpus;
	if (idx >= hyp_vm->kvm.created_vcpus) {
		ret = -EINVAL;
		goto unlock;
	}

	ret = init_pkvm_hyp_vcpu(hyp_vcpu, hyp_vm, host_vcpu, idx);
	if (ret)
		goto unlock;

	hyp_vm->vcpus[idx] = hyp_vcpu;
	hyp_vm->nr_vcpus++;
unlock:
	hyp_spin_unlock(&vm_table_lock);

	if (ret) {
		unmap_donated_memory(hyp_vcpu, sizeof(*hyp_vcpu));
		return ret;
	}

	return 0;
}

static void
teardown_donated_memory(struct kvm_hyp_memcache *mc, void *addr, size_t size)
{
	size = PAGE_ALIGN(size);
	memset(addr, 0, size);

	for (void *start = addr; start < addr + size; start += PAGE_SIZE)
		push_hyp_memcache(mc, start, hyp_virt_to_phys);

	unmap_donated_memory_noclear(addr, size);
}

int __pkvm_teardown_vm(pkvm_handle_t handle)
{
	struct kvm_hyp_memcache *mc;
	struct pkvm_hyp_vm *hyp_vm;
	struct kvm *host_kvm;
	unsigned int idx;
	size_t vm_size;
	int err;

	hyp_spin_lock(&vm_table_lock);
	hyp_vm = get_vm_by_handle(handle);
	if (!hyp_vm) {
		err = -ENOENT;
		goto err_unlock;
	}

	if (WARN_ON(hyp_page_count(hyp_vm))) {
		err = -EBUSY;
		goto err_unlock;
	}

	host_kvm = hyp_vm->host_kvm;

	/* Ensure the VMID is clean before it can be reallocated */
	__kvm_tlb_flush_vmid(&hyp_vm->kvm.arch.mmu);
	remove_vm_table_entry(handle);
	hyp_spin_unlock(&vm_table_lock);

	/* Reclaim guest pages (including page-table pages) */
	mc = &host_kvm->arch.pkvm.teardown_mc;
	reclaim_guest_pages(hyp_vm, mc);
	unpin_host_vcpus(hyp_vm->vcpus, hyp_vm->nr_vcpus);

	/* Push the metadata pages to the teardown memcache */
	for (idx = 0; idx < hyp_vm->nr_vcpus; ++idx) {
		struct pkvm_hyp_vcpu *hyp_vcpu = hyp_vm->vcpus[idx];
		struct kvm_hyp_memcache *vcpu_mc = &hyp_vcpu->vcpu.arch.pkvm_memcache;

		while (vcpu_mc->nr_pages) {
			void *addr = pop_hyp_memcache(vcpu_mc, hyp_phys_to_virt);

			push_hyp_memcache(mc, addr, hyp_virt_to_phys);
			unmap_donated_memory_noclear(addr, PAGE_SIZE);
		}

		teardown_donated_memory(mc, hyp_vcpu, sizeof(*hyp_vcpu));
	}

	vm_size = pkvm_get_hyp_vm_size(hyp_vm->kvm.created_vcpus);
	teardown_donated_memory(mc, hyp_vm, vm_size);
	hyp_unpin_shared_mem(host_kvm, host_kvm + 1);
	return 0;

err_unlock:
	hyp_spin_unlock(&vm_table_lock);
	return err;
}<|MERGE_RESOLUTION|>--- conflicted
+++ resolved
@@ -22,20 +22,13 @@
 
 unsigned int kvm_host_sve_max_vl;
 
-<<<<<<< HEAD
 /*
  * The currently loaded hyp vCPU for each physical CPU. Used only when
  * protected KVM is enabled, but for both protected and non-protected VMs.
  */
 static DEFINE_PER_CPU(struct pkvm_hyp_vcpu *, loaded_hyp_vcpu);
 
-/*
- * Set trap register values based on features in ID_AA64PFR0.
- */
-static void pvm_init_traps_aa64pfr0(struct kvm_vcpu *vcpu)
-=======
 static void pkvm_vcpu_reset_hcr(struct kvm_vcpu *vcpu)
->>>>>>> 4e26de25
 {
 	vcpu->arch.hcr_el2 = HCR_GUEST_FLAGS;
 
