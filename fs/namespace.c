// SPDX-License-Identifier: GPL-2.0-only
/*
 *  linux/fs/namespace.c
 *
 * (C) Copyright Al Viro 2000, 2001
 *
 * Based on code from fs/super.c, copyright Linus Torvalds and others.
 * Heavily rewritten.
 */

#include <linux/syscalls.h>
#include <linux/export.h>
#include <linux/capability.h>
#include <linux/mnt_namespace.h>
#include <linux/user_namespace.h>
#include <linux/namei.h>
#include <linux/security.h>
#include <linux/cred.h>
#include <linux/idr.h>
#include <linux/init.h>		/* init_rootfs */
#include <linux/fs_struct.h>	/* get_fs_root et.al. */
#include <linux/fsnotify.h>	/* fsnotify_vfsmount_delete */
#include <linux/file.h>
#include <linux/uaccess.h>
#include <linux/proc_ns.h>
#include <linux/magic.h>
#include <linux/memblock.h>
#include <linux/proc_fs.h>
#include <linux/task_work.h>
#include <linux/sched/task.h>
#include <uapi/linux/mount.h>
#include <linux/fs_context.h>
#include <linux/shmem_fs.h>
#include <linux/mnt_idmapping.h>
#include <linux/pidfs.h>
#include <linux/nstree.h>

#include "pnode.h"
#include "internal.h"

/* Maximum number of mounts in a mount namespace */
static unsigned int sysctl_mount_max __read_mostly = 100000;

static unsigned int m_hash_mask __ro_after_init;
static unsigned int m_hash_shift __ro_after_init;
static unsigned int mp_hash_mask __ro_after_init;
static unsigned int mp_hash_shift __ro_after_init;

static __initdata unsigned long mhash_entries;
static int __init set_mhash_entries(char *str)
{
	if (!str)
		return 0;
	mhash_entries = simple_strtoul(str, &str, 0);
	return 1;
}
__setup("mhash_entries=", set_mhash_entries);

static __initdata unsigned long mphash_entries;
static int __init set_mphash_entries(char *str)
{
	if (!str)
		return 0;
	mphash_entries = simple_strtoul(str, &str, 0);
	return 1;
}
__setup("mphash_entries=", set_mphash_entries);

static char * __initdata initramfs_options;
static int __init initramfs_options_setup(char *str)
{
	initramfs_options = str;
	return 1;
}

__setup("initramfs_options=", initramfs_options_setup);

static u64 event;
static DEFINE_XARRAY_FLAGS(mnt_id_xa, XA_FLAGS_ALLOC);
static DEFINE_IDA(mnt_group_ida);

/* Don't allow confusion with old 32bit mount ID */
#define MNT_UNIQUE_ID_OFFSET (1ULL << 31)
static u64 mnt_id_ctr = MNT_UNIQUE_ID_OFFSET;

static struct hlist_head *mount_hashtable __ro_after_init;
static struct hlist_head *mountpoint_hashtable __ro_after_init;
static struct kmem_cache *mnt_cache __ro_after_init;
static DECLARE_RWSEM(namespace_sem);
static HLIST_HEAD(unmounted);	/* protected by namespace_sem */
static LIST_HEAD(ex_mountpoints); /* protected by namespace_sem */
static struct mnt_namespace *emptied_ns; /* protected by namespace_sem */

static inline void namespace_lock(void);
static void namespace_unlock(void);
DEFINE_LOCK_GUARD_0(namespace_excl, namespace_lock(), namespace_unlock())
DEFINE_LOCK_GUARD_0(namespace_shared, down_read(&namespace_sem),
				      up_read(&namespace_sem))

DEFINE_FREE(mntput, struct vfsmount *, if (!IS_ERR(_T)) mntput(_T))

#ifdef CONFIG_FSNOTIFY
LIST_HEAD(notify_list); /* protected by namespace_sem */
#endif

enum mount_kattr_flags_t {
	MOUNT_KATTR_RECURSE		= (1 << 0),
	MOUNT_KATTR_IDMAP_REPLACE	= (1 << 1),
};

struct mount_kattr {
	unsigned int attr_set;
	unsigned int attr_clr;
	unsigned int propagation;
	unsigned int lookup_flags;
	enum mount_kattr_flags_t kflags;
	struct user_namespace *mnt_userns;
	struct mnt_idmap *mnt_idmap;
};

/* /sys/fs */
struct kobject *fs_kobj __ro_after_init;
EXPORT_SYMBOL_GPL(fs_kobj);

/*
 * vfsmount lock may be taken for read to prevent changes to the
 * vfsmount hash, ie. during mountpoint lookups or walking back
 * up the tree.
 *
 * It should be taken for write in all cases where the vfsmount
 * tree or hash is modified or when a vfsmount structure is modified.
 */
__cacheline_aligned_in_smp DEFINE_SEQLOCK(mount_lock);

static inline struct mnt_namespace *node_to_mnt_ns(const struct rb_node *node)
{
	struct ns_common *ns;

	if (!node)
		return NULL;
	ns = rb_entry(node, struct ns_common, ns_tree_node);
	return container_of(ns, struct mnt_namespace, ns);
}

static void mnt_ns_release(struct mnt_namespace *ns)
{
	/* keep alive for {list,stat}mount() */
	if (ns && refcount_dec_and_test(&ns->passive)) {
		fsnotify_mntns_delete(ns);
		put_user_ns(ns->user_ns);
		kfree(ns);
	}
}
DEFINE_FREE(mnt_ns_release, struct mnt_namespace *, if (_T) mnt_ns_release(_T))

static void mnt_ns_release_rcu(struct rcu_head *rcu)
{
	mnt_ns_release(container_of(rcu, struct mnt_namespace, ns.ns_rcu));
}

static void mnt_ns_tree_remove(struct mnt_namespace *ns)
{
	/* remove from global mount namespace list */
	if (ns_tree_active(ns))
		ns_tree_remove(ns);

	call_rcu(&ns->ns.ns_rcu, mnt_ns_release_rcu);
}

/*
 * Lookup a mount namespace by id and take a passive reference count. Taking a
 * passive reference means the mount namespace can be emptied if e.g., the last
 * task holding an active reference exits. To access the mounts of the
 * namespace the @namespace_sem must first be acquired. If the namespace has
 * already shut down before acquiring @namespace_sem, {list,stat}mount() will
 * see that the mount rbtree of the namespace is empty.
 *
 * Note the lookup is lockless protected by a sequence counter. We only
 * need to guard against false negatives as false positives aren't
 * possible. So if we didn't find a mount namespace and the sequence
 * counter has changed we need to retry. If the sequence counter is
 * still the same we know the search actually failed.
 */
static struct mnt_namespace *lookup_mnt_ns(u64 mnt_ns_id)
{
	struct mnt_namespace *mnt_ns;
	struct ns_common *ns;

	guard(rcu)();
	ns = ns_tree_lookup_rcu(mnt_ns_id, CLONE_NEWNS);
	if (!ns)
		return NULL;

	/*
	 * The last reference count is put with RCU delay so we can
	 * unconditonally acquire a reference here.
	 */
	mnt_ns = container_of(ns, struct mnt_namespace, ns);
	refcount_inc(&mnt_ns->passive);
	return mnt_ns;
}

static inline void lock_mount_hash(void)
{
	write_seqlock(&mount_lock);
}

static inline void unlock_mount_hash(void)
{
	write_sequnlock(&mount_lock);
}

static inline struct hlist_head *m_hash(struct vfsmount *mnt, struct dentry *dentry)
{
	unsigned long tmp = ((unsigned long)mnt / L1_CACHE_BYTES);
	tmp += ((unsigned long)dentry / L1_CACHE_BYTES);
	tmp = tmp + (tmp >> m_hash_shift);
	return &mount_hashtable[tmp & m_hash_mask];
}

static inline struct hlist_head *mp_hash(struct dentry *dentry)
{
	unsigned long tmp = ((unsigned long)dentry / L1_CACHE_BYTES);
	tmp = tmp + (tmp >> mp_hash_shift);
	return &mountpoint_hashtable[tmp & mp_hash_mask];
}

static int mnt_alloc_id(struct mount *mnt)
{
	int res;

	xa_lock(&mnt_id_xa);
	res = __xa_alloc(&mnt_id_xa, &mnt->mnt_id, mnt, XA_LIMIT(1, INT_MAX), GFP_KERNEL);
	if (!res)
		mnt->mnt_id_unique = ++mnt_id_ctr;
	xa_unlock(&mnt_id_xa);
	return res;
}

static void mnt_free_id(struct mount *mnt)
{
	xa_erase(&mnt_id_xa, mnt->mnt_id);
}

/*
 * Allocate a new peer group ID
 */
static int mnt_alloc_group_id(struct mount *mnt)
{
	int res = ida_alloc_min(&mnt_group_ida, 1, GFP_KERNEL);

	if (res < 0)
		return res;
	mnt->mnt_group_id = res;
	return 0;
}

/*
 * Release a peer group ID
 */
void mnt_release_group_id(struct mount *mnt)
{
	ida_free(&mnt_group_ida, mnt->mnt_group_id);
	mnt->mnt_group_id = 0;
}

/*
 * vfsmount lock must be held for read
 */
static inline void mnt_add_count(struct mount *mnt, int n)
{
#ifdef CONFIG_SMP
	this_cpu_add(mnt->mnt_pcp->mnt_count, n);
#else
	preempt_disable();
	mnt->mnt_count += n;
	preempt_enable();
#endif
}

/*
 * vfsmount lock must be held for write
 */
int mnt_get_count(struct mount *mnt)
{
#ifdef CONFIG_SMP
	int count = 0;
	int cpu;

	for_each_possible_cpu(cpu) {
		count += per_cpu_ptr(mnt->mnt_pcp, cpu)->mnt_count;
	}

	return count;
#else
	return mnt->mnt_count;
#endif
}

static struct mount *alloc_vfsmnt(const char *name)
{
	struct mount *mnt = kmem_cache_zalloc(mnt_cache, GFP_KERNEL);
	if (mnt) {
		int err;

		err = mnt_alloc_id(mnt);
		if (err)
			goto out_free_cache;

		if (name)
			mnt->mnt_devname = kstrdup_const(name,
							 GFP_KERNEL_ACCOUNT);
		else
			mnt->mnt_devname = "none";
		if (!mnt->mnt_devname)
			goto out_free_id;

#ifdef CONFIG_SMP
		mnt->mnt_pcp = alloc_percpu(struct mnt_pcp);
		if (!mnt->mnt_pcp)
			goto out_free_devname;

		this_cpu_add(mnt->mnt_pcp->mnt_count, 1);
#else
		mnt->mnt_count = 1;
		mnt->mnt_writers = 0;
#endif

		INIT_HLIST_NODE(&mnt->mnt_hash);
		INIT_LIST_HEAD(&mnt->mnt_child);
		INIT_LIST_HEAD(&mnt->mnt_mounts);
		INIT_LIST_HEAD(&mnt->mnt_list);
		INIT_LIST_HEAD(&mnt->mnt_expire);
		INIT_LIST_HEAD(&mnt->mnt_share);
		INIT_HLIST_HEAD(&mnt->mnt_slave_list);
		INIT_HLIST_NODE(&mnt->mnt_slave);
		INIT_HLIST_NODE(&mnt->mnt_mp_list);
		INIT_HLIST_HEAD(&mnt->mnt_stuck_children);
		RB_CLEAR_NODE(&mnt->mnt_node);
		mnt->mnt.mnt_idmap = &nop_mnt_idmap;
	}
	return mnt;

#ifdef CONFIG_SMP
out_free_devname:
	kfree_const(mnt->mnt_devname);
#endif
out_free_id:
	mnt_free_id(mnt);
out_free_cache:
	kmem_cache_free(mnt_cache, mnt);
	return NULL;
}

/*
 * Most r/o checks on a fs are for operations that take
 * discrete amounts of time, like a write() or unlink().
 * We must keep track of when those operations start
 * (for permission checks) and when they end, so that
 * we can determine when writes are able to occur to
 * a filesystem.
 */
/*
 * __mnt_is_readonly: check whether a mount is read-only
 * @mnt: the mount to check for its write status
 *
 * This shouldn't be used directly ouside of the VFS.
 * It does not guarantee that the filesystem will stay
 * r/w, just that it is right *now*.  This can not and
 * should not be used in place of IS_RDONLY(inode).
 * mnt_want/drop_write() will _keep_ the filesystem
 * r/w.
 */
bool __mnt_is_readonly(const struct vfsmount *mnt)
{
	return (mnt->mnt_flags & MNT_READONLY) || sb_rdonly(mnt->mnt_sb);
}
EXPORT_SYMBOL_GPL(__mnt_is_readonly);

static inline void mnt_inc_writers(struct mount *mnt)
{
#ifdef CONFIG_SMP
	this_cpu_inc(mnt->mnt_pcp->mnt_writers);
#else
	mnt->mnt_writers++;
#endif
}

static inline void mnt_dec_writers(struct mount *mnt)
{
#ifdef CONFIG_SMP
	this_cpu_dec(mnt->mnt_pcp->mnt_writers);
#else
	mnt->mnt_writers--;
#endif
}

static unsigned int mnt_get_writers(struct mount *mnt)
{
#ifdef CONFIG_SMP
	unsigned int count = 0;
	int cpu;

	for_each_possible_cpu(cpu) {
		count += per_cpu_ptr(mnt->mnt_pcp, cpu)->mnt_writers;
	}

	return count;
#else
	return mnt->mnt_writers;
#endif
}

static int mnt_is_readonly(const struct vfsmount *mnt)
{
	if (READ_ONCE(mnt->mnt_sb->s_readonly_remount))
		return 1;
	/*
	 * The barrier pairs with the barrier in sb_start_ro_state_change()
	 * making sure if we don't see s_readonly_remount set yet, we also will
	 * not see any superblock / mount flag changes done by remount.
	 * It also pairs with the barrier in sb_end_ro_state_change()
	 * assuring that if we see s_readonly_remount already cleared, we will
	 * see the values of superblock / mount flags updated by remount.
	 */
	smp_rmb();
	return __mnt_is_readonly(mnt);
}

/*
 * Most r/o & frozen checks on a fs are for operations that take discrete
 * amounts of time, like a write() or unlink().  We must keep track of when
 * those operations start (for permission checks) and when they end, so that we
 * can determine when writes are able to occur to a filesystem.
 */
/**
 * mnt_get_write_access - get write access to a mount without freeze protection
 * @m: the mount on which to take a write
 *
 * This tells the low-level filesystem that a write is about to be performed to
 * it, and makes sure that writes are allowed (mnt it read-write) before
 * returning success. This operation does not protect against filesystem being
 * frozen. When the write operation is finished, mnt_put_write_access() must be
 * called. This is effectively a refcount.
 */
int mnt_get_write_access(struct vfsmount *m)
{
	struct mount *mnt = real_mount(m);
	int ret = 0;

	preempt_disable();
	mnt_inc_writers(mnt);
	/*
	 * The store to mnt_inc_writers must be visible before we pass
	 * WRITE_HOLD loop below, so that the slowpath can see our
	 * incremented count after it has set WRITE_HOLD.
	 */
	smp_mb();
	might_lock(&mount_lock.lock);
	while (__test_write_hold(READ_ONCE(mnt->mnt_pprev_for_sb))) {
		if (!IS_ENABLED(CONFIG_PREEMPT_RT)) {
			cpu_relax();
		} else {
			/*
			 * This prevents priority inversion, if the task
			 * setting WRITE_HOLD got preempted on a remote
			 * CPU, and it prevents life lock if the task setting
			 * WRITE_HOLD has a lower priority and is bound to
			 * the same CPU as the task that is spinning here.
			 */
			preempt_enable();
			read_seqlock_excl(&mount_lock);
			read_sequnlock_excl(&mount_lock);
			preempt_disable();
		}
	}
	/*
	 * The barrier pairs with the barrier sb_start_ro_state_change() making
	 * sure that if we see WRITE_HOLD cleared, we will also see
	 * s_readonly_remount set (or even SB_RDONLY / MNT_READONLY flags) in
	 * mnt_is_readonly() and bail in case we are racing with remount
	 * read-only.
	 */
	smp_rmb();
	if (mnt_is_readonly(m)) {
		mnt_dec_writers(mnt);
		ret = -EROFS;
	}
	preempt_enable();

	return ret;
}
EXPORT_SYMBOL_GPL(mnt_get_write_access);

/**
 * mnt_want_write - get write access to a mount
 * @m: the mount on which to take a write
 *
 * This tells the low-level filesystem that a write is about to be performed to
 * it, and makes sure that writes are allowed (mount is read-write, filesystem
 * is not frozen) before returning success.  When the write operation is
 * finished, mnt_drop_write() must be called.  This is effectively a refcount.
 */
int mnt_want_write(struct vfsmount *m)
{
	int ret;

	sb_start_write(m->mnt_sb);
	ret = mnt_get_write_access(m);
	if (ret)
		sb_end_write(m->mnt_sb);
	return ret;
}
EXPORT_SYMBOL_GPL(mnt_want_write);

/**
 * mnt_get_write_access_file - get write access to a file's mount
 * @file: the file who's mount on which to take a write
 *
 * This is like mnt_get_write_access, but if @file is already open for write it
 * skips incrementing mnt_writers (since the open file already has a reference)
 * and instead only does the check for emergency r/o remounts.  This must be
 * paired with mnt_put_write_access_file.
 */
int mnt_get_write_access_file(struct file *file)
{
	if (file->f_mode & FMODE_WRITER) {
		/*
		 * Superblock may have become readonly while there are still
		 * writable fd's, e.g. due to a fs error with errors=remount-ro
		 */
		if (__mnt_is_readonly(file->f_path.mnt))
			return -EROFS;
		return 0;
	}
	return mnt_get_write_access(file->f_path.mnt);
}

/**
 * mnt_want_write_file - get write access to a file's mount
 * @file: the file who's mount on which to take a write
 *
 * This is like mnt_want_write, but if the file is already open for writing it
 * skips incrementing mnt_writers (since the open file already has a reference)
 * and instead only does the freeze protection and the check for emergency r/o
 * remounts.  This must be paired with mnt_drop_write_file.
 */
int mnt_want_write_file(struct file *file)
{
	int ret;

	sb_start_write(file_inode(file)->i_sb);
	ret = mnt_get_write_access_file(file);
	if (ret)
		sb_end_write(file_inode(file)->i_sb);
	return ret;
}
EXPORT_SYMBOL_GPL(mnt_want_write_file);

/**
 * mnt_put_write_access - give up write access to a mount
 * @mnt: the mount on which to give up write access
 *
 * Tells the low-level filesystem that we are done
 * performing writes to it.  Must be matched with
 * mnt_get_write_access() call above.
 */
void mnt_put_write_access(struct vfsmount *mnt)
{
	preempt_disable();
	mnt_dec_writers(real_mount(mnt));
	preempt_enable();
}
EXPORT_SYMBOL_GPL(mnt_put_write_access);

/**
 * mnt_drop_write - give up write access to a mount
 * @mnt: the mount on which to give up write access
 *
 * Tells the low-level filesystem that we are done performing writes to it and
 * also allows filesystem to be frozen again.  Must be matched with
 * mnt_want_write() call above.
 */
void mnt_drop_write(struct vfsmount *mnt)
{
	mnt_put_write_access(mnt);
	sb_end_write(mnt->mnt_sb);
}
EXPORT_SYMBOL_GPL(mnt_drop_write);

void mnt_put_write_access_file(struct file *file)
{
	if (!(file->f_mode & FMODE_WRITER))
		mnt_put_write_access(file->f_path.mnt);
}

void mnt_drop_write_file(struct file *file)
{
	mnt_put_write_access_file(file);
	sb_end_write(file_inode(file)->i_sb);
}
EXPORT_SYMBOL(mnt_drop_write_file);

/**
 * mnt_hold_writers - prevent write access to the given mount
 * @mnt: mnt to prevent write access to
 *
 * Prevents write access to @mnt if there are no active writers for @mnt.
 * This function needs to be called and return successfully before changing
 * properties of @mnt that need to remain stable for callers with write access
 * to @mnt.
 *
 * After this functions has been called successfully callers must pair it with
 * a call to mnt_unhold_writers() in order to stop preventing write access to
 * @mnt.
 *
 * Context: This function expects to be in mount_locked_reader scope serializing
 *          setting WRITE_HOLD.
 * Return: On success 0 is returned.
 *	   On error, -EBUSY is returned.
 */
static inline int mnt_hold_writers(struct mount *mnt)
{
	set_write_hold(mnt);
	/*
	 * After storing WRITE_HOLD, we'll read the counters. This store
	 * should be visible before we do.
	 */
	smp_mb();

	/*
	 * With writers on hold, if this value is zero, then there are
	 * definitely no active writers (although held writers may subsequently
	 * increment the count, they'll have to wait, and decrement it after
	 * seeing MNT_READONLY).
	 *
	 * It is OK to have counter incremented on one CPU and decremented on
	 * another: the sum will add up correctly. The danger would be when we
	 * sum up each counter, if we read a counter before it is incremented,
	 * but then read another CPU's count which it has been subsequently
	 * decremented from -- we would see more decrements than we should.
	 * WRITE_HOLD protects against this scenario, because
	 * mnt_want_write first increments count, then smp_mb, then spins on
	 * WRITE_HOLD, so it can't be decremented by another CPU while
	 * we're counting up here.
	 */
	if (mnt_get_writers(mnt) > 0)
		return -EBUSY;

	return 0;
}

/**
 * mnt_unhold_writers - stop preventing write access to the given mount
 * @mnt: mnt to stop preventing write access to
 *
 * Stop preventing write access to @mnt allowing callers to gain write access
 * to @mnt again.
 *
 * This function can only be called after a call to mnt_hold_writers().
 *
 * Context: This function expects to be in the same mount_locked_reader scope
 * as the matching mnt_hold_writers().
 */
static inline void mnt_unhold_writers(struct mount *mnt)
{
	if (!test_write_hold(mnt))
		return;
	/*
	 * MNT_READONLY must become visible before ~WRITE_HOLD, so writers
	 * that become unheld will see MNT_READONLY.
	 */
	smp_wmb();
	clear_write_hold(mnt);
}

static inline void mnt_del_instance(struct mount *m)
{
	struct mount **p = m->mnt_pprev_for_sb;
	struct mount *next = m->mnt_next_for_sb;

	if (next)
		next->mnt_pprev_for_sb = p;
	*p = next;
}

static inline void mnt_add_instance(struct mount *m, struct super_block *s)
{
	struct mount *first = s->s_mounts;

	if (first)
		first->mnt_pprev_for_sb = &m->mnt_next_for_sb;
	m->mnt_next_for_sb = first;
	m->mnt_pprev_for_sb = &s->s_mounts;
	s->s_mounts = m;
}

static int mnt_make_readonly(struct mount *mnt)
{
	int ret;

	ret = mnt_hold_writers(mnt);
	if (!ret)
		mnt->mnt.mnt_flags |= MNT_READONLY;
	mnt_unhold_writers(mnt);
	return ret;
}

int sb_prepare_remount_readonly(struct super_block *sb)
{
	int err = 0;

	/* Racy optimization.  Recheck the counter under WRITE_HOLD */
	if (atomic_long_read(&sb->s_remove_count))
		return -EBUSY;

	guard(mount_locked_reader)();

	for (struct mount *m = sb->s_mounts; m; m = m->mnt_next_for_sb) {
		if (!(m->mnt.mnt_flags & MNT_READONLY)) {
			err = mnt_hold_writers(m);
			if (err)
				break;
		}
	}
	if (!err && atomic_long_read(&sb->s_remove_count))
		err = -EBUSY;

	if (!err)
		sb_start_ro_state_change(sb);
	for (struct mount *m = sb->s_mounts; m; m = m->mnt_next_for_sb) {
		if (test_write_hold(m))
			clear_write_hold(m);
	}

	return err;
}

static void free_vfsmnt(struct mount *mnt)
{
	mnt_idmap_put(mnt_idmap(&mnt->mnt));
	kfree_const(mnt->mnt_devname);
#ifdef CONFIG_SMP
	free_percpu(mnt->mnt_pcp);
#endif
	kmem_cache_free(mnt_cache, mnt);
}

static void delayed_free_vfsmnt(struct rcu_head *head)
{
	free_vfsmnt(container_of(head, struct mount, mnt_rcu));
}

/* call under rcu_read_lock */
int __legitimize_mnt(struct vfsmount *bastard, unsigned seq)
{
	struct mount *mnt;
	if (read_seqretry(&mount_lock, seq))
		return 1;
	if (bastard == NULL)
		return 0;
	mnt = real_mount(bastard);
	mnt_add_count(mnt, 1);
	smp_mb();		// see mntput_no_expire() and do_umount()
	if (likely(!read_seqretry(&mount_lock, seq)))
		return 0;
	lock_mount_hash();
	if (unlikely(bastard->mnt_flags & (MNT_SYNC_UMOUNT | MNT_DOOMED))) {
		mnt_add_count(mnt, -1);
		unlock_mount_hash();
		return 1;
	}
	unlock_mount_hash();
	/* caller will mntput() */
	return -1;
}

/* call under rcu_read_lock */
static bool legitimize_mnt(struct vfsmount *bastard, unsigned seq)
{
	int res = __legitimize_mnt(bastard, seq);
	if (likely(!res))
		return true;
	if (unlikely(res < 0)) {
		rcu_read_unlock();
		mntput(bastard);
		rcu_read_lock();
	}
	return false;
}

/**
 * __lookup_mnt - mount hash lookup
 * @mnt:	parent mount
 * @dentry:	dentry of mountpoint
 *
 * If @mnt has a child mount @c mounted on @dentry find and return it.
 * Caller must either hold the spinlock component of @mount_lock or
 * hold rcu_read_lock(), sample the seqcount component before the call
 * and recheck it afterwards.
 *
 * Return: The child of @mnt mounted on @dentry or %NULL.
 */
struct mount *__lookup_mnt(struct vfsmount *mnt, struct dentry *dentry)
{
	struct hlist_head *head = m_hash(mnt, dentry);
	struct mount *p;

	hlist_for_each_entry_rcu(p, head, mnt_hash)
		if (&p->mnt_parent->mnt == mnt && p->mnt_mountpoint == dentry)
			return p;
	return NULL;
}

/**
 * lookup_mnt - Return the child mount mounted at given location
 * @path:	location in the namespace
 *
 * Acquires and returns a new reference to mount at given location
 * or %NULL if nothing is mounted there.
 */
struct vfsmount *lookup_mnt(const struct path *path)
{
	struct mount *child_mnt;
	struct vfsmount *m;
	unsigned seq;

	rcu_read_lock();
	do {
		seq = read_seqbegin(&mount_lock);
		child_mnt = __lookup_mnt(path->mnt, path->dentry);
		m = child_mnt ? &child_mnt->mnt : NULL;
	} while (!legitimize_mnt(m, seq));
	rcu_read_unlock();
	return m;
}

/*
 * __is_local_mountpoint - Test to see if dentry is a mountpoint in the
 *                         current mount namespace.
 *
 * The common case is dentries are not mountpoints at all and that
 * test is handled inline.  For the slow case when we are actually
 * dealing with a mountpoint of some kind, walk through all of the
 * mounts in the current mount namespace and test to see if the dentry
 * is a mountpoint.
 *
 * The mount_hashtable is not usable in the context because we
 * need to identify all mounts that may be in the current mount
 * namespace not just a mount that happens to have some specified
 * parent mount.
 */
bool __is_local_mountpoint(const struct dentry *dentry)
{
	struct mnt_namespace *ns = current->nsproxy->mnt_ns;
	struct mount *mnt, *n;

	guard(namespace_shared)();

	rbtree_postorder_for_each_entry_safe(mnt, n, &ns->mounts, mnt_node)
		if (mnt->mnt_mountpoint == dentry)
			return true;

	return false;
}

struct pinned_mountpoint {
	struct hlist_node node;
	struct mountpoint *mp;
	struct mount *parent;
};

static bool lookup_mountpoint(struct dentry *dentry, struct pinned_mountpoint *m)
{
	struct hlist_head *chain = mp_hash(dentry);
	struct mountpoint *mp;

	hlist_for_each_entry(mp, chain, m_hash) {
		if (mp->m_dentry == dentry) {
			hlist_add_head(&m->node, &mp->m_list);
			m->mp = mp;
			return true;
		}
	}
	return false;
}

static int get_mountpoint(struct dentry *dentry, struct pinned_mountpoint *m)
{
	struct mountpoint *mp __free(kfree) = NULL;
	bool found;
	int ret;

	if (d_mountpoint(dentry)) {
		/* might be worth a WARN_ON() */
		if (d_unlinked(dentry))
			return -ENOENT;
mountpoint:
		read_seqlock_excl(&mount_lock);
		found = lookup_mountpoint(dentry, m);
		read_sequnlock_excl(&mount_lock);
		if (found)
			return 0;
	}

	if (!mp)
		mp = kmalloc(sizeof(struct mountpoint), GFP_KERNEL);
	if (!mp)
		return -ENOMEM;

	/* Exactly one processes may set d_mounted */
	ret = d_set_mounted(dentry);

	/* Someone else set d_mounted? */
	if (ret == -EBUSY)
		goto mountpoint;

	/* The dentry is not available as a mountpoint? */
	if (ret)
		return ret;

	/* Add the new mountpoint to the hash table */
	read_seqlock_excl(&mount_lock);
	mp->m_dentry = dget(dentry);
	hlist_add_head(&mp->m_hash, mp_hash(dentry));
	INIT_HLIST_HEAD(&mp->m_list);
	hlist_add_head(&m->node, &mp->m_list);
	m->mp = no_free_ptr(mp);
	read_sequnlock_excl(&mount_lock);
	return 0;
}

/*
 * vfsmount lock must be held.  Additionally, the caller is responsible
 * for serializing calls for given disposal list.
 */
static void maybe_free_mountpoint(struct mountpoint *mp, struct list_head *list)
{
	if (hlist_empty(&mp->m_list)) {
		struct dentry *dentry = mp->m_dentry;
		spin_lock(&dentry->d_lock);
		dentry->d_flags &= ~DCACHE_MOUNTED;
		spin_unlock(&dentry->d_lock);
		dput_to_list(dentry, list);
		hlist_del(&mp->m_hash);
		kfree(mp);
	}
}

/*
 * locks: mount_lock [read_seqlock_excl], namespace_sem [excl]
 */
static void unpin_mountpoint(struct pinned_mountpoint *m)
{
	if (m->mp) {
		hlist_del(&m->node);
		maybe_free_mountpoint(m->mp, &ex_mountpoints);
	}
}

static inline int check_mnt(const struct mount *mnt)
{
	return mnt->mnt_ns == current->nsproxy->mnt_ns;
}

static inline bool check_anonymous_mnt(struct mount *mnt)
{
	u64 seq;

	if (!is_anon_ns(mnt->mnt_ns))
		return false;

	seq = mnt->mnt_ns->seq_origin;
	return !seq || (seq == current->nsproxy->mnt_ns->ns.ns_id);
}

/*
 * vfsmount lock must be held for write
 */
static void touch_mnt_namespace(struct mnt_namespace *ns)
{
	if (ns) {
		ns->event = ++event;
		wake_up_interruptible(&ns->poll);
	}
}

/*
 * vfsmount lock must be held for write
 */
static void __touch_mnt_namespace(struct mnt_namespace *ns)
{
	if (ns && ns->event != event) {
		ns->event = event;
		wake_up_interruptible(&ns->poll);
	}
}

/*
 * locks: mount_lock[write_seqlock]
 */
static void __umount_mnt(struct mount *mnt, struct list_head *shrink_list)
{
	struct mountpoint *mp;
	struct mount *parent = mnt->mnt_parent;
	if (unlikely(parent->overmount == mnt))
		parent->overmount = NULL;
	mnt->mnt_parent = mnt;
	mnt->mnt_mountpoint = mnt->mnt.mnt_root;
	list_del_init(&mnt->mnt_child);
	hlist_del_init_rcu(&mnt->mnt_hash);
	hlist_del_init(&mnt->mnt_mp_list);
	mp = mnt->mnt_mp;
	mnt->mnt_mp = NULL;
	maybe_free_mountpoint(mp, shrink_list);
}

/*
 * locks: mount_lock[write_seqlock], namespace_sem[excl] (for ex_mountpoints)
 */
static void umount_mnt(struct mount *mnt)
{
	__umount_mnt(mnt, &ex_mountpoints);
}

/*
 * vfsmount lock must be held for write
 */
void mnt_set_mountpoint(struct mount *mnt,
			struct mountpoint *mp,
			struct mount *child_mnt)
{
	child_mnt->mnt_mountpoint = mp->m_dentry;
	child_mnt->mnt_parent = mnt;
	child_mnt->mnt_mp = mp;
	hlist_add_head(&child_mnt->mnt_mp_list, &mp->m_list);
}

static void make_visible(struct mount *mnt)
{
	struct mount *parent = mnt->mnt_parent;
	if (unlikely(mnt->mnt_mountpoint == parent->mnt.mnt_root))
		parent->overmount = mnt;
	hlist_add_head_rcu(&mnt->mnt_hash,
			   m_hash(&parent->mnt, mnt->mnt_mountpoint));
	list_add_tail(&mnt->mnt_child, &parent->mnt_mounts);
}

/**
 * attach_mnt - mount a mount, attach to @mount_hashtable and parent's
 *              list of child mounts
 * @parent:  the parent
 * @mnt:     the new mount
 * @mp:      the new mountpoint
 *
 * Mount @mnt at @mp on @parent. Then attach @mnt
 * to @parent's child mount list and to @mount_hashtable.
 *
 * Note, when make_visible() is called @mnt->mnt_parent already points
 * to the correct parent.
 *
 * Context: This function expects namespace_lock() and lock_mount_hash()
 *          to have been acquired in that order.
 */
static void attach_mnt(struct mount *mnt, struct mount *parent,
		       struct mountpoint *mp)
{
	mnt_set_mountpoint(parent, mp, mnt);
	make_visible(mnt);
}

void mnt_change_mountpoint(struct mount *parent, struct mountpoint *mp, struct mount *mnt)
{
	struct mountpoint *old_mp = mnt->mnt_mp;

	list_del_init(&mnt->mnt_child);
	hlist_del_init(&mnt->mnt_mp_list);
	hlist_del_init_rcu(&mnt->mnt_hash);

	attach_mnt(mnt, parent, mp);

	maybe_free_mountpoint(old_mp, &ex_mountpoints);
}

static inline struct mount *node_to_mount(struct rb_node *node)
{
	return node ? rb_entry(node, struct mount, mnt_node) : NULL;
}

static void mnt_add_to_ns(struct mnt_namespace *ns, struct mount *mnt)
{
	struct rb_node **link = &ns->mounts.rb_node;
	struct rb_node *parent = NULL;
	bool mnt_first_node = true, mnt_last_node = true;

	WARN_ON(mnt_ns_attached(mnt));
	mnt->mnt_ns = ns;
	while (*link) {
		parent = *link;
		if (mnt->mnt_id_unique < node_to_mount(parent)->mnt_id_unique) {
			link = &parent->rb_left;
			mnt_last_node = false;
		} else {
			link = &parent->rb_right;
			mnt_first_node = false;
		}
	}

	if (mnt_last_node)
		ns->mnt_last_node = &mnt->mnt_node;
	if (mnt_first_node)
		ns->mnt_first_node = &mnt->mnt_node;
	rb_link_node(&mnt->mnt_node, parent, link);
	rb_insert_color(&mnt->mnt_node, &ns->mounts);

	mnt_notify_add(mnt);
}

static struct mount *next_mnt(struct mount *p, struct mount *root)
{
	struct list_head *next = p->mnt_mounts.next;
	if (next == &p->mnt_mounts) {
		while (1) {
			if (p == root)
				return NULL;
			next = p->mnt_child.next;
			if (next != &p->mnt_parent->mnt_mounts)
				break;
			p = p->mnt_parent;
		}
	}
	return list_entry(next, struct mount, mnt_child);
}

static struct mount *skip_mnt_tree(struct mount *p)
{
	struct list_head *prev = p->mnt_mounts.prev;
	while (prev != &p->mnt_mounts) {
		p = list_entry(prev, struct mount, mnt_child);
		prev = p->mnt_mounts.prev;
	}
	return p;
}

/*
 * vfsmount lock must be held for write
 */
static void commit_tree(struct mount *mnt)
{
	struct mnt_namespace *n = mnt->mnt_parent->mnt_ns;

	if (!mnt_ns_attached(mnt)) {
		for (struct mount *m = mnt; m; m = next_mnt(m, mnt))
			mnt_add_to_ns(n, m);
		n->nr_mounts += n->pending_mounts;
		n->pending_mounts = 0;
	}

	make_visible(mnt);
	touch_mnt_namespace(n);
}

static void setup_mnt(struct mount *m, struct dentry *root)
{
	struct super_block *s = root->d_sb;

	atomic_inc(&s->s_active);
	m->mnt.mnt_sb = s;
	m->mnt.mnt_root = dget(root);
	m->mnt_mountpoint = m->mnt.mnt_root;
	m->mnt_parent = m;

	guard(mount_locked_reader)();
	mnt_add_instance(m, s);
}

/**
 * vfs_create_mount - Create a mount for a configured superblock
 * @fc: The configuration context with the superblock attached
 *
 * Create a mount to an already configured superblock.  If necessary, the
 * caller should invoke vfs_get_tree() before calling this.
 *
 * Note that this does not attach the mount to anything.
 */
struct vfsmount *vfs_create_mount(struct fs_context *fc)
{
	struct mount *mnt;

	if (!fc->root)
		return ERR_PTR(-EINVAL);

	mnt = alloc_vfsmnt(fc->source);
	if (!mnt)
		return ERR_PTR(-ENOMEM);

	if (fc->sb_flags & SB_KERNMOUNT)
		mnt->mnt.mnt_flags = MNT_INTERNAL;

	setup_mnt(mnt, fc->root);

	return &mnt->mnt;
}
EXPORT_SYMBOL(vfs_create_mount);

struct vfsmount *fc_mount(struct fs_context *fc)
{
	int err = vfs_get_tree(fc);
	if (!err) {
		up_write(&fc->root->d_sb->s_umount);
		return vfs_create_mount(fc);
	}
	return ERR_PTR(err);
}
EXPORT_SYMBOL(fc_mount);

struct vfsmount *fc_mount_longterm(struct fs_context *fc)
{
	struct vfsmount *mnt = fc_mount(fc);
	if (!IS_ERR(mnt))
		real_mount(mnt)->mnt_ns = MNT_NS_INTERNAL;
	return mnt;
}
EXPORT_SYMBOL(fc_mount_longterm);

struct vfsmount *vfs_kern_mount(struct file_system_type *type,
				int flags, const char *name,
				void *data)
{
	struct fs_context *fc;
	struct vfsmount *mnt;
	int ret = 0;

	if (!type)
		return ERR_PTR(-EINVAL);

	fc = fs_context_for_mount(type, flags);
	if (IS_ERR(fc))
		return ERR_CAST(fc);

	if (name)
		ret = vfs_parse_fs_string(fc, "source",
					  name, strlen(name));
	if (!ret)
		ret = parse_monolithic_mount_data(fc, data);
	if (!ret)
		mnt = fc_mount(fc);
	else
		mnt = ERR_PTR(ret);

	put_fs_context(fc);
	return mnt;
}
EXPORT_SYMBOL_GPL(vfs_kern_mount);

static struct mount *clone_mnt(struct mount *old, struct dentry *root,
					int flag)
{
	struct mount *mnt;
	int err;

	mnt = alloc_vfsmnt(old->mnt_devname);
	if (!mnt)
		return ERR_PTR(-ENOMEM);

	mnt->mnt.mnt_flags = READ_ONCE(old->mnt.mnt_flags) &
			     ~MNT_INTERNAL_FLAGS;

	if (flag & (CL_SLAVE | CL_PRIVATE))
		mnt->mnt_group_id = 0; /* not a peer of original */
	else
		mnt->mnt_group_id = old->mnt_group_id;

	if ((flag & CL_MAKE_SHARED) && !mnt->mnt_group_id) {
		err = mnt_alloc_group_id(mnt);
		if (err)
			goto out_free;
	}

	if (mnt->mnt_group_id)
		set_mnt_shared(mnt);

	mnt->mnt.mnt_idmap = mnt_idmap_get(mnt_idmap(&old->mnt));

	setup_mnt(mnt, root);

	if (flag & CL_PRIVATE)	// we are done with it
		return mnt;

	if (peers(mnt, old))
		list_add(&mnt->mnt_share, &old->mnt_share);

	if ((flag & CL_SLAVE) && old->mnt_group_id) {
		hlist_add_head(&mnt->mnt_slave, &old->mnt_slave_list);
		mnt->mnt_master = old;
	} else if (IS_MNT_SLAVE(old)) {
		hlist_add_behind(&mnt->mnt_slave, &old->mnt_slave);
		mnt->mnt_master = old->mnt_master;
	}
	return mnt;

 out_free:
	mnt_free_id(mnt);
	free_vfsmnt(mnt);
	return ERR_PTR(err);
}

static void cleanup_mnt(struct mount *mnt)
{
	struct hlist_node *p;
	struct mount *m;
	/*
	 * The warning here probably indicates that somebody messed
	 * up a mnt_want/drop_write() pair.  If this happens, the
	 * filesystem was probably unable to make r/w->r/o transitions.
	 * The locking used to deal with mnt_count decrement provides barriers,
	 * so mnt_get_writers() below is safe.
	 */
	WARN_ON(mnt_get_writers(mnt));
	if (unlikely(mnt->mnt_pins.first))
		mnt_pin_kill(mnt);
	hlist_for_each_entry_safe(m, p, &mnt->mnt_stuck_children, mnt_umount) {
		hlist_del(&m->mnt_umount);
		mntput(&m->mnt);
	}
	fsnotify_vfsmount_delete(&mnt->mnt);
	dput(mnt->mnt.mnt_root);
	deactivate_super(mnt->mnt.mnt_sb);
	mnt_free_id(mnt);
	call_rcu(&mnt->mnt_rcu, delayed_free_vfsmnt);
}

static void __cleanup_mnt(struct rcu_head *head)
{
	cleanup_mnt(container_of(head, struct mount, mnt_rcu));
}

static LLIST_HEAD(delayed_mntput_list);
static void delayed_mntput(struct work_struct *unused)
{
	struct llist_node *node = llist_del_all(&delayed_mntput_list);
	struct mount *m, *t;

	llist_for_each_entry_safe(m, t, node, mnt_llist)
		cleanup_mnt(m);
}
static DECLARE_DELAYED_WORK(delayed_mntput_work, delayed_mntput);

static void mntput_no_expire(struct mount *mnt)
{
	LIST_HEAD(list);
	int count;

	rcu_read_lock();
	if (likely(READ_ONCE(mnt->mnt_ns))) {
		/*
		 * Since we don't do lock_mount_hash() here,
		 * ->mnt_ns can change under us.  However, if it's
		 * non-NULL, then there's a reference that won't
		 * be dropped until after an RCU delay done after
		 * turning ->mnt_ns NULL.  So if we observe it
		 * non-NULL under rcu_read_lock(), the reference
		 * we are dropping is not the final one.
		 */
		mnt_add_count(mnt, -1);
		rcu_read_unlock();
		return;
	}
	lock_mount_hash();
	/*
	 * make sure that if __legitimize_mnt() has not seen us grab
	 * mount_lock, we'll see their refcount increment here.
	 */
	smp_mb();
	mnt_add_count(mnt, -1);
	count = mnt_get_count(mnt);
	if (count != 0) {
		WARN_ON(count < 0);
		rcu_read_unlock();
		unlock_mount_hash();
		return;
	}
	if (unlikely(mnt->mnt.mnt_flags & MNT_DOOMED)) {
		rcu_read_unlock();
		unlock_mount_hash();
		return;
	}
	mnt->mnt.mnt_flags |= MNT_DOOMED;
	rcu_read_unlock();

	mnt_del_instance(mnt);
	if (unlikely(!list_empty(&mnt->mnt_expire)))
		list_del(&mnt->mnt_expire);

	if (unlikely(!list_empty(&mnt->mnt_mounts))) {
		struct mount *p, *tmp;
		list_for_each_entry_safe(p, tmp, &mnt->mnt_mounts,  mnt_child) {
			__umount_mnt(p, &list);
			hlist_add_head(&p->mnt_umount, &mnt->mnt_stuck_children);
		}
	}
	unlock_mount_hash();
	shrink_dentry_list(&list);

	if (likely(!(mnt->mnt.mnt_flags & MNT_INTERNAL))) {
		struct task_struct *task = current;
		if (likely(!(task->flags & PF_KTHREAD))) {
			init_task_work(&mnt->mnt_rcu, __cleanup_mnt);
			if (!task_work_add(task, &mnt->mnt_rcu, TWA_RESUME))
				return;
		}
		if (llist_add(&mnt->mnt_llist, &delayed_mntput_list))
			schedule_delayed_work(&delayed_mntput_work, 1);
		return;
	}
	cleanup_mnt(mnt);
}

void mntput(struct vfsmount *mnt)
{
	if (mnt) {
		struct mount *m = real_mount(mnt);
		/* avoid cacheline pingpong */
		if (unlikely(m->mnt_expiry_mark))
			WRITE_ONCE(m->mnt_expiry_mark, 0);
		mntput_no_expire(m);
	}
}
EXPORT_SYMBOL(mntput);

struct vfsmount *mntget(struct vfsmount *mnt)
{
	if (mnt)
		mnt_add_count(real_mount(mnt), 1);
	return mnt;
}
EXPORT_SYMBOL(mntget);

/*
 * Make a mount point inaccessible to new lookups.
 * Because there may still be current users, the caller MUST WAIT
 * for an RCU grace period before destroying the mount point.
 */
void mnt_make_shortterm(struct vfsmount *mnt)
{
	if (mnt)
		real_mount(mnt)->mnt_ns = NULL;
}

/**
 * path_is_mountpoint() - Check if path is a mount in the current namespace.
 * @path: path to check
 *
 *  d_mountpoint() can only be used reliably to establish if a dentry is
 *  not mounted in any namespace and that common case is handled inline.
 *  d_mountpoint() isn't aware of the possibility there may be multiple
 *  mounts using a given dentry in a different namespace. This function
 *  checks if the passed in path is a mountpoint rather than the dentry
 *  alone.
 */
bool path_is_mountpoint(const struct path *path)
{
	unsigned seq;
	bool res;

	if (!d_mountpoint(path->dentry))
		return false;

	rcu_read_lock();
	do {
		seq = read_seqbegin(&mount_lock);
		res = __path_is_mountpoint(path);
	} while (read_seqretry(&mount_lock, seq));
	rcu_read_unlock();

	return res;
}
EXPORT_SYMBOL(path_is_mountpoint);

struct vfsmount *mnt_clone_internal(const struct path *path)
{
	struct mount *p;
	p = clone_mnt(real_mount(path->mnt), path->dentry, CL_PRIVATE);
	if (IS_ERR(p))
		return ERR_CAST(p);
	p->mnt.mnt_flags |= MNT_INTERNAL;
	return &p->mnt;
}

/*
 * Returns the mount which either has the specified mnt_id, or has the next
 * smallest id afer the specified one.
 */
static struct mount *mnt_find_id_at(struct mnt_namespace *ns, u64 mnt_id)
{
	struct rb_node *node = ns->mounts.rb_node;
	struct mount *ret = NULL;

	while (node) {
		struct mount *m = node_to_mount(node);

		if (mnt_id <= m->mnt_id_unique) {
			ret = node_to_mount(node);
			if (mnt_id == m->mnt_id_unique)
				break;
			node = node->rb_left;
		} else {
			node = node->rb_right;
		}
	}
	return ret;
}

/*
 * Returns the mount which either has the specified mnt_id, or has the next
 * greater id before the specified one.
 */
static struct mount *mnt_find_id_at_reverse(struct mnt_namespace *ns, u64 mnt_id)
{
	struct rb_node *node = ns->mounts.rb_node;
	struct mount *ret = NULL;

	while (node) {
		struct mount *m = node_to_mount(node);

		if (mnt_id >= m->mnt_id_unique) {
			ret = node_to_mount(node);
			if (mnt_id == m->mnt_id_unique)
				break;
			node = node->rb_right;
		} else {
			node = node->rb_left;
		}
	}
	return ret;
}

#ifdef CONFIG_PROC_FS

/* iterator; we want it to have access to namespace_sem, thus here... */
static void *m_start(struct seq_file *m, loff_t *pos)
{
	struct proc_mounts *p = m->private;

	down_read(&namespace_sem);

	return mnt_find_id_at(p->ns, *pos);
}

static void *m_next(struct seq_file *m, void *v, loff_t *pos)
{
	struct mount *next = NULL, *mnt = v;
	struct rb_node *node = rb_next(&mnt->mnt_node);

	++*pos;
	if (node) {
		next = node_to_mount(node);
		*pos = next->mnt_id_unique;
	}
	return next;
}

static void m_stop(struct seq_file *m, void *v)
{
	up_read(&namespace_sem);
}

static int m_show(struct seq_file *m, void *v)
{
	struct proc_mounts *p = m->private;
	struct mount *r = v;
	return p->show(m, &r->mnt);
}

const struct seq_operations mounts_op = {
	.start	= m_start,
	.next	= m_next,
	.stop	= m_stop,
	.show	= m_show,
};

#endif  /* CONFIG_PROC_FS */

/**
 * may_umount_tree - check if a mount tree is busy
 * @m: root of mount tree
 *
 * This is called to check if a tree of mounts has any
 * open files, pwds, chroots or sub mounts that are
 * busy.
 */
int may_umount_tree(struct vfsmount *m)
{
	struct mount *mnt = real_mount(m);
	bool busy = false;

	/* write lock needed for mnt_get_count */
	lock_mount_hash();
	for (struct mount *p = mnt; p; p = next_mnt(p, mnt)) {
		if (mnt_get_count(p) > (p == mnt ? 2 : 1)) {
			busy = true;
			break;
		}
	}
	unlock_mount_hash();

	return !busy;
}

EXPORT_SYMBOL(may_umount_tree);

/**
 * may_umount - check if a mount point is busy
 * @mnt: root of mount
 *
 * This is called to check if a mount point has any
 * open files, pwds, chroots or sub mounts. If the
 * mount has sub mounts this will return busy
 * regardless of whether the sub mounts are busy.
 *
 * Doesn't take quota and stuff into account. IOW, in some cases it will
 * give false negatives. The main reason why it's here is that we need
 * a non-destructive way to look for easily umountable filesystems.
 */
int may_umount(struct vfsmount *mnt)
{
	int ret = 1;
	down_read(&namespace_sem);
	lock_mount_hash();
	if (propagate_mount_busy(real_mount(mnt), 2))
		ret = 0;
	unlock_mount_hash();
	up_read(&namespace_sem);
	return ret;
}

EXPORT_SYMBOL(may_umount);

#ifdef CONFIG_FSNOTIFY
static void mnt_notify(struct mount *p)
{
	if (!p->prev_ns && p->mnt_ns) {
		fsnotify_mnt_attach(p->mnt_ns, &p->mnt);
	} else if (p->prev_ns && !p->mnt_ns) {
		fsnotify_mnt_detach(p->prev_ns, &p->mnt);
	} else if (p->prev_ns == p->mnt_ns) {
		fsnotify_mnt_move(p->mnt_ns, &p->mnt);
	} else {
		fsnotify_mnt_detach(p->prev_ns, &p->mnt);
		fsnotify_mnt_attach(p->mnt_ns, &p->mnt);
	}
	p->prev_ns = p->mnt_ns;
}

static void notify_mnt_list(void)
{
	struct mount *m, *tmp;
	/*
	 * Notify about mounts that were added/reparented/detached/remain
	 * connected after unmount.
	 */
	list_for_each_entry_safe(m, tmp, &notify_list, to_notify) {
		mnt_notify(m);
		list_del_init(&m->to_notify);
	}
}

static bool need_notify_mnt_list(void)
{
	return !list_empty(&notify_list);
}
#else
static void notify_mnt_list(void)
{
}

static bool need_notify_mnt_list(void)
{
	return false;
}
#endif

static void free_mnt_ns(struct mnt_namespace *);
static void namespace_unlock(void)
{
	struct hlist_head head;
	struct hlist_node *p;
	struct mount *m;
	struct mnt_namespace *ns = emptied_ns;
	LIST_HEAD(list);

	hlist_move_list(&unmounted, &head);
	list_splice_init(&ex_mountpoints, &list);
	emptied_ns = NULL;

	if (need_notify_mnt_list()) {
		/*
		 * No point blocking out concurrent readers while notifications
		 * are sent. This will also allow statmount()/listmount() to run
		 * concurrently.
		 */
		downgrade_write(&namespace_sem);
		notify_mnt_list();
		up_read(&namespace_sem);
	} else {
		up_write(&namespace_sem);
	}
	if (unlikely(ns)) {
		/* Make sure we notice when we leak mounts. */
		VFS_WARN_ON_ONCE(!mnt_ns_empty(ns));
		free_mnt_ns(ns);
	}

	shrink_dentry_list(&list);

	if (likely(hlist_empty(&head)))
		return;

	synchronize_rcu_expedited();

	hlist_for_each_entry_safe(m, p, &head, mnt_umount) {
		hlist_del(&m->mnt_umount);
		mntput(&m->mnt);
	}
}

static inline void namespace_lock(void)
{
	down_write(&namespace_sem);
}

enum umount_tree_flags {
	UMOUNT_SYNC = 1,
	UMOUNT_PROPAGATE = 2,
	UMOUNT_CONNECTED = 4,
};

static bool disconnect_mount(struct mount *mnt, enum umount_tree_flags how)
{
	/* Leaving mounts connected is only valid for lazy umounts */
	if (how & UMOUNT_SYNC)
		return true;

	/* A mount without a parent has nothing to be connected to */
	if (!mnt_has_parent(mnt))
		return true;

	/* Because the reference counting rules change when mounts are
	 * unmounted and connected, umounted mounts may not be
	 * connected to mounted mounts.
	 */
	if (!(mnt->mnt_parent->mnt.mnt_flags & MNT_UMOUNT))
		return true;

	/* Has it been requested that the mount remain connected? */
	if (how & UMOUNT_CONNECTED)
		return false;

	/* Is the mount locked such that it needs to remain connected? */
	if (IS_MNT_LOCKED(mnt))
		return false;

	/* By default disconnect the mount */
	return true;
}

/*
 * mount_lock must be held
 * namespace_sem must be held for write
 */
static void umount_tree(struct mount *mnt, enum umount_tree_flags how)
{
	LIST_HEAD(tmp_list);
	struct mount *p;

	if (how & UMOUNT_PROPAGATE)
		propagate_mount_unlock(mnt);

	/* Gather the mounts to umount */
	for (p = mnt; p; p = next_mnt(p, mnt)) {
		p->mnt.mnt_flags |= MNT_UMOUNT;
		if (mnt_ns_attached(p))
			move_from_ns(p);
		list_add_tail(&p->mnt_list, &tmp_list);
	}

	/* Hide the mounts from mnt_mounts */
	list_for_each_entry(p, &tmp_list, mnt_list) {
		list_del_init(&p->mnt_child);
	}

	/* Add propagated mounts to the tmp_list */
	if (how & UMOUNT_PROPAGATE)
		propagate_umount(&tmp_list);

	bulk_make_private(&tmp_list);

	while (!list_empty(&tmp_list)) {
		struct mnt_namespace *ns;
		bool disconnect;
		p = list_first_entry(&tmp_list, struct mount, mnt_list);
		list_del_init(&p->mnt_expire);
		list_del_init(&p->mnt_list);
		ns = p->mnt_ns;
		if (ns) {
			ns->nr_mounts--;
			__touch_mnt_namespace(ns);
		}
		p->mnt_ns = NULL;
		if (how & UMOUNT_SYNC)
			p->mnt.mnt_flags |= MNT_SYNC_UMOUNT;

		disconnect = disconnect_mount(p, how);
		if (mnt_has_parent(p)) {
			if (!disconnect) {
				/* Don't forget about p */
				list_add_tail(&p->mnt_child, &p->mnt_parent->mnt_mounts);
			} else {
				umount_mnt(p);
			}
		}
		if (disconnect)
			hlist_add_head(&p->mnt_umount, &unmounted);

		/*
		 * At this point p->mnt_ns is NULL, notification will be queued
		 * only if
		 *
		 *  - p->prev_ns is non-NULL *and*
		 *  - p->prev_ns->n_fsnotify_marks is non-NULL
		 *
		 * This will preclude queuing the mount if this is a cleanup
		 * after a failed copy_tree() or destruction of an anonymous
		 * namespace, etc.
		 */
		mnt_notify_add(p);
	}
}

static void shrink_submounts(struct mount *mnt);

static int do_umount_root(struct super_block *sb)
{
	int ret = 0;

	down_write(&sb->s_umount);
	if (!sb_rdonly(sb)) {
		struct fs_context *fc;

		fc = fs_context_for_reconfigure(sb->s_root, SB_RDONLY,
						SB_RDONLY);
		if (IS_ERR(fc)) {
			ret = PTR_ERR(fc);
		} else {
			ret = parse_monolithic_mount_data(fc, NULL);
			if (!ret)
				ret = reconfigure_super(fc);
			put_fs_context(fc);
		}
	}
	up_write(&sb->s_umount);
	return ret;
}

static int do_umount(struct mount *mnt, int flags)
{
	struct super_block *sb = mnt->mnt.mnt_sb;
	int retval;

	retval = security_sb_umount(&mnt->mnt, flags);
	if (retval)
		return retval;

	/*
	 * Allow userspace to request a mountpoint be expired rather than
	 * unmounting unconditionally. Unmount only happens if:
	 *  (1) the mark is already set (the mark is cleared by mntput())
	 *  (2) the usage count == 1 [parent vfsmount] + 1 [sys_umount]
	 */
	if (flags & MNT_EXPIRE) {
		if (&mnt->mnt == current->fs->root.mnt ||
		    flags & (MNT_FORCE | MNT_DETACH))
			return -EINVAL;

		/*
		 * probably don't strictly need the lock here if we examined
		 * all race cases, but it's a slowpath.
		 */
		lock_mount_hash();
		if (!list_empty(&mnt->mnt_mounts) || mnt_get_count(mnt) != 2) {
			unlock_mount_hash();
			return -EBUSY;
		}
		unlock_mount_hash();

		if (!xchg(&mnt->mnt_expiry_mark, 1))
			return -EAGAIN;
	}

	/*
	 * If we may have to abort operations to get out of this
	 * mount, and they will themselves hold resources we must
	 * allow the fs to do things. In the Unix tradition of
	 * 'Gee thats tricky lets do it in userspace' the umount_begin
	 * might fail to complete on the first run through as other tasks
	 * must return, and the like. Thats for the mount program to worry
	 * about for the moment.
	 */

	if (flags & MNT_FORCE && sb->s_op->umount_begin) {
		sb->s_op->umount_begin(sb);
	}

	/*
	 * No sense to grab the lock for this test, but test itself looks
	 * somewhat bogus. Suggestions for better replacement?
	 * Ho-hum... In principle, we might treat that as umount + switch
	 * to rootfs. GC would eventually take care of the old vfsmount.
	 * Actually it makes sense, especially if rootfs would contain a
	 * /reboot - static binary that would close all descriptors and
	 * call reboot(9). Then init(8) could umount root and exec /reboot.
	 */
	if (&mnt->mnt == current->fs->root.mnt && !(flags & MNT_DETACH)) {
		/*
		 * Special case for "unmounting" root ...
		 * we just try to remount it readonly.
		 */
		if (!ns_capable(sb->s_user_ns, CAP_SYS_ADMIN))
			return -EPERM;
		return do_umount_root(sb);
	}

	namespace_lock();
	lock_mount_hash();

	/* Repeat the earlier racy checks, now that we are holding the locks */
	retval = -EINVAL;
	if (!check_mnt(mnt))
		goto out;

	if (mnt->mnt.mnt_flags & MNT_LOCKED)
		goto out;

	if (!mnt_has_parent(mnt)) /* not the absolute root */
		goto out;

	event++;
	if (flags & MNT_DETACH) {
		umount_tree(mnt, UMOUNT_PROPAGATE);
		retval = 0;
	} else {
		smp_mb(); // paired with __legitimize_mnt()
		shrink_submounts(mnt);
		retval = -EBUSY;
		if (!propagate_mount_busy(mnt, 2)) {
			umount_tree(mnt, UMOUNT_PROPAGATE|UMOUNT_SYNC);
			retval = 0;
		}
	}
out:
	unlock_mount_hash();
	namespace_unlock();
	return retval;
}

/*
 * __detach_mounts - lazily unmount all mounts on the specified dentry
 *
 * During unlink, rmdir, and d_drop it is possible to loose the path
 * to an existing mountpoint, and wind up leaking the mount.
 * detach_mounts allows lazily unmounting those mounts instead of
 * leaking them.
 *
 * The caller may hold dentry->d_inode->i_rwsem.
 */
void __detach_mounts(struct dentry *dentry)
{
	struct pinned_mountpoint mp = {};
	struct mount *mnt;

	guard(namespace_excl)();
	guard(mount_writer)();

	if (!lookup_mountpoint(dentry, &mp))
		return;

	event++;
	while (mp.node.next) {
		mnt = hlist_entry(mp.node.next, struct mount, mnt_mp_list);
		if (mnt->mnt.mnt_flags & MNT_UMOUNT) {
			umount_mnt(mnt);
			hlist_add_head(&mnt->mnt_umount, &unmounted);
		}
		else umount_tree(mnt, UMOUNT_CONNECTED);
	}
	unpin_mountpoint(&mp);
}

/*
 * Is the caller allowed to modify his namespace?
 */
bool may_mount(void)
{
	return ns_capable(current->nsproxy->mnt_ns->user_ns, CAP_SYS_ADMIN);
}

static void warn_mandlock(void)
{
	pr_warn_once("=======================================================\n"
		     "WARNING: The mand mount option has been deprecated and\n"
		     "         and is ignored by this kernel. Remove the mand\n"
		     "         option from the mount to silence this warning.\n"
		     "=======================================================\n");
}

static int can_umount(const struct path *path, int flags)
{
	struct mount *mnt = real_mount(path->mnt);
	struct super_block *sb = path->dentry->d_sb;

	if (!may_mount())
		return -EPERM;
	if (!path_mounted(path))
		return -EINVAL;
	if (!check_mnt(mnt))
		return -EINVAL;
	if (mnt->mnt.mnt_flags & MNT_LOCKED) /* Check optimistically */
		return -EINVAL;
	if (flags & MNT_FORCE && !ns_capable(sb->s_user_ns, CAP_SYS_ADMIN))
		return -EPERM;
	return 0;
}

// caller is responsible for flags being sane
int path_umount(const struct path *path, int flags)
{
	struct mount *mnt = real_mount(path->mnt);
	int ret;

	ret = can_umount(path, flags);
	if (!ret)
		ret = do_umount(mnt, flags);

	/* we mustn't call path_put() as that would clear mnt_expiry_mark */
	dput(path->dentry);
	mntput_no_expire(mnt);
	return ret;
}

static int ksys_umount(char __user *name, int flags)
{
	int lookup_flags = LOOKUP_MOUNTPOINT;
	struct path path;
	int ret;

	// basic validity checks done first
	if (flags & ~(MNT_FORCE | MNT_DETACH | MNT_EXPIRE | UMOUNT_NOFOLLOW))
		return -EINVAL;

	if (!(flags & UMOUNT_NOFOLLOW))
		lookup_flags |= LOOKUP_FOLLOW;
	ret = user_path_at(AT_FDCWD, name, lookup_flags, &path);
	if (ret)
		return ret;
	return path_umount(&path, flags);
}

SYSCALL_DEFINE2(umount, char __user *, name, int, flags)
{
	return ksys_umount(name, flags);
}

#ifdef __ARCH_WANT_SYS_OLDUMOUNT

/*
 *	The 2.0 compatible umount. No flags.
 */
SYSCALL_DEFINE1(oldumount, char __user *, name)
{
	return ksys_umount(name, 0);
}

#endif

static bool is_mnt_ns_file(struct dentry *dentry)
{
	struct ns_common *ns;

	/* Is this a proxy for a mount namespace? */
	if (dentry->d_op != &ns_dentry_operations)
		return false;

	ns = d_inode(dentry)->i_private;

	return ns->ops == &mntns_operations;
}

struct ns_common *from_mnt_ns(struct mnt_namespace *mnt)
{
	return &mnt->ns;
}

struct mnt_namespace *get_sequential_mnt_ns(struct mnt_namespace *mntns, bool previous)
{
	struct ns_common *ns;

	guard(rcu)();

	for (;;) {
		ns = ns_tree_adjoined_rcu(mntns, previous);
		if (IS_ERR(ns))
			return ERR_CAST(ns);

		mntns = to_mnt_ns(ns);

		/*
		 * The last passive reference count is put with RCU
		 * delay so accessing the mount namespace is not just
		 * safe but all relevant members are still valid.
		 */
		if (!ns_capable_noaudit(mntns->user_ns, CAP_SYS_ADMIN))
			continue;

		/*
		 * We need an active reference count as we're persisting
		 * the mount namespace and it might already be on its
		 * deathbed.
		 */
		if (!ns_ref_get(mntns))
			continue;

		return mntns;
	}
}

struct mnt_namespace *mnt_ns_from_dentry(struct dentry *dentry)
{
	if (!is_mnt_ns_file(dentry))
		return NULL;

	return to_mnt_ns(get_proc_ns(dentry->d_inode));
}

static bool mnt_ns_loop(struct dentry *dentry)
{
	/* Could bind mounting the mount namespace inode cause a
	 * mount namespace loop?
	 */
	struct mnt_namespace *mnt_ns = mnt_ns_from_dentry(dentry);

	if (!mnt_ns)
		return false;

	return current->nsproxy->mnt_ns->ns.ns_id >= mnt_ns->ns.ns_id;
}

struct mount *copy_tree(struct mount *src_root, struct dentry *dentry,
					int flag)
{
	struct mount *res, *src_parent, *src_root_child, *src_mnt,
		*dst_parent, *dst_mnt;

	if (!(flag & CL_COPY_UNBINDABLE) && IS_MNT_UNBINDABLE(src_root))
		return ERR_PTR(-EINVAL);

	if (!(flag & CL_COPY_MNT_NS_FILE) && is_mnt_ns_file(dentry))
		return ERR_PTR(-EINVAL);

	res = dst_mnt = clone_mnt(src_root, dentry, flag);
	if (IS_ERR(dst_mnt))
		return dst_mnt;

	src_parent = src_root;

	list_for_each_entry(src_root_child, &src_root->mnt_mounts, mnt_child) {
		if (!is_subdir(src_root_child->mnt_mountpoint, dentry))
			continue;

		for (src_mnt = src_root_child; src_mnt;
		    src_mnt = next_mnt(src_mnt, src_root_child)) {
			if (!(flag & CL_COPY_UNBINDABLE) &&
			    IS_MNT_UNBINDABLE(src_mnt)) {
				if (src_mnt->mnt.mnt_flags & MNT_LOCKED) {
					/* Both unbindable and locked. */
					dst_mnt = ERR_PTR(-EPERM);
					goto out;
				} else {
					src_mnt = skip_mnt_tree(src_mnt);
					continue;
				}
			}
			if (!(flag & CL_COPY_MNT_NS_FILE) &&
			    is_mnt_ns_file(src_mnt->mnt.mnt_root)) {
				src_mnt = skip_mnt_tree(src_mnt);
				continue;
			}
			while (src_parent != src_mnt->mnt_parent) {
				src_parent = src_parent->mnt_parent;
				dst_mnt = dst_mnt->mnt_parent;
			}

			src_parent = src_mnt;
			dst_parent = dst_mnt;
			dst_mnt = clone_mnt(src_mnt, src_mnt->mnt.mnt_root, flag);
			if (IS_ERR(dst_mnt))
				goto out;
			lock_mount_hash();
			if (src_mnt->mnt.mnt_flags & MNT_LOCKED)
				dst_mnt->mnt.mnt_flags |= MNT_LOCKED;
			if (unlikely(flag & CL_EXPIRE)) {
				/* stick the duplicate mount on the same expiry
				 * list as the original if that was on one */
				if (!list_empty(&src_mnt->mnt_expire))
					list_add(&dst_mnt->mnt_expire,
						 &src_mnt->mnt_expire);
			}
			attach_mnt(dst_mnt, dst_parent, src_parent->mnt_mp);
			unlock_mount_hash();
		}
	}
	return res;

out:
	if (res) {
		lock_mount_hash();
		umount_tree(res, UMOUNT_SYNC);
		unlock_mount_hash();
	}
	return dst_mnt;
}

static inline bool extend_array(struct path **res, struct path **to_free,
				unsigned n, unsigned *count, unsigned new_count)
{
	struct path *p;

	if (likely(n < *count))
		return true;
	p = kmalloc_array(new_count, sizeof(struct path), GFP_KERNEL);
	if (p && *count)
		memcpy(p, *res, *count * sizeof(struct path));
	*count = new_count;
	kfree(*to_free);
	*to_free = *res = p;
	return p;
}

const struct path *collect_paths(const struct path *path,
			      struct path *prealloc, unsigned count)
{
	struct mount *root = real_mount(path->mnt);
	struct mount *child;
	struct path *res = prealloc, *to_free = NULL;
	unsigned n = 0;

	guard(namespace_shared)();

	if (!check_mnt(root))
		return ERR_PTR(-EINVAL);
	if (!extend_array(&res, &to_free, 0, &count, 32))
		return ERR_PTR(-ENOMEM);
	res[n++] = *path;
	list_for_each_entry(child, &root->mnt_mounts, mnt_child) {
		if (!is_subdir(child->mnt_mountpoint, path->dentry))
			continue;
		for (struct mount *m = child; m; m = next_mnt(m, child)) {
			if (!extend_array(&res, &to_free, n, &count, 2 * count))
				return ERR_PTR(-ENOMEM);
			res[n].mnt = &m->mnt;
			res[n].dentry = m->mnt.mnt_root;
			n++;
		}
	}
	if (!extend_array(&res, &to_free, n, &count, count + 1))
		return ERR_PTR(-ENOMEM);
	memset(res + n, 0, (count - n) * sizeof(struct path));
	for (struct path *p = res; p->mnt; p++)
		path_get(p);
	return res;
}

void drop_collected_paths(const struct path *paths, const struct path *prealloc)
{
	for (const struct path *p = paths; p->mnt; p++)
		path_put(p);
	if (paths != prealloc)
		kfree(paths);
}

static struct mnt_namespace *alloc_mnt_ns(struct user_namespace *, bool);

void dissolve_on_fput(struct vfsmount *mnt)
{
	struct mount *m = real_mount(mnt);

	/*
	 * m used to be the root of anon namespace; if it still is one,
	 * we need to dissolve the mount tree and free that namespace.
	 * Let's try to avoid taking namespace_sem if we can determine
	 * that there's nothing to do without it - rcu_read_lock() is
	 * enough to make anon_ns_root() memory-safe and once m has
	 * left its namespace, it's no longer our concern, since it will
	 * never become a root of anon ns again.
	 */

	scoped_guard(rcu) {
		if (!anon_ns_root(m))
			return;
	}

	scoped_guard(namespace_excl) {
		if (!anon_ns_root(m))
			return;

		emptied_ns = m->mnt_ns;
		lock_mount_hash();
		umount_tree(m, UMOUNT_CONNECTED);
		unlock_mount_hash();
	}
}

/* locks: namespace_shared && pinned(mnt) || mount_locked_reader */
static bool __has_locked_children(struct mount *mnt, struct dentry *dentry)
{
	struct mount *child;

	list_for_each_entry(child, &mnt->mnt_mounts, mnt_child) {
		if (!is_subdir(child->mnt_mountpoint, dentry))
			continue;

		if (child->mnt.mnt_flags & MNT_LOCKED)
			return true;
	}
	return false;
}

bool has_locked_children(struct mount *mnt, struct dentry *dentry)
{
	guard(mount_locked_reader)();
	return __has_locked_children(mnt, dentry);
}

/*
 * Check that there aren't references to earlier/same mount namespaces in the
 * specified subtree.  Such references can act as pins for mount namespaces
 * that aren't checked by the mount-cycle checking code, thereby allowing
 * cycles to be made.
 *
 * locks: mount_locked_reader || namespace_shared && pinned(subtree)
 */
static bool check_for_nsfs_mounts(struct mount *subtree)
{
	for (struct mount *p = subtree; p; p = next_mnt(p, subtree))
		if (mnt_ns_loop(p->mnt.mnt_root))
			return false;
	return true;
}

/**
 * clone_private_mount - create a private clone of a path
 * @path: path to clone
 *
 * This creates a new vfsmount, which will be the clone of @path.  The new mount
 * will not be attached anywhere in the namespace and will be private (i.e.
 * changes to the originating mount won't be propagated into this).
 *
 * This assumes caller has called or done the equivalent of may_mount().
 *
 * Release with mntput().
 */
struct vfsmount *clone_private_mount(const struct path *path)
{
	struct mount *old_mnt = real_mount(path->mnt);
	struct mount *new_mnt;

	guard(namespace_shared)();

	if (IS_MNT_UNBINDABLE(old_mnt))
		return ERR_PTR(-EINVAL);

	/*
	 * Make sure the source mount is acceptable.
	 * Anything mounted in our mount namespace is allowed.
	 * Otherwise, it must be the root of an anonymous mount
	 * namespace, and we need to make sure no namespace
	 * loops get created.
	 */
	if (!check_mnt(old_mnt)) {
		if (!anon_ns_root(old_mnt))
			return ERR_PTR(-EINVAL);

		if (!check_for_nsfs_mounts(old_mnt))
			return ERR_PTR(-EINVAL);
	}

	if (!ns_capable(old_mnt->mnt_ns->user_ns, CAP_SYS_ADMIN))
		return ERR_PTR(-EPERM);

	if (__has_locked_children(old_mnt, path->dentry))
		return ERR_PTR(-EINVAL);

	new_mnt = clone_mnt(old_mnt, path->dentry, CL_PRIVATE);
	if (IS_ERR(new_mnt))
		return ERR_PTR(-EINVAL);

	/* Longterm mount to be removed by kern_unmount*() */
	new_mnt->mnt_ns = MNT_NS_INTERNAL;
	return &new_mnt->mnt;
}
EXPORT_SYMBOL_GPL(clone_private_mount);

static void lock_mnt_tree(struct mount *mnt)
{
	struct mount *p;

	for (p = mnt; p; p = next_mnt(p, mnt)) {
		int flags = p->mnt.mnt_flags;
		/* Don't allow unprivileged users to change mount flags */
		flags |= MNT_LOCK_ATIME;

		if (flags & MNT_READONLY)
			flags |= MNT_LOCK_READONLY;

		if (flags & MNT_NODEV)
			flags |= MNT_LOCK_NODEV;

		if (flags & MNT_NOSUID)
			flags |= MNT_LOCK_NOSUID;

		if (flags & MNT_NOEXEC)
			flags |= MNT_LOCK_NOEXEC;
		/* Don't allow unprivileged users to reveal what is under a mount */
		if (list_empty(&p->mnt_expire) && p != mnt)
			flags |= MNT_LOCKED;
		p->mnt.mnt_flags = flags;
	}
}

static void cleanup_group_ids(struct mount *mnt, struct mount *end)
{
	struct mount *p;

	for (p = mnt; p != end; p = next_mnt(p, mnt)) {
		if (p->mnt_group_id && !IS_MNT_SHARED(p))
			mnt_release_group_id(p);
	}
}

static int invent_group_ids(struct mount *mnt, bool recurse)
{
	struct mount *p;

	for (p = mnt; p; p = recurse ? next_mnt(p, mnt) : NULL) {
		if (!p->mnt_group_id) {
			int err = mnt_alloc_group_id(p);
			if (err) {
				cleanup_group_ids(mnt, p);
				return err;
			}
		}
	}

	return 0;
}

int count_mounts(struct mnt_namespace *ns, struct mount *mnt)
{
	unsigned int max = READ_ONCE(sysctl_mount_max);
	unsigned int mounts = 0;
	struct mount *p;

	if (ns->nr_mounts >= max)
		return -ENOSPC;
	max -= ns->nr_mounts;
	if (ns->pending_mounts >= max)
		return -ENOSPC;
	max -= ns->pending_mounts;

	for (p = mnt; p; p = next_mnt(p, mnt))
		mounts++;

	if (mounts > max)
		return -ENOSPC;

	ns->pending_mounts += mounts;
	return 0;
}

enum mnt_tree_flags_t {
	MNT_TREE_BENEATH = BIT(0),
	MNT_TREE_PROPAGATION = BIT(1),
};

/**
 * attach_recursive_mnt - attach a source mount tree
 * @source_mnt: mount tree to be attached
 * @dest:	the context for mounting at the place where the tree should go
 *
 *  NOTE: in the table below explains the semantics when a source mount
 *  of a given type is attached to a destination mount of a given type.
 * ---------------------------------------------------------------------------
 * |         BIND MOUNT OPERATION                                            |
 * |**************************************************************************
 * | source-->| shared        |       private  |       slave    | unbindable |
 * | dest     |               |                |                |            |
 * |   |      |               |                |                |            |
 * |   v      |               |                |                |            |
 * |**************************************************************************
 * |  shared  | shared (++)   |     shared (+) |     shared(+++)|  invalid   |
 * |          |               |                |                |            |
 * |non-shared| shared (+)    |      private   |      slave (*) |  invalid   |
 * ***************************************************************************
 * A bind operation clones the source mount and mounts the clone on the
 * destination mount.
 *
 * (++)  the cloned mount is propagated to all the mounts in the propagation
 * 	 tree of the destination mount and the cloned mount is added to
 * 	 the peer group of the source mount.
 * (+)   the cloned mount is created under the destination mount and is marked
 *       as shared. The cloned mount is added to the peer group of the source
 *       mount.
 * (+++) the mount is propagated to all the mounts in the propagation tree
 *       of the destination mount and the cloned mount is made slave
 *       of the same master as that of the source mount. The cloned mount
 *       is marked as 'shared and slave'.
 * (*)   the cloned mount is made a slave of the same master as that of the
 * 	 source mount.
 *
 * ---------------------------------------------------------------------------
 * |         		MOVE MOUNT OPERATION                                 |
 * |**************************************************************************
 * | source-->| shared        |       private  |       slave    | unbindable |
 * | dest     |               |                |                |            |
 * |   |      |               |                |                |            |
 * |   v      |               |                |                |            |
 * |**************************************************************************
 * |  shared  | shared (+)    |     shared (+) |    shared(+++) |  invalid   |
 * |          |               |                |                |            |
 * |non-shared| shared (+*)   |      private   |    slave (*)   | unbindable |
 * ***************************************************************************
 *
 * (+)  the mount is moved to the destination. And is then propagated to
 * 	all the mounts in the propagation tree of the destination mount.
 * (+*)  the mount is moved to the destination.
 * (+++)  the mount is moved to the destination and is then propagated to
 * 	all the mounts belonging to the destination mount's propagation tree.
 * 	the mount is marked as 'shared and slave'.
 * (*)	the mount continues to be a slave at the new location.
 *
 * if the source mount is a tree, the operations explained above is
 * applied to each mount in the tree.
 * Must be called without spinlocks held, since this function can sleep
 * in allocations.
 *
 * Context: The function expects namespace_lock() to be held.
 * Return: If @source_mnt was successfully attached 0 is returned.
 *         Otherwise a negative error code is returned.
 */
static int attach_recursive_mnt(struct mount *source_mnt,
				const struct pinned_mountpoint *dest)
{
	struct user_namespace *user_ns = current->nsproxy->mnt_ns->user_ns;
	struct mount *dest_mnt = dest->parent;
	struct mountpoint *dest_mp = dest->mp;
	HLIST_HEAD(tree_list);
	struct mnt_namespace *ns = dest_mnt->mnt_ns;
	struct pinned_mountpoint root = {};
	struct mountpoint *shorter = NULL;
	struct mount *child, *p;
	struct mount *top;
	struct hlist_node *n;
	int err = 0;
	bool moving = mnt_has_parent(source_mnt);

	/*
	 * Preallocate a mountpoint in case the new mounts need to be
	 * mounted beneath mounts on the same mountpoint.
	 */
	for (top = source_mnt; unlikely(top->overmount); top = top->overmount) {
		if (!shorter && is_mnt_ns_file(top->mnt.mnt_root))
			shorter = top->mnt_mp;
	}
	err = get_mountpoint(top->mnt.mnt_root, &root);
	if (err)
		return err;

	/* Is there space to add these mounts to the mount namespace? */
	if (!moving) {
		err = count_mounts(ns, source_mnt);
		if (err)
			goto out;
	}

	if (IS_MNT_SHARED(dest_mnt)) {
		err = invent_group_ids(source_mnt, true);
		if (err)
			goto out;
		err = propagate_mnt(dest_mnt, dest_mp, source_mnt, &tree_list);
	}
	lock_mount_hash();
	if (err)
		goto out_cleanup_ids;

	if (IS_MNT_SHARED(dest_mnt)) {
		for (p = source_mnt; p; p = next_mnt(p, source_mnt))
			set_mnt_shared(p);
	}

	if (moving) {
		umount_mnt(source_mnt);
		mnt_notify_add(source_mnt);
		/* if the mount is moved, it should no longer be expired
		 * automatically */
		list_del_init(&source_mnt->mnt_expire);
	} else {
		if (source_mnt->mnt_ns) {
			/* move from anon - the caller will destroy */
			emptied_ns = source_mnt->mnt_ns;
			for (p = source_mnt; p; p = next_mnt(p, source_mnt))
				move_from_ns(p);
		}
	}

	mnt_set_mountpoint(dest_mnt, dest_mp, source_mnt);
	/*
	 * Now the original copy is in the same state as the secondaries -
	 * its root attached to mountpoint, but not hashed and all mounts
	 * in it are either in our namespace or in no namespace at all.
	 * Add the original to the list of copies and deal with the
	 * rest of work for all of them uniformly.
	 */
	hlist_add_head(&source_mnt->mnt_hash, &tree_list);

	hlist_for_each_entry_safe(child, n, &tree_list, mnt_hash) {
		struct mount *q;
		hlist_del_init(&child->mnt_hash);
		/* Notice when we are propagating across user namespaces */
		if (child->mnt_parent->mnt_ns->user_ns != user_ns)
			lock_mnt_tree(child);
		q = __lookup_mnt(&child->mnt_parent->mnt,
				 child->mnt_mountpoint);
		commit_tree(child);
		if (q) {
			struct mount *r = topmost_overmount(child);
			struct mountpoint *mp = root.mp;

			if (unlikely(shorter) && child != source_mnt)
				mp = shorter;
			mnt_change_mountpoint(r, mp, q);
		}
	}
	unpin_mountpoint(&root);
	unlock_mount_hash();

	return 0;

 out_cleanup_ids:
	while (!hlist_empty(&tree_list)) {
		child = hlist_entry(tree_list.first, struct mount, mnt_hash);
		child->mnt_parent->mnt_ns->pending_mounts = 0;
		umount_tree(child, UMOUNT_SYNC);
	}
	unlock_mount_hash();
	cleanup_group_ids(source_mnt, NULL);
 out:
	ns->pending_mounts = 0;

	read_seqlock_excl(&mount_lock);
	unpin_mountpoint(&root);
	read_sequnlock_excl(&mount_lock);

	return err;
}

static inline struct mount *where_to_mount(const struct path *path,
					   struct dentry **dentry,
					   bool beneath)
{
	struct mount *m;

	if (unlikely(beneath)) {
		m = topmost_overmount(real_mount(path->mnt));
		*dentry = m->mnt_mountpoint;
		return m->mnt_parent;
	}
	m = __lookup_mnt(path->mnt, path->dentry);
	if (unlikely(m)) {
		m = topmost_overmount(m);
		*dentry = m->mnt.mnt_root;
		return m;
	}
	*dentry = path->dentry;
	return real_mount(path->mnt);
}

/**
 * do_lock_mount - acquire environment for mounting
 * @path:	target path
 * @res:	context to set up
 * @beneath:	whether the intention is to mount beneath @path
 *
 * To mount something at given location, we need
 *	namespace_sem locked exclusive
 *	inode of dentry we are mounting on locked exclusive
 *	struct mountpoint for that dentry
 *	struct mount we are mounting on
 *
 * Results are stored in caller-supplied context (pinned_mountpoint);
 * on success we have res->parent and res->mp pointing to parent and
 * mountpoint respectively and res->node inserted into the ->m_list
 * of the mountpoint, making sure the mountpoint won't disappear.
 * On failure we have res->parent set to ERR_PTR(-E...), res->mp
 * left NULL, res->node - empty.
 * In case of success do_lock_mount returns with locks acquired (in
 * proper order - inode lock nests outside of namespace_sem).
 *
 * Request to mount on overmounted location is treated as "mount on
 * top of whatever's overmounting it"; request to mount beneath
 * a location - "mount immediately beneath the topmost mount at that
 * place".
 *
 * In all cases the location must not have been unmounted and the
 * chosen mountpoint must be allowed to be mounted on.  For "beneath"
 * case we also require the location to be at the root of a mount
 * that has a parent (i.e. is not a root of some namespace).
 */
static void do_lock_mount(const struct path *path,
			  struct pinned_mountpoint *res,
			  bool beneath)
{
	int err;

	if (unlikely(beneath) && !path_mounted(path)) {
		res->parent = ERR_PTR(-EINVAL);
		return;
	}

	do {
		struct dentry *dentry, *d;
		struct mount *m, *n;

		scoped_guard(mount_locked_reader) {
			m = where_to_mount(path, &dentry, beneath);
			if (&m->mnt != path->mnt) {
				mntget(&m->mnt);
				dget(dentry);
			}
		}

		inode_lock(dentry->d_inode);
		namespace_lock();

		// check if the chain of mounts (if any) has changed.
		scoped_guard(mount_locked_reader)
			n = where_to_mount(path, &d, beneath);

		if (unlikely(n != m || dentry != d))
			err = -EAGAIN;		// something moved, retry
		else if (unlikely(cant_mount(dentry) || !is_mounted(path->mnt)))
			err = -ENOENT;		// not to be mounted on
		else if (beneath && &m->mnt == path->mnt && !m->overmount)
			err = -EINVAL;
		else
			err = get_mountpoint(dentry, res);

		if (unlikely(err)) {
			res->parent = ERR_PTR(err);
			namespace_unlock();
			inode_unlock(dentry->d_inode);
		} else {
			res->parent = m;
		}
		/*
		 * Drop the temporary references.  This is subtle - on success
		 * we are doing that under namespace_sem, which would normally
		 * be forbidden.  However, in that case we are guaranteed that
		 * refcounts won't reach zero, since we know that path->mnt
		 * is mounted and thus all mounts reachable from it are pinned
		 * and stable, along with their mountpoints and roots.
		 */
		if (&m->mnt != path->mnt) {
			dput(dentry);
			mntput(&m->mnt);
		}
	} while (err == -EAGAIN);
}

static void __unlock_mount(struct pinned_mountpoint *m)
{
	inode_unlock(m->mp->m_dentry->d_inode);
	read_seqlock_excl(&mount_lock);
	unpin_mountpoint(m);
	read_sequnlock_excl(&mount_lock);
	namespace_unlock();
}

static inline void unlock_mount(struct pinned_mountpoint *m)
{
	if (!IS_ERR(m->parent))
		__unlock_mount(m);
}

#define LOCK_MOUNT_MAYBE_BENEATH(mp, path, beneath) \
	struct pinned_mountpoint mp __cleanup(unlock_mount) = {}; \
	do_lock_mount((path), &mp, (beneath))
#define LOCK_MOUNT(mp, path) LOCK_MOUNT_MAYBE_BENEATH(mp, (path), false)
#define LOCK_MOUNT_EXACT(mp, path) \
	struct pinned_mountpoint mp __cleanup(unlock_mount) = {}; \
	lock_mount_exact((path), &mp)

static int graft_tree(struct mount *mnt, const struct pinned_mountpoint *mp)
{
	if (mnt->mnt.mnt_sb->s_flags & SB_NOUSER)
		return -EINVAL;

	if (d_is_dir(mp->mp->m_dentry) !=
	      d_is_dir(mnt->mnt.mnt_root))
		return -ENOTDIR;

	return attach_recursive_mnt(mnt, mp);
}

static int may_change_propagation(const struct mount *m)
{
        struct mnt_namespace *ns = m->mnt_ns;

	 // it must be mounted in some namespace
	 if (IS_ERR_OR_NULL(ns))         // is_mounted()
		 return -EINVAL;
	 // and the caller must be admin in userns of that namespace
	 if (!ns_capable(ns->user_ns, CAP_SYS_ADMIN))
		 return -EPERM;
	 return 0;
}

/*
 * Sanity check the flags to change_mnt_propagation.
 */

static int flags_to_propagation_type(int ms_flags)
{
	int type = ms_flags & ~(MS_REC | MS_SILENT);

	/* Fail if any non-propagation flags are set */
	if (type & ~(MS_SHARED | MS_PRIVATE | MS_SLAVE | MS_UNBINDABLE))
		return 0;
	/* Only one propagation flag should be set */
	if (!is_power_of_2(type))
		return 0;
	return type;
}

/*
 * recursively change the type of the mountpoint.
 */
static int do_change_type(const struct path *path, int ms_flags)
{
	struct mount *m;
	struct mount *mnt = real_mount(path->mnt);
	int recurse = ms_flags & MS_REC;
	int type;
	int err;

	if (!path_mounted(path))
		return -EINVAL;

	type = flags_to_propagation_type(ms_flags);
	if (!type)
		return -EINVAL;

	guard(namespace_excl)();

	err = may_change_propagation(mnt);
	if (err)
		return err;

	if (type == MS_SHARED) {
		err = invent_group_ids(mnt, recurse);
		if (err)
			return err;
	}

	for (m = mnt; m; m = (recurse ? next_mnt(m, mnt) : NULL))
		change_mnt_propagation(m, type);

	return 0;
}

/* may_copy_tree() - check if a mount tree can be copied
 * @path: path to the mount tree to be copied
 *
 * This helper checks if the caller may copy the mount tree starting
 * from @path->mnt. The caller may copy the mount tree under the
 * following circumstances:
 *
 * (1) The caller is located in the mount namespace of the mount tree.
 *     This also implies that the mount does not belong to an anonymous
 *     mount namespace.
 * (2) The caller tries to copy an nfs mount referring to a mount
 *     namespace, i.e., the caller is trying to copy a mount namespace
 *     entry from nsfs.
 * (3) The caller tries to copy a pidfs mount referring to a pidfd.
 * (4) The caller is trying to copy a mount tree that belongs to an
 *     anonymous mount namespace.
 *
 *     For that to be safe, this helper enforces that the origin mount
 *     namespace the anonymous mount namespace was created from is the
 *     same as the caller's mount namespace by comparing the sequence
 *     numbers.
 *
 *     This is not strictly necessary. The current semantics of the new
 *     mount api enforce that the caller must be located in the same
 *     mount namespace as the mount tree it interacts with. Using the
 *     origin sequence number preserves these semantics even for
 *     anonymous mount namespaces. However, one could envision extending
 *     the api to directly operate across mount namespace if needed.
 *
 *     The ownership of a non-anonymous mount namespace such as the
 *     caller's cannot change.
 *     => We know that the caller's mount namespace is stable.
 *
 *     If the origin sequence number of the anonymous mount namespace is
 *     the same as the sequence number of the caller's mount namespace.
 *     => The owning namespaces are the same.
 *
 *     ==> The earlier capability check on the owning namespace of the
 *         caller's mount namespace ensures that the caller has the
 *         ability to copy the mount tree.
 *
 * Returns true if the mount tree can be copied, false otherwise.
 */
static inline bool may_copy_tree(const struct path *path)
{
	struct mount *mnt = real_mount(path->mnt);
	const struct dentry_operations *d_op;

	if (check_mnt(mnt))
		return true;

	d_op = path->dentry->d_op;
	if (d_op == &ns_dentry_operations)
		return true;

	if (d_op == &pidfs_dentry_operations)
		return true;

	if (!is_mounted(path->mnt))
		return false;

	return check_anonymous_mnt(mnt);
}


static struct mount *__do_loopback(const struct path *old_path, int recurse)
{
	struct mount *old = real_mount(old_path->mnt);

	if (IS_MNT_UNBINDABLE(old))
		return ERR_PTR(-EINVAL);

	if (!may_copy_tree(old_path))
		return ERR_PTR(-EINVAL);

	if (!recurse && __has_locked_children(old, old_path->dentry))
		return ERR_PTR(-EINVAL);

	if (recurse)
		return copy_tree(old, old_path->dentry, CL_COPY_MNT_NS_FILE);
	else
		return clone_mnt(old, old_path->dentry, 0);
}

/*
 * do loopback mount.
 */
static int do_loopback(const struct path *path, const char *old_name,
		       int recurse)
{
	struct path old_path __free(path_put) = {};
	struct mount *mnt = NULL;
	int err;
	if (!old_name || !*old_name)
		return -EINVAL;
	err = kern_path(old_name, LOOKUP_FOLLOW|LOOKUP_AUTOMOUNT, &old_path);
	if (err)
		return err;

	if (mnt_ns_loop(old_path.dentry))
		return -EINVAL;

	LOCK_MOUNT(mp, path);
	if (IS_ERR(mp.parent))
		return PTR_ERR(mp.parent);

	if (!check_mnt(mp.parent))
		return -EINVAL;

	mnt = __do_loopback(&old_path, recurse);
	if (IS_ERR(mnt))
		return PTR_ERR(mnt);

	err = graft_tree(mnt, &mp);
	if (err) {
		lock_mount_hash();
		umount_tree(mnt, UMOUNT_SYNC);
		unlock_mount_hash();
	}
	return err;
}

static struct mnt_namespace *get_detached_copy(const struct path *path, bool recursive)
{
	struct mnt_namespace *ns, *mnt_ns = current->nsproxy->mnt_ns, *src_mnt_ns;
	struct user_namespace *user_ns = mnt_ns->user_ns;
	struct mount *mnt, *p;

	ns = alloc_mnt_ns(user_ns, true);
	if (IS_ERR(ns))
		return ns;

	guard(namespace_excl)();

	/*
	 * Record the sequence number of the source mount namespace.
	 * This needs to hold namespace_sem to ensure that the mount
	 * doesn't get attached.
	 */
	if (is_mounted(path->mnt)) {
		src_mnt_ns = real_mount(path->mnt)->mnt_ns;
		if (is_anon_ns(src_mnt_ns))
			ns->seq_origin = src_mnt_ns->seq_origin;
		else
			ns->seq_origin = src_mnt_ns->ns.ns_id;
	}

	mnt = __do_loopback(path, recursive);
	if (IS_ERR(mnt)) {
		emptied_ns = ns;
		return ERR_CAST(mnt);
	}

	for (p = mnt; p; p = next_mnt(p, mnt)) {
		mnt_add_to_ns(ns, p);
		ns->nr_mounts++;
	}
	ns->root = mnt;
	return ns;
}

static struct file *open_detached_copy(struct path *path, bool recursive)
{
	struct mnt_namespace *ns = get_detached_copy(path, recursive);
	struct file *file;

	if (IS_ERR(ns))
		return ERR_CAST(ns);

	mntput(path->mnt);
	path->mnt = mntget(&ns->root->mnt);
	file = dentry_open(path, O_PATH, current_cred());
	if (IS_ERR(file))
		dissolve_on_fput(path->mnt);
	else
		file->f_mode |= FMODE_NEED_UNMOUNT;
	return file;
}

static struct file *vfs_open_tree(int dfd, const char __user *filename, unsigned int flags)
{
	int ret;
	struct path path __free(path_put) = {};
	int lookup_flags = LOOKUP_AUTOMOUNT | LOOKUP_FOLLOW;
	bool detached = flags & OPEN_TREE_CLONE;

	BUILD_BUG_ON(OPEN_TREE_CLOEXEC != O_CLOEXEC);

	if (flags & ~(AT_EMPTY_PATH | AT_NO_AUTOMOUNT | AT_RECURSIVE |
		      AT_SYMLINK_NOFOLLOW | OPEN_TREE_CLONE |
		      OPEN_TREE_CLOEXEC))
		return ERR_PTR(-EINVAL);

	if ((flags & (AT_RECURSIVE | OPEN_TREE_CLONE)) == AT_RECURSIVE)
		return ERR_PTR(-EINVAL);

	if (flags & AT_NO_AUTOMOUNT)
		lookup_flags &= ~LOOKUP_AUTOMOUNT;
	if (flags & AT_SYMLINK_NOFOLLOW)
		lookup_flags &= ~LOOKUP_FOLLOW;
	if (flags & AT_EMPTY_PATH)
		lookup_flags |= LOOKUP_EMPTY;

	if (detached && !may_mount())
		return ERR_PTR(-EPERM);

	ret = user_path_at(dfd, filename, lookup_flags, &path);
	if (unlikely(ret))
		return ERR_PTR(ret);

	if (detached)
		return open_detached_copy(&path, flags & AT_RECURSIVE);

	return dentry_open(&path, O_PATH, current_cred());
}

SYSCALL_DEFINE3(open_tree, int, dfd, const char __user *, filename, unsigned, flags)
{
	int fd;
	struct file *file __free(fput) = NULL;

	file = vfs_open_tree(dfd, filename, flags);
	if (IS_ERR(file))
		return PTR_ERR(file);

	fd = get_unused_fd_flags(flags & O_CLOEXEC);
	if (fd < 0)
		return fd;

	fd_install(fd, no_free_ptr(file));
	return fd;
}

/*
 * Don't allow locked mount flags to be cleared.
 *
 * No locks need to be held here while testing the various MNT_LOCK
 * flags because those flags can never be cleared once they are set.
 */
static bool can_change_locked_flags(struct mount *mnt, unsigned int mnt_flags)
{
	unsigned int fl = mnt->mnt.mnt_flags;

	if ((fl & MNT_LOCK_READONLY) &&
	    !(mnt_flags & MNT_READONLY))
		return false;

	if ((fl & MNT_LOCK_NODEV) &&
	    !(mnt_flags & MNT_NODEV))
		return false;

	if ((fl & MNT_LOCK_NOSUID) &&
	    !(mnt_flags & MNT_NOSUID))
		return false;

	if ((fl & MNT_LOCK_NOEXEC) &&
	    !(mnt_flags & MNT_NOEXEC))
		return false;

	if ((fl & MNT_LOCK_ATIME) &&
	    ((fl & MNT_ATIME_MASK) != (mnt_flags & MNT_ATIME_MASK)))
		return false;

	return true;
}

static int change_mount_ro_state(struct mount *mnt, unsigned int mnt_flags)
{
	bool readonly_request = (mnt_flags & MNT_READONLY);

	if (readonly_request == __mnt_is_readonly(&mnt->mnt))
		return 0;

	if (readonly_request)
		return mnt_make_readonly(mnt);

	mnt->mnt.mnt_flags &= ~MNT_READONLY;
	return 0;
}

static void set_mount_attributes(struct mount *mnt, unsigned int mnt_flags)
{
	mnt_flags |= mnt->mnt.mnt_flags & ~MNT_USER_SETTABLE_MASK;
	mnt->mnt.mnt_flags = mnt_flags;
	touch_mnt_namespace(mnt->mnt_ns);
}

static void mnt_warn_timestamp_expiry(const struct path *mountpoint,
				      struct vfsmount *mnt)
{
	struct super_block *sb = mnt->mnt_sb;

	if (!__mnt_is_readonly(mnt) &&
	   (!(sb->s_iflags & SB_I_TS_EXPIRY_WARNED)) &&
	   (ktime_get_real_seconds() + TIME_UPTIME_SEC_MAX > sb->s_time_max)) {
		char *buf, *mntpath;

		buf = (char *)__get_free_page(GFP_KERNEL);
		if (buf)
			mntpath = d_path(mountpoint, buf, PAGE_SIZE);
		else
			mntpath = ERR_PTR(-ENOMEM);
		if (IS_ERR(mntpath))
			mntpath = "(unknown)";

		pr_warn("%s filesystem being %s at %s supports timestamps until %ptTd (0x%llx)\n",
			sb->s_type->name,
			is_mounted(mnt) ? "remounted" : "mounted",
			mntpath, &sb->s_time_max,
			(unsigned long long)sb->s_time_max);

		sb->s_iflags |= SB_I_TS_EXPIRY_WARNED;
		if (buf)
			free_page((unsigned long)buf);
	}
}

/*
 * Handle reconfiguration of the mountpoint only without alteration of the
 * superblock it refers to.  This is triggered by specifying MS_REMOUNT|MS_BIND
 * to mount(2).
 */
static int do_reconfigure_mnt(const struct path *path, unsigned int mnt_flags)
{
	struct super_block *sb = path->mnt->mnt_sb;
	struct mount *mnt = real_mount(path->mnt);
	int ret;

	if (!check_mnt(mnt))
		return -EINVAL;

	if (!path_mounted(path))
		return -EINVAL;

	if (!can_change_locked_flags(mnt, mnt_flags))
		return -EPERM;

	/*
	 * We're only checking whether the superblock is read-only not
	 * changing it, so only take down_read(&sb->s_umount).
	 */
	down_read(&sb->s_umount);
	lock_mount_hash();
	ret = change_mount_ro_state(mnt, mnt_flags);
	if (ret == 0)
		set_mount_attributes(mnt, mnt_flags);
	unlock_mount_hash();
	up_read(&sb->s_umount);

	mnt_warn_timestamp_expiry(path, &mnt->mnt);

	return ret;
}

/*
 * change filesystem flags. dir should be a physical root of filesystem.
 * If you've mounted a non-root directory somewhere and want to do remount
 * on it - tough luck.
 */
<<<<<<< HEAD
static int do_remount(struct path *path, int sb_flags,
=======
static int do_remount(const struct path *path, int ms_flags, int sb_flags,
>>>>>>> a7976524
		      int mnt_flags, void *data)
{
	int err;
	struct super_block *sb = path->mnt->mnt_sb;
	struct mount *mnt = real_mount(path->mnt);
	struct fs_context *fc;

	if (!check_mnt(mnt))
		return -EINVAL;

	if (!path_mounted(path))
		return -EINVAL;

	if (!can_change_locked_flags(mnt, mnt_flags))
		return -EPERM;

	fc = fs_context_for_reconfigure(path->dentry, sb_flags, MS_RMT_MASK);
	if (IS_ERR(fc))
		return PTR_ERR(fc);

	/*
	 * Indicate to the filesystem that the remount request is coming
	 * from the legacy mount system call.
	 */
	fc->oldapi = true;

	err = parse_monolithic_mount_data(fc, data);
	if (!err) {
		down_write(&sb->s_umount);
		err = -EPERM;
		if (ns_capable(sb->s_user_ns, CAP_SYS_ADMIN)) {
			err = reconfigure_super(fc);
			if (!err) {
				lock_mount_hash();
				set_mount_attributes(mnt, mnt_flags);
				unlock_mount_hash();
			}
		}
		up_write(&sb->s_umount);
	}

	mnt_warn_timestamp_expiry(path, &mnt->mnt);

	put_fs_context(fc);
	return err;
}

static inline int tree_contains_unbindable(struct mount *mnt)
{
	struct mount *p;
	for (p = mnt; p; p = next_mnt(p, mnt)) {
		if (IS_MNT_UNBINDABLE(p))
			return 1;
	}
	return 0;
}

static int do_set_group(const struct path *from_path, const struct path *to_path)
{
	struct mount *from = real_mount(from_path->mnt);
	struct mount *to = real_mount(to_path->mnt);
	int err;

	guard(namespace_excl)();

	err = may_change_propagation(from);
	if (err)
		return err;
	err = may_change_propagation(to);
	if (err)
		return err;

	/* To and From paths should be mount roots */
	if (!path_mounted(from_path))
		return -EINVAL;
	if (!path_mounted(to_path))
		return -EINVAL;

	/* Setting sharing groups is only allowed across same superblock */
	if (from->mnt.mnt_sb != to->mnt.mnt_sb)
		return -EINVAL;

	/* From mount root should be wider than To mount root */
	if (!is_subdir(to->mnt.mnt_root, from->mnt.mnt_root))
		return -EINVAL;

	/* From mount should not have locked children in place of To's root */
	if (__has_locked_children(from, to->mnt.mnt_root))
		return -EINVAL;

	/* Setting sharing groups is only allowed on private mounts */
	if (IS_MNT_SHARED(to) || IS_MNT_SLAVE(to))
		return -EINVAL;

	/* From should not be private */
	if (!IS_MNT_SHARED(from) && !IS_MNT_SLAVE(from))
		return -EINVAL;

	if (IS_MNT_SLAVE(from)) {
		hlist_add_behind(&to->mnt_slave, &from->mnt_slave);
		to->mnt_master = from->mnt_master;
	}

	if (IS_MNT_SHARED(from)) {
		to->mnt_group_id = from->mnt_group_id;
		list_add(&to->mnt_share, &from->mnt_share);
		set_mnt_shared(to);
	}
	return 0;
}

/**
 * path_overmounted - check if path is overmounted
 * @path: path to check
 *
 * Check if path is overmounted, i.e., if there's a mount on top of
 * @path->mnt with @path->dentry as mountpoint.
 *
 * Context: namespace_sem must be held at least shared.
 * MUST NOT be called under lock_mount_hash() (there one should just
 * call __lookup_mnt() and check if it returns NULL).
 * Return: If path is overmounted true is returned, false if not.
 */
static inline bool path_overmounted(const struct path *path)
{
	unsigned seq = read_seqbegin(&mount_lock);
	bool no_child;

	rcu_read_lock();
	no_child = !__lookup_mnt(path->mnt, path->dentry);
	rcu_read_unlock();
	if (need_seqretry(&mount_lock, seq)) {
		read_seqlock_excl(&mount_lock);
		no_child = !__lookup_mnt(path->mnt, path->dentry);
		read_sequnlock_excl(&mount_lock);
	}
	return unlikely(!no_child);
}

/*
 * Check if there is a possibly empty chain of descent from p1 to p2.
 * Locks: namespace_sem (shared) or mount_lock (read_seqlock_excl).
 */
static bool mount_is_ancestor(const struct mount *p1, const struct mount *p2)
{
	while (p2 != p1 && mnt_has_parent(p2))
		p2 = p2->mnt_parent;
	return p2 == p1;
}

/**
 * can_move_mount_beneath - check that we can mount beneath the top mount
 * @mnt_from: mount we are trying to move
 * @mnt_to:   mount under which to mount
 * @mp:   mountpoint of @mnt_to
 *
 * - Make sure that nothing can be mounted beneath the caller's current
 *   root or the rootfs of the namespace.
 * - Make sure that the caller can unmount the topmost mount ensuring
 *   that the caller could reveal the underlying mountpoint.
 * - Ensure that nothing has been mounted on top of @mnt_from before we
 *   grabbed @namespace_sem to avoid creating pointless shadow mounts.
 * - Prevent mounting beneath a mount if the propagation relationship
 *   between the source mount, parent mount, and top mount would lead to
 *   nonsensical mount trees.
 *
 * Context: This function expects namespace_lock() to be held.
 * Return: On success 0, and on error a negative error code is returned.
 */
static int can_move_mount_beneath(const struct mount *mnt_from,
				  const struct mount *mnt_to,
				  const struct mountpoint *mp)
{
	struct mount *parent_mnt_to = mnt_to->mnt_parent;

	if (IS_MNT_LOCKED(mnt_to))
		return -EINVAL;

	/* Avoid creating shadow mounts during mount propagation. */
	if (mnt_from->overmount)
		return -EINVAL;

	/*
	 * Mounting beneath the rootfs only makes sense when the
	 * semantics of pivot_root(".", ".") are used.
	 */
	if (&mnt_to->mnt == current->fs->root.mnt)
		return -EINVAL;
	if (parent_mnt_to == current->nsproxy->mnt_ns->root)
		return -EINVAL;

	if (mount_is_ancestor(mnt_to, mnt_from))
		return -EINVAL;

	/*
	 * If the parent mount propagates to the child mount this would
	 * mean mounting @mnt_from on @mnt_to->mnt_parent and then
	 * propagating a copy @c of @mnt_from on top of @mnt_to. This
	 * defeats the whole purpose of mounting beneath another mount.
	 */
	if (propagation_would_overmount(parent_mnt_to, mnt_to, mp))
		return -EINVAL;

	/*
	 * If @mnt_to->mnt_parent propagates to @mnt_from this would
	 * mean propagating a copy @c of @mnt_from on top of @mnt_from.
	 * Afterwards @mnt_from would be mounted on top of
	 * @mnt_to->mnt_parent and @mnt_to would be unmounted from
	 * @mnt->mnt_parent and remounted on @mnt_from. But since @c is
	 * already mounted on @mnt_from, @mnt_to would ultimately be
	 * remounted on top of @c. Afterwards, @mnt_from would be
	 * covered by a copy @c of @mnt_from and @c would be covered by
	 * @mnt_from itself. This defeats the whole purpose of mounting
	 * @mnt_from beneath @mnt_to.
	 */
	if (check_mnt(mnt_from) &&
	    propagation_would_overmount(parent_mnt_to, mnt_from, mp))
		return -EINVAL;

	return 0;
}

/* may_use_mount() - check if a mount tree can be used
 * @mnt: vfsmount to be used
 *
 * This helper checks if the caller may use the mount tree starting
 * from @path->mnt. The caller may use the mount tree under the
 * following circumstances:
 *
 * (1) The caller is located in the mount namespace of the mount tree.
 *     This also implies that the mount does not belong to an anonymous
 *     mount namespace.
 * (2) The caller is trying to use a mount tree that belongs to an
 *     anonymous mount namespace.
 *
 *     For that to be safe, this helper enforces that the origin mount
 *     namespace the anonymous mount namespace was created from is the
 *     same as the caller's mount namespace by comparing the sequence
 *     numbers.
 *
 *     The ownership of a non-anonymous mount namespace such as the
 *     caller's cannot change.
 *     => We know that the caller's mount namespace is stable.
 *
 *     If the origin sequence number of the anonymous mount namespace is
 *     the same as the sequence number of the caller's mount namespace.
 *     => The owning namespaces are the same.
 *
 *     ==> The earlier capability check on the owning namespace of the
 *         caller's mount namespace ensures that the caller has the
 *         ability to use the mount tree.
 *
 * Returns true if the mount tree can be used, false otherwise.
 */
static inline bool may_use_mount(struct mount *mnt)
{
	if (check_mnt(mnt))
		return true;

	/*
	 * Make sure that noone unmounted the target path or somehow
	 * managed to get their hands on something purely kernel
	 * internal.
	 */
	if (!is_mounted(&mnt->mnt))
		return false;

	return check_anonymous_mnt(mnt);
}

static int do_move_mount(const struct path *old_path,
			 const struct path *new_path,
			 enum mnt_tree_flags_t flags)
{
	struct mount *old = real_mount(old_path->mnt);
	int err;
	bool beneath = flags & MNT_TREE_BENEATH;

	if (!path_mounted(old_path))
		return -EINVAL;

	if (d_is_dir(new_path->dentry) != d_is_dir(old_path->dentry))
		return -EINVAL;

	LOCK_MOUNT_MAYBE_BENEATH(mp, new_path, beneath);
	if (IS_ERR(mp.parent))
		return PTR_ERR(mp.parent);

	if (check_mnt(old)) {
		/* if the source is in our namespace... */
		/* ... it should be detachable from parent */
		if (!mnt_has_parent(old) || IS_MNT_LOCKED(old))
			return -EINVAL;
		/* ... which should not be shared */
		if (IS_MNT_SHARED(old->mnt_parent))
			return -EINVAL;
		/* ... and the target should be in our namespace */
		if (!check_mnt(mp.parent))
			return -EINVAL;
	} else {
		/*
		 * otherwise the source must be the root of some anon namespace.
		 */
		if (!anon_ns_root(old))
			return -EINVAL;
		/*
		 * Bail out early if the target is within the same namespace -
		 * subsequent checks would've rejected that, but they lose
		 * some corner cases if we check it early.
		 */
		if (old->mnt_ns == mp.parent->mnt_ns)
			return -EINVAL;
		/*
		 * Target should be either in our namespace or in an acceptable
		 * anon namespace, sensu check_anonymous_mnt().
		 */
		if (!may_use_mount(mp.parent))
			return -EINVAL;
	}

	if (beneath) {
		struct mount *over = real_mount(new_path->mnt);

		if (mp.parent != over->mnt_parent)
			over = mp.parent->overmount;
		err = can_move_mount_beneath(old, over, mp.mp);
		if (err)
			return err;
	}

	/*
	 * Don't move a mount tree containing unbindable mounts to a destination
	 * mount which is shared.
	 */
	if (IS_MNT_SHARED(mp.parent) && tree_contains_unbindable(old))
		return -EINVAL;
	if (!check_for_nsfs_mounts(old))
		return -ELOOP;
	if (mount_is_ancestor(old, mp.parent))
		return -ELOOP;

	return attach_recursive_mnt(old, &mp);
}

static int do_move_mount_old(const struct path *path, const char *old_name)
{
	struct path old_path __free(path_put) = {};
	int err;

	if (!old_name || !*old_name)
		return -EINVAL;

	err = kern_path(old_name, LOOKUP_FOLLOW, &old_path);
	if (err)
		return err;

	return do_move_mount(&old_path, path, 0);
}

/*
 * add a mount into a namespace's mount tree
 */
static int do_add_mount(struct mount *newmnt, const struct pinned_mountpoint *mp,
			int mnt_flags)
{
	struct mount *parent = mp->parent;

	if (IS_ERR(parent))
		return PTR_ERR(parent);

	mnt_flags &= ~MNT_INTERNAL_FLAGS;

	if (unlikely(!check_mnt(parent))) {
		/* that's acceptable only for automounts done in private ns */
		if (!(mnt_flags & MNT_SHRINKABLE))
			return -EINVAL;
		/* ... and for those we'd better have mountpoint still alive */
		if (!parent->mnt_ns)
			return -EINVAL;
	}

	/* Refuse the same filesystem on the same mount point */
	if (parent->mnt.mnt_sb == newmnt->mnt.mnt_sb &&
	    parent->mnt.mnt_root == mp->mp->m_dentry)
		return -EBUSY;

	if (d_is_symlink(newmnt->mnt.mnt_root))
		return -EINVAL;

	newmnt->mnt.mnt_flags = mnt_flags;
	return graft_tree(newmnt, mp);
}

static bool mount_too_revealing(const struct super_block *sb, int *new_mnt_flags);

/*
 * Create a new mount using a superblock configuration and request it
 * be added to the namespace tree.
 */
static int do_new_mount_fc(struct fs_context *fc, const struct path *mountpoint,
			   unsigned int mnt_flags)
{
	struct super_block *sb;
	struct vfsmount *mnt __free(mntput) = fc_mount(fc);
	int error;

<<<<<<< HEAD
	error = security_sb_kern_mount(sb);
	if (!error && mount_too_revealing(sb, &mnt_flags)) {
		errorfcp(fc, "VFS", "Mount too revealing");
		error = -EPERM;
	}
=======
	if (IS_ERR(mnt))
		return PTR_ERR(mnt);
>>>>>>> a7976524

	sb = fc->root->d_sb;
	error = security_sb_kern_mount(sb);
	if (unlikely(error))
		return error;

	if (unlikely(mount_too_revealing(sb, &mnt_flags)))
		return -EPERM;

	mnt_warn_timestamp_expiry(mountpoint, mnt);

	LOCK_MOUNT(mp, mountpoint);
	error = do_add_mount(real_mount(mnt), &mp, mnt_flags);
	if (!error)
		retain_and_null_ptr(mnt); // consumed on success
	return error;
}

/*
 * create a new mount for userspace and request it to be added into the
 * namespace's tree
 */
static int do_new_mount(const struct path *path, const char *fstype,
			int sb_flags, int mnt_flags,
			const char *name, void *data)
{
	struct file_system_type *type;
	struct fs_context *fc;
	const char *subtype = NULL;
	int err = 0;

	if (!fstype)
		return -EINVAL;

	type = get_fs_type(fstype);
	if (!type)
		return -ENODEV;

	if (type->fs_flags & FS_HAS_SUBTYPE) {
		subtype = strchr(fstype, '.');
		if (subtype) {
			subtype++;
			if (!*subtype) {
				put_filesystem(type);
				return -EINVAL;
			}
		}
	}

	fc = fs_context_for_mount(type, sb_flags);
	put_filesystem(type);
	if (IS_ERR(fc))
		return PTR_ERR(fc);

	/*
	 * Indicate to the filesystem that the mount request is coming
	 * from the legacy mount system call.
	 */
	fc->oldapi = true;

	if (subtype)
		err = vfs_parse_fs_string(fc, "subtype",
					  subtype, strlen(subtype));
	if (!err && name)
		err = vfs_parse_fs_string(fc, "source", name, strlen(name));
	if (!err)
		err = parse_monolithic_mount_data(fc, data);
	if (!err && !mount_capable(fc))
		err = -EPERM;
	if (!err)
		err = do_new_mount_fc(fc, path, mnt_flags);

	put_fs_context(fc);
	return err;
}

static void lock_mount_exact(const struct path *path,
			     struct pinned_mountpoint *mp)
{
	struct dentry *dentry = path->dentry;
	int err;

	inode_lock(dentry->d_inode);
	namespace_lock();
	if (unlikely(cant_mount(dentry)))
		err = -ENOENT;
	else if (path_overmounted(path))
		err = -EBUSY;
	else
		err = get_mountpoint(dentry, mp);
	if (unlikely(err)) {
		namespace_unlock();
		inode_unlock(dentry->d_inode);
		mp->parent = ERR_PTR(err);
	} else {
		mp->parent = real_mount(path->mnt);
	}
}

int finish_automount(struct vfsmount *__m, const struct path *path)
{
	struct vfsmount *m __free(mntput) = __m;
	struct mount *mnt;
	int err;

	if (!m)
		return 0;
	if (IS_ERR(m))
		return PTR_ERR(m);

	mnt = real_mount(m);

	if (m->mnt_root == path->dentry)
		return -ELOOP;

	/*
	 * we don't want to use LOCK_MOUNT() - in this case finding something
	 * that overmounts our mountpoint to be means "quitely drop what we've
	 * got", not "try to mount it on top".
	 */
	LOCK_MOUNT_EXACT(mp, path);
	if (mp.parent == ERR_PTR(-EBUSY))
		return 0;

	err = do_add_mount(mnt, &mp, path->mnt->mnt_flags | MNT_SHRINKABLE);
	if (likely(!err))
		retain_and_null_ptr(m);
	return err;
}

/**
 * mnt_set_expiry - Put a mount on an expiration list
 * @mnt: The mount to list.
 * @expiry_list: The list to add the mount to.
 */
void mnt_set_expiry(struct vfsmount *mnt, struct list_head *expiry_list)
{
	guard(mount_locked_reader)();
	list_add_tail(&real_mount(mnt)->mnt_expire, expiry_list);
}
EXPORT_SYMBOL(mnt_set_expiry);

/*
 * process a list of expirable mountpoints with the intent of discarding any
 * mountpoints that aren't in use and haven't been touched since last we came
 * here
 */
void mark_mounts_for_expiry(struct list_head *mounts)
{
	struct mount *mnt, *next;
	LIST_HEAD(graveyard);

	if (list_empty(mounts))
		return;

	guard(namespace_excl)();
	guard(mount_writer)();

	/* extract from the expiration list every vfsmount that matches the
	 * following criteria:
	 * - already mounted
	 * - only referenced by its parent vfsmount
	 * - still marked for expiry (marked on the last call here; marks are
	 *   cleared by mntput())
	 */
	list_for_each_entry_safe(mnt, next, mounts, mnt_expire) {
		if (!is_mounted(&mnt->mnt))
			continue;
		if (!xchg(&mnt->mnt_expiry_mark, 1) ||
			propagate_mount_busy(mnt, 1))
			continue;
		list_move(&mnt->mnt_expire, &graveyard);
	}
	while (!list_empty(&graveyard)) {
		mnt = list_first_entry(&graveyard, struct mount, mnt_expire);
		touch_mnt_namespace(mnt->mnt_ns);
		umount_tree(mnt, UMOUNT_PROPAGATE|UMOUNT_SYNC);
	}
}

EXPORT_SYMBOL_GPL(mark_mounts_for_expiry);

/*
 * Ripoff of 'select_parent()'
 *
 * search the list of submounts for a given mountpoint, and move any
 * shrinkable submounts to the 'graveyard' list.
 */
static int select_submounts(struct mount *parent, struct list_head *graveyard)
{
	struct mount *this_parent = parent;
	struct list_head *next;
	int found = 0;

repeat:
	next = this_parent->mnt_mounts.next;
resume:
	while (next != &this_parent->mnt_mounts) {
		struct list_head *tmp = next;
		struct mount *mnt = list_entry(tmp, struct mount, mnt_child);

		next = tmp->next;
		if (!(mnt->mnt.mnt_flags & MNT_SHRINKABLE))
			continue;
		/*
		 * Descend a level if the d_mounts list is non-empty.
		 */
		if (!list_empty(&mnt->mnt_mounts)) {
			this_parent = mnt;
			goto repeat;
		}

		if (!propagate_mount_busy(mnt, 1)) {
			list_move_tail(&mnt->mnt_expire, graveyard);
			found++;
		}
	}
	/*
	 * All done at this level ... ascend and resume the search
	 */
	if (this_parent != parent) {
		next = this_parent->mnt_child.next;
		this_parent = this_parent->mnt_parent;
		goto resume;
	}
	return found;
}

/*
 * process a list of expirable mountpoints with the intent of discarding any
 * submounts of a specific parent mountpoint
 *
 * mount_lock must be held for write
 */
static void shrink_submounts(struct mount *mnt)
{
	LIST_HEAD(graveyard);
	struct mount *m;

	/* extract submounts of 'mountpoint' from the expiration list */
	while (select_submounts(mnt, &graveyard)) {
		while (!list_empty(&graveyard)) {
			m = list_first_entry(&graveyard, struct mount,
						mnt_expire);
			touch_mnt_namespace(m->mnt_ns);
			umount_tree(m, UMOUNT_PROPAGATE|UMOUNT_SYNC);
		}
	}
}

static void *copy_mount_options(const void __user * data)
{
	char *copy;
	unsigned left, offset;

	if (!data)
		return NULL;

	copy = kmalloc(PAGE_SIZE, GFP_KERNEL);
	if (!copy)
		return ERR_PTR(-ENOMEM);

	left = copy_from_user(copy, data, PAGE_SIZE);

	/*
	 * Not all architectures have an exact copy_from_user(). Resort to
	 * byte at a time.
	 */
	offset = PAGE_SIZE - left;
	while (left) {
		char c;
		if (get_user(c, (const char __user *)data + offset))
			break;
		copy[offset] = c;
		left--;
		offset++;
	}

	if (left == PAGE_SIZE) {
		kfree(copy);
		return ERR_PTR(-EFAULT);
	}

	return copy;
}

static char *copy_mount_string(const void __user *data)
{
	return data ? strndup_user(data, PATH_MAX) : NULL;
}

/*
 * Flags is a 32-bit value that allows up to 31 non-fs dependent flags to
 * be given to the mount() call (ie: read-only, no-dev, no-suid etc).
 *
 * data is a (void *) that can point to any structure up to
 * PAGE_SIZE-1 bytes, which can contain arbitrary fs-dependent
 * information (or be NULL).
 *
 * Pre-0.97 versions of mount() didn't have a flags word.
 * When the flags word was introduced its top half was required
 * to have the magic value 0xC0ED, and this remained so until 2.4.0-test9.
 * Therefore, if this magic number is present, it carries no information
 * and must be discarded.
 */
int path_mount(const char *dev_name, const struct path *path,
		const char *type_page, unsigned long flags, void *data_page)
{
	unsigned int mnt_flags = 0, sb_flags;
	int ret;

	/* Discard magic */
	if ((flags & MS_MGC_MSK) == MS_MGC_VAL)
		flags &= ~MS_MGC_MSK;

	/* Basic sanity checks */
	if (data_page)
		((char *)data_page)[PAGE_SIZE - 1] = 0;

	if (flags & MS_NOUSER)
		return -EINVAL;

	ret = security_sb_mount(dev_name, path, type_page, flags, data_page);
	if (ret)
		return ret;
	if (!may_mount())
		return -EPERM;
	if (flags & SB_MANDLOCK)
		warn_mandlock();

	/* Default to relatime unless overriden */
	if (!(flags & MS_NOATIME))
		mnt_flags |= MNT_RELATIME;

	/* Separate the per-mountpoint flags */
	if (flags & MS_NOSUID)
		mnt_flags |= MNT_NOSUID;
	if (flags & MS_NODEV)
		mnt_flags |= MNT_NODEV;
	if (flags & MS_NOEXEC)
		mnt_flags |= MNT_NOEXEC;
	if (flags & MS_NOATIME)
		mnt_flags |= MNT_NOATIME;
	if (flags & MS_NODIRATIME)
		mnt_flags |= MNT_NODIRATIME;
	if (flags & MS_STRICTATIME)
		mnt_flags &= ~(MNT_RELATIME | MNT_NOATIME);
	if (flags & MS_RDONLY)
		mnt_flags |= MNT_READONLY;
	if (flags & MS_NOSYMFOLLOW)
		mnt_flags |= MNT_NOSYMFOLLOW;

	/* The default atime for remount is preservation */
	if ((flags & MS_REMOUNT) &&
	    ((flags & (MS_NOATIME | MS_NODIRATIME | MS_RELATIME |
		       MS_STRICTATIME)) == 0)) {
		mnt_flags &= ~MNT_ATIME_MASK;
		mnt_flags |= path->mnt->mnt_flags & MNT_ATIME_MASK;
	}

	sb_flags = flags & (SB_RDONLY |
			    SB_SYNCHRONOUS |
			    SB_MANDLOCK |
			    SB_DIRSYNC |
			    SB_SILENT |
			    SB_POSIXACL |
			    SB_LAZYTIME |
			    SB_I_VERSION);

	if ((flags & (MS_REMOUNT | MS_BIND)) == (MS_REMOUNT | MS_BIND))
		return do_reconfigure_mnt(path, mnt_flags);
	if (flags & MS_REMOUNT)
		return do_remount(path, sb_flags, mnt_flags, data_page);
	if (flags & MS_BIND)
		return do_loopback(path, dev_name, flags & MS_REC);
	if (flags & (MS_SHARED | MS_PRIVATE | MS_SLAVE | MS_UNBINDABLE))
		return do_change_type(path, flags);
	if (flags & MS_MOVE)
		return do_move_mount_old(path, dev_name);

	return do_new_mount(path, type_page, sb_flags, mnt_flags, dev_name,
			    data_page);
}

int do_mount(const char *dev_name, const char __user *dir_name,
		const char *type_page, unsigned long flags, void *data_page)
{
	struct path path __free(path_put) = {};
	int ret;

	ret = user_path_at(AT_FDCWD, dir_name, LOOKUP_FOLLOW, &path);
	if (ret)
		return ret;
	return path_mount(dev_name, &path, type_page, flags, data_page);
}

static struct ucounts *inc_mnt_namespaces(struct user_namespace *ns)
{
	return inc_ucount(ns, current_euid(), UCOUNT_MNT_NAMESPACES);
}

static void dec_mnt_namespaces(struct ucounts *ucounts)
{
	dec_ucount(ucounts, UCOUNT_MNT_NAMESPACES);
}

static void free_mnt_ns(struct mnt_namespace *ns)
{
	if (!is_anon_ns(ns))
		ns_common_free(ns);
	dec_mnt_namespaces(ns->ucounts);
	mnt_ns_tree_remove(ns);
}

static struct mnt_namespace *alloc_mnt_ns(struct user_namespace *user_ns, bool anon)
{
	struct mnt_namespace *new_ns;
	struct ucounts *ucounts;
	int ret;

	ucounts = inc_mnt_namespaces(user_ns);
	if (!ucounts)
		return ERR_PTR(-ENOSPC);

	new_ns = kzalloc(sizeof(struct mnt_namespace), GFP_KERNEL_ACCOUNT);
	if (!new_ns) {
		dec_mnt_namespaces(ucounts);
		return ERR_PTR(-ENOMEM);
	}

	if (anon)
		ret = ns_common_init_inum(new_ns, MNT_NS_ANON_INO);
	else
		ret = ns_common_init(new_ns);
	if (ret) {
		kfree(new_ns);
		dec_mnt_namespaces(ucounts);
		return ERR_PTR(ret);
	}
	if (!anon)
		ns_tree_gen_id(&new_ns->ns);
	refcount_set(&new_ns->passive, 1);
	new_ns->mounts = RB_ROOT;
	init_waitqueue_head(&new_ns->poll);
	new_ns->user_ns = get_user_ns(user_ns);
	new_ns->ucounts = ucounts;
	return new_ns;
}

__latent_entropy
struct mnt_namespace *copy_mnt_ns(u64 flags, struct mnt_namespace *ns,
		struct user_namespace *user_ns, struct fs_struct *new_fs)
{
	struct mnt_namespace *new_ns;
	struct vfsmount *rootmnt __free(mntput) = NULL;
	struct vfsmount *pwdmnt __free(mntput) = NULL;
	struct mount *p, *q;
	struct mount *old;
	struct mount *new;
	int copy_flags;

	BUG_ON(!ns);

	if (likely(!(flags & CLONE_NEWNS))) {
		get_mnt_ns(ns);
		return ns;
	}

	old = ns->root;

	new_ns = alloc_mnt_ns(user_ns, false);
	if (IS_ERR(new_ns))
		return new_ns;

	guard(namespace_excl)();
	/* First pass: copy the tree topology */
	copy_flags = CL_COPY_UNBINDABLE | CL_EXPIRE;
	if (user_ns != ns->user_ns)
		copy_flags |= CL_SLAVE;
	new = copy_tree(old, old->mnt.mnt_root, copy_flags);
	if (IS_ERR(new)) {
<<<<<<< HEAD
		namespace_unlock();
		ns_common_free(ns);
		dec_mnt_namespaces(new_ns->ucounts);
		mnt_ns_release(new_ns);
=======
		emptied_ns = new_ns;
>>>>>>> a7976524
		return ERR_CAST(new);
	}
	if (user_ns != ns->user_ns) {
		guard(mount_writer)();
		lock_mnt_tree(new);
	}
	new_ns->root = new;

	/*
	 * Second pass: switch the tsk->fs->* elements and mark new vfsmounts
	 * as belonging to new namespace.  We have already acquired a private
	 * fs_struct, so tsk->fs->lock is not needed.
	 */
	p = old;
	q = new;
	while (p) {
		mnt_add_to_ns(new_ns, q);
		new_ns->nr_mounts++;
		if (new_fs) {
			if (&p->mnt == new_fs->root.mnt) {
				new_fs->root.mnt = mntget(&q->mnt);
				rootmnt = &p->mnt;
			}
			if (&p->mnt == new_fs->pwd.mnt) {
				new_fs->pwd.mnt = mntget(&q->mnt);
				pwdmnt = &p->mnt;
			}
		}
		p = next_mnt(p, old);
		q = next_mnt(q, new);
		if (!q)
			break;
		// an mntns binding we'd skipped?
		while (p->mnt.mnt_root != q->mnt.mnt_root)
			p = next_mnt(skip_mnt_tree(p), old);
	}
<<<<<<< HEAD
	namespace_unlock();

	if (rootmnt)
		mntput(rootmnt);
	if (pwdmnt)
		mntput(pwdmnt);

	ns_tree_add_raw(new_ns);
=======
	mnt_ns_tree_add(new_ns);
>>>>>>> a7976524
	return new_ns;
}

struct dentry *mount_subtree(struct vfsmount *m, const char *name)
{
	struct mount *mnt = real_mount(m);
	struct mnt_namespace *ns;
	struct super_block *s;
	struct path path;
	int err;

	ns = alloc_mnt_ns(&init_user_ns, true);
	if (IS_ERR(ns)) {
		mntput(m);
		return ERR_CAST(ns);
	}
	ns->root = mnt;
	ns->nr_mounts++;
	mnt_add_to_ns(ns, mnt);

	err = vfs_path_lookup(m->mnt_root, m,
			name, LOOKUP_FOLLOW|LOOKUP_AUTOMOUNT, &path);

	put_mnt_ns(ns);

	if (err)
		return ERR_PTR(err);

	/* trade a vfsmount reference for active sb one */
	s = path.mnt->mnt_sb;
	atomic_inc(&s->s_active);
	mntput(path.mnt);
	/* lock the sucker */
	down_write(&s->s_umount);
	/* ... and return the root of (sub)tree on it */
	return path.dentry;
}
EXPORT_SYMBOL(mount_subtree);

SYSCALL_DEFINE5(mount, char __user *, dev_name, char __user *, dir_name,
		char __user *, type, unsigned long, flags, void __user *, data)
{
	int ret;
	char *kernel_type;
	char *kernel_dev;
	void *options;

	kernel_type = copy_mount_string(type);
	ret = PTR_ERR(kernel_type);
	if (IS_ERR(kernel_type))
		goto out_type;

	kernel_dev = copy_mount_string(dev_name);
	ret = PTR_ERR(kernel_dev);
	if (IS_ERR(kernel_dev))
		goto out_dev;

	options = copy_mount_options(data);
	ret = PTR_ERR(options);
	if (IS_ERR(options))
		goto out_data;

	ret = do_mount(kernel_dev, dir_name, kernel_type, flags, options);

	kfree(options);
out_data:
	kfree(kernel_dev);
out_dev:
	kfree(kernel_type);
out_type:
	return ret;
}

#define FSMOUNT_VALID_FLAGS                                                    \
	(MOUNT_ATTR_RDONLY | MOUNT_ATTR_NOSUID | MOUNT_ATTR_NODEV |            \
	 MOUNT_ATTR_NOEXEC | MOUNT_ATTR__ATIME | MOUNT_ATTR_NODIRATIME |       \
	 MOUNT_ATTR_NOSYMFOLLOW)

#define MOUNT_SETATTR_VALID_FLAGS (FSMOUNT_VALID_FLAGS | MOUNT_ATTR_IDMAP)

#define MOUNT_SETATTR_PROPAGATION_FLAGS \
	(MS_UNBINDABLE | MS_PRIVATE | MS_SLAVE | MS_SHARED)

static unsigned int attr_flags_to_mnt_flags(u64 attr_flags)
{
	unsigned int mnt_flags = 0;

	if (attr_flags & MOUNT_ATTR_RDONLY)
		mnt_flags |= MNT_READONLY;
	if (attr_flags & MOUNT_ATTR_NOSUID)
		mnt_flags |= MNT_NOSUID;
	if (attr_flags & MOUNT_ATTR_NODEV)
		mnt_flags |= MNT_NODEV;
	if (attr_flags & MOUNT_ATTR_NOEXEC)
		mnt_flags |= MNT_NOEXEC;
	if (attr_flags & MOUNT_ATTR_NODIRATIME)
		mnt_flags |= MNT_NODIRATIME;
	if (attr_flags & MOUNT_ATTR_NOSYMFOLLOW)
		mnt_flags |= MNT_NOSYMFOLLOW;

	return mnt_flags;
}

/*
 * Create a kernel mount representation for a new, prepared superblock
 * (specified by fs_fd) and attach to an open_tree-like file descriptor.
 */
SYSCALL_DEFINE3(fsmount, int, fs_fd, unsigned int, flags,
		unsigned int, attr_flags)
{
	struct mnt_namespace *ns;
	struct fs_context *fc;
	struct file *file;
	struct path newmount;
	struct mount *mnt;
	unsigned int mnt_flags = 0;
	long ret;

	if (!may_mount())
		return -EPERM;

	if ((flags & ~(FSMOUNT_CLOEXEC)) != 0)
		return -EINVAL;

	if (attr_flags & ~FSMOUNT_VALID_FLAGS)
		return -EINVAL;

	mnt_flags = attr_flags_to_mnt_flags(attr_flags);

	switch (attr_flags & MOUNT_ATTR__ATIME) {
	case MOUNT_ATTR_STRICTATIME:
		break;
	case MOUNT_ATTR_NOATIME:
		mnt_flags |= MNT_NOATIME;
		break;
	case MOUNT_ATTR_RELATIME:
		mnt_flags |= MNT_RELATIME;
		break;
	default:
		return -EINVAL;
	}

	CLASS(fd, f)(fs_fd);
	if (fd_empty(f))
		return -EBADF;

	if (fd_file(f)->f_op != &fscontext_fops)
		return -EINVAL;

	fc = fd_file(f)->private_data;

	ret = mutex_lock_interruptible(&fc->uapi_mutex);
	if (ret < 0)
		return ret;

	/* There must be a valid superblock or we can't mount it */
	ret = -EINVAL;
	if (!fc->root)
		goto err_unlock;

	ret = -EPERM;
	if (mount_too_revealing(fc->root->d_sb, &mnt_flags)) {
		errorfcp(fc, "VFS", "Mount too revealing");
		goto err_unlock;
	}

	ret = -EBUSY;
	if (fc->phase != FS_CONTEXT_AWAITING_MOUNT)
		goto err_unlock;

	if (fc->sb_flags & SB_MANDLOCK)
		warn_mandlock();

	newmount.mnt = vfs_create_mount(fc);
	if (IS_ERR(newmount.mnt)) {
		ret = PTR_ERR(newmount.mnt);
		goto err_unlock;
	}
	newmount.dentry = dget(fc->root);
	newmount.mnt->mnt_flags = mnt_flags;

	/* We've done the mount bit - now move the file context into more or
	 * less the same state as if we'd done an fspick().  We don't want to
	 * do any memory allocation or anything like that at this point as we
	 * don't want to have to handle any errors incurred.
	 */
	vfs_clean_context(fc);

	ns = alloc_mnt_ns(current->nsproxy->mnt_ns->user_ns, true);
	if (IS_ERR(ns)) {
		ret = PTR_ERR(ns);
		goto err_path;
	}
	mnt = real_mount(newmount.mnt);
	ns->root = mnt;
	ns->nr_mounts = 1;
	mnt_add_to_ns(ns, mnt);
	mntget(newmount.mnt);

	/* Attach to an apparent O_PATH fd with a note that we need to unmount
	 * it, not just simply put it.
	 */
	file = dentry_open(&newmount, O_PATH, fc->cred);
	if (IS_ERR(file)) {
		dissolve_on_fput(newmount.mnt);
		ret = PTR_ERR(file);
		goto err_path;
	}
	file->f_mode |= FMODE_NEED_UNMOUNT;

	ret = get_unused_fd_flags((flags & FSMOUNT_CLOEXEC) ? O_CLOEXEC : 0);
	if (ret >= 0)
		fd_install(ret, file);
	else
		fput(file);

err_path:
	path_put(&newmount);
err_unlock:
	mutex_unlock(&fc->uapi_mutex);
	return ret;
}

static inline int vfs_move_mount(const struct path *from_path,
				 const struct path *to_path,
				 enum mnt_tree_flags_t mflags)
{
	int ret;

	ret = security_move_mount(from_path, to_path);
	if (ret)
		return ret;

	if (mflags & MNT_TREE_PROPAGATION)
		return do_set_group(from_path, to_path);

	return do_move_mount(from_path, to_path, mflags);
}

/*
 * Move a mount from one place to another.  In combination with
 * fsopen()/fsmount() this is used to install a new mount and in combination
 * with open_tree(OPEN_TREE_CLONE [| AT_RECURSIVE]) it can be used to copy
 * a mount subtree.
 *
 * Note the flags value is a combination of MOVE_MOUNT_* flags.
 */
SYSCALL_DEFINE5(move_mount,
		int, from_dfd, const char __user *, from_pathname,
		int, to_dfd, const char __user *, to_pathname,
		unsigned int, flags)
{
	struct path to_path __free(path_put) = {};
	struct path from_path __free(path_put) = {};
	struct filename *to_name __free(putname) = NULL;
	struct filename *from_name __free(putname) = NULL;
	unsigned int lflags, uflags;
	enum mnt_tree_flags_t mflags = 0;
	int ret = 0;

	if (!may_mount())
		return -EPERM;

	if (flags & ~MOVE_MOUNT__MASK)
		return -EINVAL;

	if ((flags & (MOVE_MOUNT_BENEATH | MOVE_MOUNT_SET_GROUP)) ==
	    (MOVE_MOUNT_BENEATH | MOVE_MOUNT_SET_GROUP))
		return -EINVAL;

	if (flags & MOVE_MOUNT_SET_GROUP)	mflags |= MNT_TREE_PROPAGATION;
	if (flags & MOVE_MOUNT_BENEATH)		mflags |= MNT_TREE_BENEATH;

	uflags = 0;
	if (flags & MOVE_MOUNT_T_EMPTY_PATH)
		uflags = AT_EMPTY_PATH;

	to_name = getname_maybe_null(to_pathname, uflags);
	if (IS_ERR(to_name))
		return PTR_ERR(to_name);

	if (!to_name && to_dfd >= 0) {
		CLASS(fd_raw, f_to)(to_dfd);
		if (fd_empty(f_to))
			return -EBADF;

		to_path = fd_file(f_to)->f_path;
		path_get(&to_path);
	} else {
		lflags = 0;
		if (flags & MOVE_MOUNT_T_SYMLINKS)
			lflags |= LOOKUP_FOLLOW;
		if (flags & MOVE_MOUNT_T_AUTOMOUNTS)
			lflags |= LOOKUP_AUTOMOUNT;
		ret = filename_lookup(to_dfd, to_name, lflags, &to_path, NULL);
		if (ret)
			return ret;
	}

	uflags = 0;
	if (flags & MOVE_MOUNT_F_EMPTY_PATH)
		uflags = AT_EMPTY_PATH;

	from_name = getname_maybe_null(from_pathname, uflags);
	if (IS_ERR(from_name))
		return PTR_ERR(from_name);

	if (!from_name && from_dfd >= 0) {
		CLASS(fd_raw, f_from)(from_dfd);
		if (fd_empty(f_from))
			return -EBADF;

		return vfs_move_mount(&fd_file(f_from)->f_path, &to_path, mflags);
	}

	lflags = 0;
	if (flags & MOVE_MOUNT_F_SYMLINKS)
		lflags |= LOOKUP_FOLLOW;
	if (flags & MOVE_MOUNT_F_AUTOMOUNTS)
		lflags |= LOOKUP_AUTOMOUNT;
	ret = filename_lookup(from_dfd, from_name, lflags, &from_path, NULL);
	if (ret)
		return ret;

	return vfs_move_mount(&from_path, &to_path, mflags);
}

/*
 * Return true if path is reachable from root
 *
 * locks: mount_locked_reader || namespace_shared && is_mounted(mnt)
 */
bool is_path_reachable(struct mount *mnt, struct dentry *dentry,
			 const struct path *root)
{
	while (&mnt->mnt != root->mnt && mnt_has_parent(mnt)) {
		dentry = mnt->mnt_mountpoint;
		mnt = mnt->mnt_parent;
	}
	return &mnt->mnt == root->mnt && is_subdir(dentry, root->dentry);
}

bool path_is_under(const struct path *path1, const struct path *path2)
{
	guard(mount_locked_reader)();
	return is_path_reachable(real_mount(path1->mnt), path1->dentry, path2);
}
EXPORT_SYMBOL(path_is_under);

/*
 * pivot_root Semantics:
 * Moves the root file system of the current process to the directory put_old,
 * makes new_root as the new root file system of the current process, and sets
 * root/cwd of all processes which had them on the current root to new_root.
 *
 * Restrictions:
 * The new_root and put_old must be directories, and  must not be on the
 * same file  system as the current process root. The put_old  must  be
 * underneath new_root,  i.e. adding a non-zero number of /.. to the string
 * pointed to by put_old must yield the same directory as new_root. No other
 * file system may be mounted on put_old. After all, new_root is a mountpoint.
 *
 * Also, the current root cannot be on the 'rootfs' (initial ramfs) filesystem.
 * See Documentation/filesystems/ramfs-rootfs-initramfs.rst for alternatives
 * in this situation.
 *
 * Notes:
 *  - we don't move root/cwd if they are not at the root (reason: if something
 *    cared enough to change them, it's probably wrong to force them elsewhere)
 *  - it's okay to pick a root that isn't the root of a file system, e.g.
 *    /nfs/my_root where /nfs is the mount point. It must be a mountpoint,
 *    though, so you may need to say mount --bind /nfs/my_root /nfs/my_root
 *    first.
 */
SYSCALL_DEFINE2(pivot_root, const char __user *, new_root,
		const char __user *, put_old)
{
	struct path new __free(path_put) = {};
	struct path old __free(path_put) = {};
	struct path root __free(path_put) = {};
	struct mount *new_mnt, *root_mnt, *old_mnt, *root_parent, *ex_parent;
	int error;

	if (!may_mount())
		return -EPERM;

	error = user_path_at(AT_FDCWD, new_root,
			     LOOKUP_FOLLOW | LOOKUP_DIRECTORY, &new);
	if (error)
		return error;

	error = user_path_at(AT_FDCWD, put_old,
			     LOOKUP_FOLLOW | LOOKUP_DIRECTORY, &old);
	if (error)
		return error;

	error = security_sb_pivotroot(&old, &new);
	if (error)
		return error;

	get_fs_root(current->fs, &root);

	LOCK_MOUNT(old_mp, &old);
	old_mnt = old_mp.parent;
	if (IS_ERR(old_mnt))
		return PTR_ERR(old_mnt);

	new_mnt = real_mount(new.mnt);
	root_mnt = real_mount(root.mnt);
	ex_parent = new_mnt->mnt_parent;
	root_parent = root_mnt->mnt_parent;
	if (IS_MNT_SHARED(old_mnt) ||
		IS_MNT_SHARED(ex_parent) ||
		IS_MNT_SHARED(root_parent))
		return -EINVAL;
	if (!check_mnt(root_mnt) || !check_mnt(new_mnt))
		return -EINVAL;
	if (new_mnt->mnt.mnt_flags & MNT_LOCKED)
		return -EINVAL;
	if (d_unlinked(new.dentry))
		return -ENOENT;
	if (new_mnt == root_mnt || old_mnt == root_mnt)
		return -EBUSY; /* loop, on the same file system  */
	if (!path_mounted(&root))
		return -EINVAL; /* not a mountpoint */
	if (!mnt_has_parent(root_mnt))
		return -EINVAL; /* absolute root */
	if (!path_mounted(&new))
		return -EINVAL; /* not a mountpoint */
	if (!mnt_has_parent(new_mnt))
		return -EINVAL; /* absolute root */
	/* make sure we can reach put_old from new_root */
	if (!is_path_reachable(old_mnt, old_mp.mp->m_dentry, &new))
		return -EINVAL;
	/* make certain new is below the root */
	if (!is_path_reachable(new_mnt, new.dentry, &root))
		return -EINVAL;
	lock_mount_hash();
	umount_mnt(new_mnt);
	if (root_mnt->mnt.mnt_flags & MNT_LOCKED) {
		new_mnt->mnt.mnt_flags |= MNT_LOCKED;
		root_mnt->mnt.mnt_flags &= ~MNT_LOCKED;
	}
	/* mount new_root on / */
	attach_mnt(new_mnt, root_parent, root_mnt->mnt_mp);
	umount_mnt(root_mnt);
	/* mount old root on put_old */
	attach_mnt(root_mnt, old_mnt, old_mp.mp);
	touch_mnt_namespace(current->nsproxy->mnt_ns);
	/* A moved mount should not expire automatically */
	list_del_init(&new_mnt->mnt_expire);
	unlock_mount_hash();
	mnt_notify_add(root_mnt);
	mnt_notify_add(new_mnt);
	chroot_fs_refs(&root, &new);
	return 0;
}

static unsigned int recalc_flags(struct mount_kattr *kattr, struct mount *mnt)
{
	unsigned int flags = mnt->mnt.mnt_flags;

	/*  flags to clear */
	flags &= ~kattr->attr_clr;
	/* flags to raise */
	flags |= kattr->attr_set;

	return flags;
}

static int can_idmap_mount(const struct mount_kattr *kattr, struct mount *mnt)
{
	struct vfsmount *m = &mnt->mnt;
	struct user_namespace *fs_userns = m->mnt_sb->s_user_ns;

	if (!kattr->mnt_idmap)
		return 0;

	/*
	 * Creating an idmapped mount with the filesystem wide idmapping
	 * doesn't make sense so block that. We don't allow mushy semantics.
	 */
	if (kattr->mnt_userns == m->mnt_sb->s_user_ns)
		return -EINVAL;

	/*
	 * We only allow an mount to change it's idmapping if it has
	 * never been accessible to userspace.
	 */
	if (!(kattr->kflags & MOUNT_KATTR_IDMAP_REPLACE) && is_idmapped_mnt(m))
		return -EPERM;

	/* The underlying filesystem doesn't support idmapped mounts yet. */
	if (!(m->mnt_sb->s_type->fs_flags & FS_ALLOW_IDMAP))
		return -EINVAL;

	/* The filesystem has turned off idmapped mounts. */
	if (m->mnt_sb->s_iflags & SB_I_NOIDMAP)
		return -EINVAL;

	/* We're not controlling the superblock. */
	if (!ns_capable(fs_userns, CAP_SYS_ADMIN))
		return -EPERM;

	/* Mount has already been visible in the filesystem hierarchy. */
	if (!is_anon_ns(mnt->mnt_ns))
		return -EINVAL;

	return 0;
}

/**
 * mnt_allow_writers() - check whether the attribute change allows writers
 * @kattr: the new mount attributes
 * @mnt: the mount to which @kattr will be applied
 *
 * Check whether thew new mount attributes in @kattr allow concurrent writers.
 *
 * Return: true if writers need to be held, false if not
 */
static inline bool mnt_allow_writers(const struct mount_kattr *kattr,
				     const struct mount *mnt)
{
	return (!(kattr->attr_set & MNT_READONLY) ||
		(mnt->mnt.mnt_flags & MNT_READONLY)) &&
	       !kattr->mnt_idmap;
}

static int mount_setattr_prepare(struct mount_kattr *kattr, struct mount *mnt)
{
	struct mount *m;
	int err;

	for (m = mnt; m; m = next_mnt(m, mnt)) {
		if (!can_change_locked_flags(m, recalc_flags(kattr, m))) {
			err = -EPERM;
			break;
		}

		err = can_idmap_mount(kattr, m);
		if (err)
			break;

		if (!mnt_allow_writers(kattr, m)) {
			err = mnt_hold_writers(m);
			if (err) {
				m = next_mnt(m, mnt);
				break;
			}
		}

		if (!(kattr->kflags & MOUNT_KATTR_RECURSE))
			return 0;
	}

	if (err) {
		/* undo all mnt_hold_writers() we'd done */
		for (struct mount *p = mnt; p != m; p = next_mnt(p, mnt))
			mnt_unhold_writers(p);
	}
	return err;
}

static void do_idmap_mount(const struct mount_kattr *kattr, struct mount *mnt)
{
	struct mnt_idmap *old_idmap;

	if (!kattr->mnt_idmap)
		return;

	old_idmap = mnt_idmap(&mnt->mnt);

	/* Pairs with smp_load_acquire() in mnt_idmap(). */
	smp_store_release(&mnt->mnt.mnt_idmap, mnt_idmap_get(kattr->mnt_idmap));
	mnt_idmap_put(old_idmap);
}

static void mount_setattr_commit(struct mount_kattr *kattr, struct mount *mnt)
{
	struct mount *m;

	for (m = mnt; m; m = next_mnt(m, mnt)) {
		unsigned int flags;

		do_idmap_mount(kattr, m);
		flags = recalc_flags(kattr, m);
		WRITE_ONCE(m->mnt.mnt_flags, flags);

		/* If we had to hold writers unblock them. */
		mnt_unhold_writers(m);

		if (kattr->propagation)
			change_mnt_propagation(m, kattr->propagation);
		if (!(kattr->kflags & MOUNT_KATTR_RECURSE))
			break;
	}
	touch_mnt_namespace(mnt->mnt_ns);
}

static int do_mount_setattr(const struct path *path, struct mount_kattr *kattr)
{
	struct mount *mnt = real_mount(path->mnt);
	int err = 0;

	if (!path_mounted(path))
		return -EINVAL;

	if (kattr->mnt_userns) {
		struct mnt_idmap *mnt_idmap;

		mnt_idmap = alloc_mnt_idmap(kattr->mnt_userns);
		if (IS_ERR(mnt_idmap))
			return PTR_ERR(mnt_idmap);
		kattr->mnt_idmap = mnt_idmap;
	}

	if (kattr->propagation) {
		/*
		 * Only take namespace_lock() if we're actually changing
		 * propagation.
		 */
		namespace_lock();
		if (kattr->propagation == MS_SHARED) {
			err = invent_group_ids(mnt, kattr->kflags & MOUNT_KATTR_RECURSE);
			if (err) {
				namespace_unlock();
				return err;
			}
		}
	}

	err = -EINVAL;
	lock_mount_hash();

	if (!anon_ns_root(mnt) && !check_mnt(mnt))
		goto out;

	/*
	 * First, we get the mount tree in a shape where we can change mount
	 * properties without failure. If we succeeded to do so we commit all
	 * changes and if we failed we clean up.
	 */
	err = mount_setattr_prepare(kattr, mnt);
	if (!err)
		mount_setattr_commit(kattr, mnt);

out:
	unlock_mount_hash();

	if (kattr->propagation) {
		if (err)
			cleanup_group_ids(mnt, NULL);
		namespace_unlock();
	}

	return err;
}

static int build_mount_idmapped(const struct mount_attr *attr, size_t usize,
				struct mount_kattr *kattr)
{
	struct ns_common *ns;
	struct user_namespace *mnt_userns;

	if (!((attr->attr_set | attr->attr_clr) & MOUNT_ATTR_IDMAP))
		return 0;

	if (attr->attr_clr & MOUNT_ATTR_IDMAP) {
		/*
		 * We can only remove an idmapping if it's never been
		 * exposed to userspace.
		 */
		if (!(kattr->kflags & MOUNT_KATTR_IDMAP_REPLACE))
			return -EINVAL;

		/*
		 * Removal of idmappings is equivalent to setting
		 * nop_mnt_idmap.
		 */
		if (!(attr->attr_set & MOUNT_ATTR_IDMAP)) {
			kattr->mnt_idmap = &nop_mnt_idmap;
			return 0;
		}
	}

	if (attr->userns_fd > INT_MAX)
		return -EINVAL;

	CLASS(fd, f)(attr->userns_fd);
	if (fd_empty(f))
		return -EBADF;

	if (!proc_ns_file(fd_file(f)))
		return -EINVAL;

	ns = get_proc_ns(file_inode(fd_file(f)));
	if (ns->ns_type != CLONE_NEWUSER)
		return -EINVAL;

	/*
	 * The initial idmapping cannot be used to create an idmapped
	 * mount. We use the initial idmapping as an indicator of a mount
	 * that is not idmapped. It can simply be passed into helpers that
	 * are aware of idmapped mounts as a convenient shortcut. A user
	 * can just create a dedicated identity mapping to achieve the same
	 * result.
	 */
	mnt_userns = container_of(ns, struct user_namespace, ns);
	if (mnt_userns == &init_user_ns)
		return -EPERM;

	/* We're not controlling the target namespace. */
	if (!ns_capable(mnt_userns, CAP_SYS_ADMIN))
		return -EPERM;

	kattr->mnt_userns = get_user_ns(mnt_userns);
	return 0;
}

static int build_mount_kattr(const struct mount_attr *attr, size_t usize,
			     struct mount_kattr *kattr)
{
	if (attr->propagation & ~MOUNT_SETATTR_PROPAGATION_FLAGS)
		return -EINVAL;
	if (hweight32(attr->propagation & MOUNT_SETATTR_PROPAGATION_FLAGS) > 1)
		return -EINVAL;
	kattr->propagation = attr->propagation;

	if ((attr->attr_set | attr->attr_clr) & ~MOUNT_SETATTR_VALID_FLAGS)
		return -EINVAL;

	kattr->attr_set = attr_flags_to_mnt_flags(attr->attr_set);
	kattr->attr_clr = attr_flags_to_mnt_flags(attr->attr_clr);

	/*
	 * Since the MOUNT_ATTR_<atime> values are an enum, not a bitmap,
	 * users wanting to transition to a different atime setting cannot
	 * simply specify the atime setting in @attr_set, but must also
	 * specify MOUNT_ATTR__ATIME in the @attr_clr field.
	 * So ensure that MOUNT_ATTR__ATIME can't be partially set in
	 * @attr_clr and that @attr_set can't have any atime bits set if
	 * MOUNT_ATTR__ATIME isn't set in @attr_clr.
	 */
	if (attr->attr_clr & MOUNT_ATTR__ATIME) {
		if ((attr->attr_clr & MOUNT_ATTR__ATIME) != MOUNT_ATTR__ATIME)
			return -EINVAL;

		/*
		 * Clear all previous time settings as they are mutually
		 * exclusive.
		 */
		kattr->attr_clr |= MNT_RELATIME | MNT_NOATIME;
		switch (attr->attr_set & MOUNT_ATTR__ATIME) {
		case MOUNT_ATTR_RELATIME:
			kattr->attr_set |= MNT_RELATIME;
			break;
		case MOUNT_ATTR_NOATIME:
			kattr->attr_set |= MNT_NOATIME;
			break;
		case MOUNT_ATTR_STRICTATIME:
			break;
		default:
			return -EINVAL;
		}
	} else {
		if (attr->attr_set & MOUNT_ATTR__ATIME)
			return -EINVAL;
	}

	return build_mount_idmapped(attr, usize, kattr);
}

static void finish_mount_kattr(struct mount_kattr *kattr)
{
	if (kattr->mnt_userns) {
		put_user_ns(kattr->mnt_userns);
		kattr->mnt_userns = NULL;
	}

	if (kattr->mnt_idmap)
		mnt_idmap_put(kattr->mnt_idmap);
}

static int wants_mount_setattr(struct mount_attr __user *uattr, size_t usize,
			       struct mount_kattr *kattr)
{
	int ret;
	struct mount_attr attr;

	BUILD_BUG_ON(sizeof(struct mount_attr) != MOUNT_ATTR_SIZE_VER0);

	if (unlikely(usize > PAGE_SIZE))
		return -E2BIG;
	if (unlikely(usize < MOUNT_ATTR_SIZE_VER0))
		return -EINVAL;

	if (!may_mount())
		return -EPERM;

	ret = copy_struct_from_user(&attr, sizeof(attr), uattr, usize);
	if (ret)
		return ret;

	/* Don't bother walking through the mounts if this is a nop. */
	if (attr.attr_set == 0 &&
	    attr.attr_clr == 0 &&
	    attr.propagation == 0)
		return 0; /* Tell caller to not bother. */

	ret = build_mount_kattr(&attr, usize, kattr);
	if (ret < 0)
		return ret;

	return 1;
}

SYSCALL_DEFINE5(mount_setattr, int, dfd, const char __user *, path,
		unsigned int, flags, struct mount_attr __user *, uattr,
		size_t, usize)
{
	int err;
	struct path target;
	struct mount_kattr kattr;
	unsigned int lookup_flags = LOOKUP_AUTOMOUNT | LOOKUP_FOLLOW;

	if (flags & ~(AT_EMPTY_PATH |
		      AT_RECURSIVE |
		      AT_SYMLINK_NOFOLLOW |
		      AT_NO_AUTOMOUNT))
		return -EINVAL;

	if (flags & AT_NO_AUTOMOUNT)
		lookup_flags &= ~LOOKUP_AUTOMOUNT;
	if (flags & AT_SYMLINK_NOFOLLOW)
		lookup_flags &= ~LOOKUP_FOLLOW;
	if (flags & AT_EMPTY_PATH)
		lookup_flags |= LOOKUP_EMPTY;

	kattr = (struct mount_kattr) {
		.lookup_flags	= lookup_flags,
	};

	if (flags & AT_RECURSIVE)
		kattr.kflags |= MOUNT_KATTR_RECURSE;

	err = wants_mount_setattr(uattr, usize, &kattr);
	if (err <= 0)
		return err;

	err = user_path_at(dfd, path, kattr.lookup_flags, &target);
	if (!err) {
		err = do_mount_setattr(&target, &kattr);
		path_put(&target);
	}
	finish_mount_kattr(&kattr);
	return err;
}

SYSCALL_DEFINE5(open_tree_attr, int, dfd, const char __user *, filename,
		unsigned, flags, struct mount_attr __user *, uattr,
		size_t, usize)
{
	struct file __free(fput) *file = NULL;
	int fd;

	if (!uattr && usize)
		return -EINVAL;

	file = vfs_open_tree(dfd, filename, flags);
	if (IS_ERR(file))
		return PTR_ERR(file);

	if (uattr) {
		int ret;
		struct mount_kattr kattr = {};

		if (flags & OPEN_TREE_CLONE)
			kattr.kflags = MOUNT_KATTR_IDMAP_REPLACE;
		if (flags & AT_RECURSIVE)
			kattr.kflags |= MOUNT_KATTR_RECURSE;

		ret = wants_mount_setattr(uattr, usize, &kattr);
		if (ret > 0) {
			ret = do_mount_setattr(&file->f_path, &kattr);
			finish_mount_kattr(&kattr);
		}
		if (ret)
			return ret;
	}

	fd = get_unused_fd_flags(flags & O_CLOEXEC);
	if (fd < 0)
		return fd;

	fd_install(fd, no_free_ptr(file));
	return fd;
}

int show_path(struct seq_file *m, struct dentry *root)
{
	if (root->d_sb->s_op->show_path)
		return root->d_sb->s_op->show_path(m, root);

	seq_dentry(m, root, " \t\n\\");
	return 0;
}

static struct vfsmount *lookup_mnt_in_ns(u64 id, struct mnt_namespace *ns)
{
	struct mount *mnt = mnt_find_id_at(ns, id);

	if (!mnt || mnt->mnt_id_unique != id)
		return NULL;

	return &mnt->mnt;
}

struct kstatmount {
	struct statmount __user *buf;
	size_t bufsize;
	struct vfsmount *mnt;
	struct mnt_idmap *idmap;
	u64 mask;
	struct path root;
	struct seq_file seq;

	/* Must be last --ends in a flexible-array member. */
	struct statmount sm;
};

static u64 mnt_to_attr_flags(struct vfsmount *mnt)
{
	unsigned int mnt_flags = READ_ONCE(mnt->mnt_flags);
	u64 attr_flags = 0;

	if (mnt_flags & MNT_READONLY)
		attr_flags |= MOUNT_ATTR_RDONLY;
	if (mnt_flags & MNT_NOSUID)
		attr_flags |= MOUNT_ATTR_NOSUID;
	if (mnt_flags & MNT_NODEV)
		attr_flags |= MOUNT_ATTR_NODEV;
	if (mnt_flags & MNT_NOEXEC)
		attr_flags |= MOUNT_ATTR_NOEXEC;
	if (mnt_flags & MNT_NODIRATIME)
		attr_flags |= MOUNT_ATTR_NODIRATIME;
	if (mnt_flags & MNT_NOSYMFOLLOW)
		attr_flags |= MOUNT_ATTR_NOSYMFOLLOW;

	if (mnt_flags & MNT_NOATIME)
		attr_flags |= MOUNT_ATTR_NOATIME;
	else if (mnt_flags & MNT_RELATIME)
		attr_flags |= MOUNT_ATTR_RELATIME;
	else
		attr_flags |= MOUNT_ATTR_STRICTATIME;

	if (is_idmapped_mnt(mnt))
		attr_flags |= MOUNT_ATTR_IDMAP;

	return attr_flags;
}

static u64 mnt_to_propagation_flags(struct mount *m)
{
	u64 propagation = 0;

	if (IS_MNT_SHARED(m))
		propagation |= MS_SHARED;
	if (IS_MNT_SLAVE(m))
		propagation |= MS_SLAVE;
	if (IS_MNT_UNBINDABLE(m))
		propagation |= MS_UNBINDABLE;
	if (!propagation)
		propagation |= MS_PRIVATE;

	return propagation;
}

static void statmount_sb_basic(struct kstatmount *s)
{
	struct super_block *sb = s->mnt->mnt_sb;

	s->sm.mask |= STATMOUNT_SB_BASIC;
	s->sm.sb_dev_major = MAJOR(sb->s_dev);
	s->sm.sb_dev_minor = MINOR(sb->s_dev);
	s->sm.sb_magic = sb->s_magic;
	s->sm.sb_flags = sb->s_flags & (SB_RDONLY|SB_SYNCHRONOUS|SB_DIRSYNC|SB_LAZYTIME);
}

static void statmount_mnt_basic(struct kstatmount *s)
{
	struct mount *m = real_mount(s->mnt);

	s->sm.mask |= STATMOUNT_MNT_BASIC;
	s->sm.mnt_id = m->mnt_id_unique;
	s->sm.mnt_parent_id = m->mnt_parent->mnt_id_unique;
	s->sm.mnt_id_old = m->mnt_id;
	s->sm.mnt_parent_id_old = m->mnt_parent->mnt_id;
	s->sm.mnt_attr = mnt_to_attr_flags(&m->mnt);
	s->sm.mnt_propagation = mnt_to_propagation_flags(m);
	s->sm.mnt_peer_group = m->mnt_group_id;
	s->sm.mnt_master = IS_MNT_SLAVE(m) ? m->mnt_master->mnt_group_id : 0;
}

static void statmount_propagate_from(struct kstatmount *s)
{
	struct mount *m = real_mount(s->mnt);

	s->sm.mask |= STATMOUNT_PROPAGATE_FROM;
	if (IS_MNT_SLAVE(m))
		s->sm.propagate_from = get_dominating_id(m, &current->fs->root);
}

static int statmount_mnt_root(struct kstatmount *s, struct seq_file *seq)
{
	int ret;
	size_t start = seq->count;

	ret = show_path(seq, s->mnt->mnt_root);
	if (ret)
		return ret;

	if (unlikely(seq_has_overflowed(seq)))
		return -EAGAIN;

	/*
         * Unescape the result. It would be better if supplied string was not
         * escaped in the first place, but that's a pretty invasive change.
         */
	seq->buf[seq->count] = '\0';
	seq->count = start;
	seq_commit(seq, string_unescape_inplace(seq->buf + start, UNESCAPE_OCTAL));
	return 0;
}

static int statmount_mnt_point(struct kstatmount *s, struct seq_file *seq)
{
	struct vfsmount *mnt = s->mnt;
	struct path mnt_path = { .dentry = mnt->mnt_root, .mnt = mnt };
	int err;

	err = seq_path_root(seq, &mnt_path, &s->root, "");
	return err == SEQ_SKIP ? 0 : err;
}

static int statmount_fs_type(struct kstatmount *s, struct seq_file *seq)
{
	struct super_block *sb = s->mnt->mnt_sb;

	seq_puts(seq, sb->s_type->name);
	return 0;
}

static void statmount_fs_subtype(struct kstatmount *s, struct seq_file *seq)
{
	struct super_block *sb = s->mnt->mnt_sb;

	if (sb->s_subtype)
		seq_puts(seq, sb->s_subtype);
}

static int statmount_sb_source(struct kstatmount *s, struct seq_file *seq)
{
	struct super_block *sb = s->mnt->mnt_sb;
	struct mount *r = real_mount(s->mnt);

	if (sb->s_op->show_devname) {
		size_t start = seq->count;
		int ret;

		ret = sb->s_op->show_devname(seq, s->mnt->mnt_root);
		if (ret)
			return ret;

		if (unlikely(seq_has_overflowed(seq)))
			return -EAGAIN;

		/* Unescape the result */
		seq->buf[seq->count] = '\0';
		seq->count = start;
		seq_commit(seq, string_unescape_inplace(seq->buf + start, UNESCAPE_OCTAL));
	} else {
		seq_puts(seq, r->mnt_devname);
	}
	return 0;
}

static void statmount_mnt_ns_id(struct kstatmount *s, struct mnt_namespace *ns)
{
	s->sm.mask |= STATMOUNT_MNT_NS_ID;
	s->sm.mnt_ns_id = ns->ns.ns_id;
}

static int statmount_mnt_opts(struct kstatmount *s, struct seq_file *seq)
{
	struct vfsmount *mnt = s->mnt;
	struct super_block *sb = mnt->mnt_sb;
	size_t start = seq->count;
	int err;

	err = security_sb_show_options(seq, sb);
	if (err)
		return err;

	if (sb->s_op->show_options) {
		err = sb->s_op->show_options(seq, mnt->mnt_root);
		if (err)
			return err;
	}

	if (unlikely(seq_has_overflowed(seq)))
		return -EAGAIN;

	if (seq->count == start)
		return 0;

	/* skip leading comma */
	memmove(seq->buf + start, seq->buf + start + 1,
		seq->count - start - 1);
	seq->count--;

	return 0;
}

static inline int statmount_opt_process(struct seq_file *seq, size_t start)
{
	char *buf_end, *opt_end, *src, *dst;
	int count = 0;

	if (unlikely(seq_has_overflowed(seq)))
		return -EAGAIN;

	buf_end = seq->buf + seq->count;
	dst = seq->buf + start;
	src = dst + 1;	/* skip initial comma */

	if (src >= buf_end) {
		seq->count = start;
		return 0;
	}

	*buf_end = '\0';
	for (; src < buf_end; src = opt_end + 1) {
		opt_end = strchrnul(src, ',');
		*opt_end = '\0';
		dst += string_unescape(src, dst, 0, UNESCAPE_OCTAL) + 1;
		if (WARN_ON_ONCE(++count == INT_MAX))
			return -EOVERFLOW;
	}
	seq->count = dst - 1 - seq->buf;
	return count;
}

static int statmount_opt_array(struct kstatmount *s, struct seq_file *seq)
{
	struct vfsmount *mnt = s->mnt;
	struct super_block *sb = mnt->mnt_sb;
	size_t start = seq->count;
	int err;

	if (!sb->s_op->show_options)
		return 0;

	err = sb->s_op->show_options(seq, mnt->mnt_root);
	if (err)
		return err;

	err = statmount_opt_process(seq, start);
	if (err < 0)
		return err;

	s->sm.opt_num = err;
	return 0;
}

static int statmount_opt_sec_array(struct kstatmount *s, struct seq_file *seq)
{
	struct vfsmount *mnt = s->mnt;
	struct super_block *sb = mnt->mnt_sb;
	size_t start = seq->count;
	int err;

	err = security_sb_show_options(seq, sb);
	if (err)
		return err;

	err = statmount_opt_process(seq, start);
	if (err < 0)
		return err;

	s->sm.opt_sec_num = err;
	return 0;
}

static inline int statmount_mnt_uidmap(struct kstatmount *s, struct seq_file *seq)
{
	int ret;

	ret = statmount_mnt_idmap(s->idmap, seq, true);
	if (ret < 0)
		return ret;

	s->sm.mnt_uidmap_num = ret;
	/*
	 * Always raise STATMOUNT_MNT_UIDMAP even if there are no valid
	 * mappings. This allows userspace to distinguish between a
	 * non-idmapped mount and an idmapped mount where none of the
	 * individual mappings are valid in the caller's idmapping.
	 */
	if (is_valid_mnt_idmap(s->idmap))
		s->sm.mask |= STATMOUNT_MNT_UIDMAP;
	return 0;
}

static inline int statmount_mnt_gidmap(struct kstatmount *s, struct seq_file *seq)
{
	int ret;

	ret = statmount_mnt_idmap(s->idmap, seq, false);
	if (ret < 0)
		return ret;

	s->sm.mnt_gidmap_num = ret;
	/*
	 * Always raise STATMOUNT_MNT_GIDMAP even if there are no valid
	 * mappings. This allows userspace to distinguish between a
	 * non-idmapped mount and an idmapped mount where none of the
	 * individual mappings are valid in the caller's idmapping.
	 */
	if (is_valid_mnt_idmap(s->idmap))
		s->sm.mask |= STATMOUNT_MNT_GIDMAP;
	return 0;
}

static int statmount_string(struct kstatmount *s, u64 flag)
{
	int ret = 0;
	size_t kbufsize;
	struct seq_file *seq = &s->seq;
	struct statmount *sm = &s->sm;
	u32 start, *offp;

	/* Reserve an empty string at the beginning for any unset offsets */
	if (!seq->count)
		seq_putc(seq, 0);

	start = seq->count;

	switch (flag) {
	case STATMOUNT_FS_TYPE:
		offp = &sm->fs_type;
		ret = statmount_fs_type(s, seq);
		break;
	case STATMOUNT_MNT_ROOT:
		offp = &sm->mnt_root;
		ret = statmount_mnt_root(s, seq);
		break;
	case STATMOUNT_MNT_POINT:
		offp = &sm->mnt_point;
		ret = statmount_mnt_point(s, seq);
		break;
	case STATMOUNT_MNT_OPTS:
		offp = &sm->mnt_opts;
		ret = statmount_mnt_opts(s, seq);
		break;
	case STATMOUNT_OPT_ARRAY:
		offp = &sm->opt_array;
		ret = statmount_opt_array(s, seq);
		break;
	case STATMOUNT_OPT_SEC_ARRAY:
		offp = &sm->opt_sec_array;
		ret = statmount_opt_sec_array(s, seq);
		break;
	case STATMOUNT_FS_SUBTYPE:
		offp = &sm->fs_subtype;
		statmount_fs_subtype(s, seq);
		break;
	case STATMOUNT_SB_SOURCE:
		offp = &sm->sb_source;
		ret = statmount_sb_source(s, seq);
		break;
	case STATMOUNT_MNT_UIDMAP:
		sm->mnt_uidmap = start;
		ret = statmount_mnt_uidmap(s, seq);
		break;
	case STATMOUNT_MNT_GIDMAP:
		sm->mnt_gidmap = start;
		ret = statmount_mnt_gidmap(s, seq);
		break;
	default:
		WARN_ON_ONCE(true);
		return -EINVAL;
	}

	/*
	 * If nothing was emitted, return to avoid setting the flag
	 * and terminating the buffer.
	 */
	if (seq->count == start)
		return ret;
	if (unlikely(check_add_overflow(sizeof(*sm), seq->count, &kbufsize)))
		return -EOVERFLOW;
	if (kbufsize >= s->bufsize)
		return -EOVERFLOW;

	/* signal a retry */
	if (unlikely(seq_has_overflowed(seq)))
		return -EAGAIN;

	if (ret)
		return ret;

	seq->buf[seq->count++] = '\0';
	sm->mask |= flag;
	*offp = start;
	return 0;
}

static int copy_statmount_to_user(struct kstatmount *s)
{
	struct statmount *sm = &s->sm;
	struct seq_file *seq = &s->seq;
	char __user *str = ((char __user *)s->buf) + sizeof(*sm);
	size_t copysize = min_t(size_t, s->bufsize, sizeof(*sm));

	if (seq->count && copy_to_user(str, seq->buf, seq->count))
		return -EFAULT;

	/* Return the number of bytes copied to the buffer */
	sm->size = copysize + seq->count;
	if (copy_to_user(s->buf, sm, copysize))
		return -EFAULT;

	return 0;
}

static struct mount *listmnt_next(struct mount *curr, bool reverse)
{
	struct rb_node *node;

	if (reverse)
		node = rb_prev(&curr->mnt_node);
	else
		node = rb_next(&curr->mnt_node);

	return node_to_mount(node);
}

static int grab_requested_root(struct mnt_namespace *ns, struct path *root)
{
	struct mount *first, *child;

	rwsem_assert_held(&namespace_sem);

	/* We're looking at our own ns, just use get_fs_root. */
	if (ns == current->nsproxy->mnt_ns) {
		get_fs_root(current->fs, root);
		return 0;
	}

	/*
	 * We have to find the first mount in our ns and use that, however it
	 * may not exist, so handle that properly.
	 */
	if (mnt_ns_empty(ns))
		return -ENOENT;

	first = child = ns->root;
	for (;;) {
		child = listmnt_next(child, false);
		if (!child)
			return -ENOENT;
		if (child->mnt_parent == first)
			break;
	}

	root->mnt = mntget(&child->mnt);
	root->dentry = dget(root->mnt->mnt_root);
	return 0;
}

/* This must be updated whenever a new flag is added */
#define STATMOUNT_SUPPORTED (STATMOUNT_SB_BASIC | \
			     STATMOUNT_MNT_BASIC | \
			     STATMOUNT_PROPAGATE_FROM | \
			     STATMOUNT_MNT_ROOT | \
			     STATMOUNT_MNT_POINT | \
			     STATMOUNT_FS_TYPE | \
			     STATMOUNT_MNT_NS_ID | \
			     STATMOUNT_MNT_OPTS | \
			     STATMOUNT_FS_SUBTYPE | \
			     STATMOUNT_SB_SOURCE | \
			     STATMOUNT_OPT_ARRAY | \
			     STATMOUNT_OPT_SEC_ARRAY | \
			     STATMOUNT_SUPPORTED_MASK | \
			     STATMOUNT_MNT_UIDMAP | \
			     STATMOUNT_MNT_GIDMAP)

/* locks: namespace_shared */
static int do_statmount(struct kstatmount *s, u64 mnt_id, u64 mnt_ns_id,
			struct mnt_namespace *ns)
{
	struct mount *m;
	int err;

	/* Has the namespace already been emptied? */
	if (mnt_ns_id && mnt_ns_empty(ns))
		return -ENOENT;

	s->mnt = lookup_mnt_in_ns(mnt_id, ns);
	if (!s->mnt)
		return -ENOENT;

	err = grab_requested_root(ns, &s->root);
	if (err)
		return err;

	/*
	 * Don't trigger audit denials. We just want to determine what
	 * mounts to show users.
	 */
	m = real_mount(s->mnt);
	if (!is_path_reachable(m, m->mnt.mnt_root, &s->root) &&
	    !ns_capable_noaudit(ns->user_ns, CAP_SYS_ADMIN))
		return -EPERM;

	err = security_sb_statfs(s->mnt->mnt_root);
	if (err)
		return err;

	/*
	 * Note that mount properties in mnt->mnt_flags, mnt->mnt_idmap
	 * can change concurrently as we only hold the read-side of the
	 * namespace semaphore and mount properties may change with only
	 * the mount lock held.
	 *
	 * We could sample the mount lock sequence counter to detect
	 * those changes and retry. But it's not worth it. Worst that
	 * happens is that the mnt->mnt_idmap pointer is already changed
	 * while mnt->mnt_flags isn't or vica versa. So what.
	 *
	 * Both mnt->mnt_flags and mnt->mnt_idmap are set and retrieved
	 * via READ_ONCE()/WRITE_ONCE() and guard against theoretical
	 * torn read/write. That's all we care about right now.
	 */
	s->idmap = mnt_idmap(s->mnt);
	if (s->mask & STATMOUNT_MNT_BASIC)
		statmount_mnt_basic(s);

	if (s->mask & STATMOUNT_SB_BASIC)
		statmount_sb_basic(s);

	if (s->mask & STATMOUNT_PROPAGATE_FROM)
		statmount_propagate_from(s);

	if (s->mask & STATMOUNT_FS_TYPE)
		err = statmount_string(s, STATMOUNT_FS_TYPE);

	if (!err && s->mask & STATMOUNT_MNT_ROOT)
		err = statmount_string(s, STATMOUNT_MNT_ROOT);

	if (!err && s->mask & STATMOUNT_MNT_POINT)
		err = statmount_string(s, STATMOUNT_MNT_POINT);

	if (!err && s->mask & STATMOUNT_MNT_OPTS)
		err = statmount_string(s, STATMOUNT_MNT_OPTS);

	if (!err && s->mask & STATMOUNT_OPT_ARRAY)
		err = statmount_string(s, STATMOUNT_OPT_ARRAY);

	if (!err && s->mask & STATMOUNT_OPT_SEC_ARRAY)
		err = statmount_string(s, STATMOUNT_OPT_SEC_ARRAY);

	if (!err && s->mask & STATMOUNT_FS_SUBTYPE)
		err = statmount_string(s, STATMOUNT_FS_SUBTYPE);

	if (!err && s->mask & STATMOUNT_SB_SOURCE)
		err = statmount_string(s, STATMOUNT_SB_SOURCE);

	if (!err && s->mask & STATMOUNT_MNT_UIDMAP)
		err = statmount_string(s, STATMOUNT_MNT_UIDMAP);

	if (!err && s->mask & STATMOUNT_MNT_GIDMAP)
		err = statmount_string(s, STATMOUNT_MNT_GIDMAP);

	if (!err && s->mask & STATMOUNT_MNT_NS_ID)
		statmount_mnt_ns_id(s, ns);

	if (!err && s->mask & STATMOUNT_SUPPORTED_MASK) {
		s->sm.mask |= STATMOUNT_SUPPORTED_MASK;
		s->sm.supported_mask = STATMOUNT_SUPPORTED;
	}

	if (err)
		return err;

	/* Are there bits in the return mask not present in STATMOUNT_SUPPORTED? */
	WARN_ON_ONCE(~STATMOUNT_SUPPORTED & s->sm.mask);

	return 0;
}

static inline bool retry_statmount(const long ret, size_t *seq_size)
{
	if (likely(ret != -EAGAIN))
		return false;
	if (unlikely(check_mul_overflow(*seq_size, 2, seq_size)))
		return false;
	if (unlikely(*seq_size > MAX_RW_COUNT))
		return false;
	return true;
}

#define STATMOUNT_STRING_REQ (STATMOUNT_MNT_ROOT | STATMOUNT_MNT_POINT | \
			      STATMOUNT_FS_TYPE | STATMOUNT_MNT_OPTS | \
			      STATMOUNT_FS_SUBTYPE | STATMOUNT_SB_SOURCE | \
			      STATMOUNT_OPT_ARRAY | STATMOUNT_OPT_SEC_ARRAY | \
			      STATMOUNT_MNT_UIDMAP | STATMOUNT_MNT_GIDMAP)

static int prepare_kstatmount(struct kstatmount *ks, struct mnt_id_req *kreq,
			      struct statmount __user *buf, size_t bufsize,
			      size_t seq_size)
{
	if (!access_ok(buf, bufsize))
		return -EFAULT;

	memset(ks, 0, sizeof(*ks));
	ks->mask = kreq->param;
	ks->buf = buf;
	ks->bufsize = bufsize;

	if (ks->mask & STATMOUNT_STRING_REQ) {
		if (bufsize == sizeof(ks->sm))
			return -EOVERFLOW;

		ks->seq.buf = kvmalloc(seq_size, GFP_KERNEL_ACCOUNT);
		if (!ks->seq.buf)
			return -ENOMEM;

		ks->seq.size = seq_size;
	}

	return 0;
}

static int copy_mnt_id_req(const struct mnt_id_req __user *req,
			   struct mnt_id_req *kreq)
{
	int ret;
	size_t usize;

	BUILD_BUG_ON(sizeof(struct mnt_id_req) != MNT_ID_REQ_SIZE_VER1);

	ret = get_user(usize, &req->size);
	if (ret)
		return -EFAULT;
	if (unlikely(usize > PAGE_SIZE))
		return -E2BIG;
	if (unlikely(usize < MNT_ID_REQ_SIZE_VER0))
		return -EINVAL;
	memset(kreq, 0, sizeof(*kreq));
	ret = copy_struct_from_user(kreq, sizeof(*kreq), req, usize);
	if (ret)
		return ret;
	if (kreq->spare != 0)
		return -EINVAL;
	/* The first valid unique mount id is MNT_UNIQUE_ID_OFFSET + 1. */
	if (kreq->mnt_id <= MNT_UNIQUE_ID_OFFSET)
		return -EINVAL;
	return 0;
}

/*
 * If the user requested a specific mount namespace id, look that up and return
 * that, or if not simply grab a passive reference on our mount namespace and
 * return that.
 */
static struct mnt_namespace *grab_requested_mnt_ns(const struct mnt_id_req *kreq)
{
	struct mnt_namespace *mnt_ns;

	if (kreq->mnt_ns_id && kreq->spare)
		return ERR_PTR(-EINVAL);

	if (kreq->mnt_ns_id)
		return lookup_mnt_ns(kreq->mnt_ns_id);

	if (kreq->spare) {
		struct ns_common *ns;

		CLASS(fd, f)(kreq->spare);
		if (fd_empty(f))
			return ERR_PTR(-EBADF);

		if (!proc_ns_file(fd_file(f)))
			return ERR_PTR(-EINVAL);

		ns = get_proc_ns(file_inode(fd_file(f)));
		if (ns->ns_type != CLONE_NEWNS)
			return ERR_PTR(-EINVAL);

		mnt_ns = to_mnt_ns(ns);
	} else {
		mnt_ns = current->nsproxy->mnt_ns;
	}

	refcount_inc(&mnt_ns->passive);
	return mnt_ns;
}

SYSCALL_DEFINE4(statmount, const struct mnt_id_req __user *, req,
		struct statmount __user *, buf, size_t, bufsize,
		unsigned int, flags)
{
	struct mnt_namespace *ns __free(mnt_ns_release) = NULL;
	struct kstatmount *ks __free(kfree) = NULL;
	struct mnt_id_req kreq;
	/* We currently support retrieval of 3 strings. */
	size_t seq_size = 3 * PATH_MAX;
	int ret;

	if (flags)
		return -EINVAL;

	ret = copy_mnt_id_req(req, &kreq);
	if (ret)
		return ret;

	ns = grab_requested_mnt_ns(&kreq);
	if (!ns)
		return -ENOENT;

	if (kreq.mnt_ns_id && (ns != current->nsproxy->mnt_ns) &&
	    !ns_capable_noaudit(ns->user_ns, CAP_SYS_ADMIN))
		return -ENOENT;

	ks = kmalloc(sizeof(*ks), GFP_KERNEL_ACCOUNT);
	if (!ks)
		return -ENOMEM;

retry:
	ret = prepare_kstatmount(ks, &kreq, buf, bufsize, seq_size);
	if (ret)
		return ret;

	scoped_guard(namespace_shared)
		ret = do_statmount(ks, kreq.mnt_id, kreq.mnt_ns_id, ns);

	if (!ret)
		ret = copy_statmount_to_user(ks);
	kvfree(ks->seq.buf);
	path_put(&ks->root);
	if (retry_statmount(ret, &seq_size))
		goto retry;
	return ret;
}

<<<<<<< HEAD
struct klistmount {
	u64 last_mnt_id;
	u64 mnt_parent_id;
	u64 *kmnt_ids;
	u32 nr_mnt_ids;
	struct mnt_namespace *ns;
	struct path root;
};

static ssize_t do_listmount(struct klistmount *kls, bool reverse)
=======
/* locks: namespace_shared */
static ssize_t do_listmount(struct mnt_namespace *ns, u64 mnt_parent_id,
			    u64 last_mnt_id, u64 *mnt_ids, size_t nr_mnt_ids,
			    bool reverse)
>>>>>>> a7976524
{
	struct mnt_namespace *ns = kls->ns;
	u64 mnt_parent_id = kls->mnt_parent_id;
	u64 last_mnt_id = kls->last_mnt_id;
	u64 *mnt_ids = kls->kmnt_ids;
	size_t nr_mnt_ids = kls->nr_mnt_ids;
	struct path orig;
	struct mount *r, *first;
	ssize_t ret;

	rwsem_assert_held(&namespace_sem);

	ret = grab_requested_root(ns, &kls->root);
	if (ret)
		return ret;

	if (mnt_parent_id == LSMT_ROOT) {
		orig = kls->root;
	} else {
		orig.mnt = lookup_mnt_in_ns(mnt_parent_id, ns);
		if (!orig.mnt)
			return -ENOENT;
		orig.dentry = orig.mnt->mnt_root;
	}

	/*
	 * Don't trigger audit denials. We just want to determine what
	 * mounts to show users.
	 */
	if (!is_path_reachable(real_mount(orig.mnt), orig.dentry, &kls->root) &&
	    !ns_capable_noaudit(ns->user_ns, CAP_SYS_ADMIN))
		return -EPERM;

	ret = security_sb_statfs(orig.dentry);
	if (ret)
		return ret;

	if (!last_mnt_id) {
		if (reverse)
			first = node_to_mount(ns->mnt_last_node);
		else
			first = node_to_mount(ns->mnt_first_node);
	} else {
		if (reverse)
			first = mnt_find_id_at_reverse(ns, last_mnt_id - 1);
		else
			first = mnt_find_id_at(ns, last_mnt_id + 1);
	}

	for (ret = 0, r = first; r && nr_mnt_ids; r = listmnt_next(r, reverse)) {
		if (r->mnt_id_unique == mnt_parent_id)
			continue;
		if (!is_path_reachable(r, r->mnt.mnt_root, &orig))
			continue;
		*mnt_ids = r->mnt_id_unique;
		mnt_ids++;
		nr_mnt_ids--;
		ret++;
	}
	return ret;
}

static void __free_klistmount_free(const struct klistmount *kls)
{
	path_put(&kls->root);
	kvfree(kls->kmnt_ids);
	mnt_ns_release(kls->ns);
}

static inline int prepare_klistmount(struct klistmount *kls, struct mnt_id_req *kreq,
				     size_t nr_mnt_ids)
{

	u64 last_mnt_id = kreq->param;

	/* The first valid unique mount id is MNT_UNIQUE_ID_OFFSET + 1. */
	if (last_mnt_id != 0 && last_mnt_id <= MNT_UNIQUE_ID_OFFSET)
		return -EINVAL;

	kls->last_mnt_id = last_mnt_id;

	kls->nr_mnt_ids = nr_mnt_ids;
	kls->kmnt_ids = kvmalloc_array(nr_mnt_ids, sizeof(*kls->kmnt_ids),
				       GFP_KERNEL_ACCOUNT);
	if (!kls->kmnt_ids)
		return -ENOMEM;

	kls->ns = grab_requested_mnt_ns(kreq);
	if (!kls->ns)
		return -ENOENT;

	kls->mnt_parent_id = kreq->mnt_id;
	return 0;
}

SYSCALL_DEFINE4(listmount, const struct mnt_id_req __user *, req,
		u64 __user *, mnt_ids, size_t, nr_mnt_ids, unsigned int, flags)
{
	struct klistmount kls __free(klistmount_free) = {};
	const size_t maxcount = 1000000;
	struct mnt_id_req kreq;
	ssize_t ret;

	if (flags & ~LISTMOUNT_REVERSE)
		return -EINVAL;

	/*
	 * If the mount namespace really has more than 1 million mounts the
	 * caller must iterate over the mount namespace (and reconsider their
	 * system design...).
	 */
	if (unlikely(nr_mnt_ids > maxcount))
		return -EOVERFLOW;

	if (!access_ok(mnt_ids, nr_mnt_ids * sizeof(*mnt_ids)))
		return -EFAULT;

	ret = copy_mnt_id_req(req, &kreq);
	if (ret)
		return ret;

	ret = prepare_klistmount(&kls, &kreq, nr_mnt_ids);
	if (ret)
		return ret;

	if (kreq.mnt_ns_id && (kls.ns != current->nsproxy->mnt_ns) &&
	    !ns_capable_noaudit(kls.ns->user_ns, CAP_SYS_ADMIN))
		return -ENOENT;

	/*
	 * We only need to guard against mount topology changes as
	 * listmount() doesn't care about any mount properties.
	 */
<<<<<<< HEAD
	scoped_guard(rwsem_read, &namespace_sem)
		ret = do_listmount(&kls, (flags & LISTMOUNT_REVERSE));
=======
	scoped_guard(namespace_shared)
		ret = do_listmount(ns, kreq.mnt_id, last_mnt_id, kmnt_ids,
				   nr_mnt_ids, (flags & LISTMOUNT_REVERSE));
>>>>>>> a7976524
	if (ret <= 0)
		return ret;

	if (copy_to_user(mnt_ids, kls.kmnt_ids, ret * sizeof(*mnt_ids)))
		return -EFAULT;

	return ret;
}

struct mnt_namespace init_mnt_ns = {
	.ns.inum	= ns_init_inum(&init_mnt_ns),
	.ns.ops		= &mntns_operations,
	.user_ns	= &init_user_ns,
	.ns.__ns_ref	= REFCOUNT_INIT(1),
	.ns.ns_type	= ns_common_type(&init_mnt_ns),
	.passive	= REFCOUNT_INIT(1),
	.mounts		= RB_ROOT,
	.poll		= __WAIT_QUEUE_HEAD_INITIALIZER(init_mnt_ns.poll),
};

static void __init init_mount_tree(void)
{
	struct vfsmount *mnt;
	struct mount *m;
	struct path root;

	mnt = vfs_kern_mount(&rootfs_fs_type, 0, "rootfs", initramfs_options);
	if (IS_ERR(mnt))
		panic("Can't create rootfs");

	m = real_mount(mnt);
	init_mnt_ns.root = m;
	init_mnt_ns.nr_mounts = 1;
	mnt_add_to_ns(&init_mnt_ns, m);
	init_task.nsproxy->mnt_ns = &init_mnt_ns;
	get_mnt_ns(&init_mnt_ns);

	root.mnt = mnt;
	root.dentry = mnt->mnt_root;

	set_fs_pwd(current->fs, &root);
	set_fs_root(current->fs, &root);

	ns_tree_add(&init_mnt_ns);
}

void __init mnt_init(void)
{
	int err;

	mnt_cache = kmem_cache_create("mnt_cache", sizeof(struct mount),
			0, SLAB_HWCACHE_ALIGN|SLAB_PANIC|SLAB_ACCOUNT, NULL);

	mount_hashtable = alloc_large_system_hash("Mount-cache",
				sizeof(struct hlist_head),
				mhash_entries, 19,
				HASH_ZERO,
				&m_hash_shift, &m_hash_mask, 0, 0);
	mountpoint_hashtable = alloc_large_system_hash("Mountpoint-cache",
				sizeof(struct hlist_head),
				mphash_entries, 19,
				HASH_ZERO,
				&mp_hash_shift, &mp_hash_mask, 0, 0);

	if (!mount_hashtable || !mountpoint_hashtable)
		panic("Failed to allocate mount hash table\n");

	kernfs_init();

	err = sysfs_init();
	if (err)
		printk(KERN_WARNING "%s: sysfs_init error: %d\n",
			__func__, err);
	fs_kobj = kobject_create_and_add("fs", NULL);
	if (!fs_kobj)
		printk(KERN_WARNING "%s: kobj create error\n", __func__);
	shmem_init();
	init_rootfs();
	init_mount_tree();
}

void put_mnt_ns(struct mnt_namespace *ns)
{
	if (!ns_ref_put(ns))
		return;
	guard(namespace_excl)();
	emptied_ns = ns;
	guard(mount_writer)();
	umount_tree(ns->root, 0);
}

struct vfsmount *kern_mount(struct file_system_type *type)
{
	struct vfsmount *mnt;
	mnt = vfs_kern_mount(type, SB_KERNMOUNT, type->name, NULL);
	if (!IS_ERR(mnt)) {
		/*
		 * it is a longterm mount, don't release mnt until
		 * we unmount before file sys is unregistered
		*/
		real_mount(mnt)->mnt_ns = MNT_NS_INTERNAL;
	}
	return mnt;
}
EXPORT_SYMBOL_GPL(kern_mount);

void kern_unmount(struct vfsmount *mnt)
{
	/* release long term mount so mount point can be released */
	if (!IS_ERR(mnt)) {
		mnt_make_shortterm(mnt);
		synchronize_rcu();	/* yecchhh... */
		mntput(mnt);
	}
}
EXPORT_SYMBOL(kern_unmount);

void kern_unmount_array(struct vfsmount *mnt[], unsigned int num)
{
	unsigned int i;

	for (i = 0; i < num; i++)
		mnt_make_shortterm(mnt[i]);
	synchronize_rcu_expedited();
	for (i = 0; i < num; i++)
		mntput(mnt[i]);
}
EXPORT_SYMBOL(kern_unmount_array);

bool our_mnt(struct vfsmount *mnt)
{
	return check_mnt(real_mount(mnt));
}

bool current_chrooted(void)
{
	/* Does the current process have a non-standard root */
	struct path fs_root __free(path_put) = {};
	struct mount *root;

	get_fs_root(current->fs, &fs_root);

	/* Find the namespace root */

	guard(mount_locked_reader)();

	root = topmost_overmount(current->nsproxy->mnt_ns->root);

	return fs_root.mnt != &root->mnt || !path_mounted(&fs_root);
}

static bool mnt_already_visible(struct mnt_namespace *ns,
				const struct super_block *sb,
				int *new_mnt_flags)
{
	int new_flags = *new_mnt_flags;
	struct mount *mnt, *n;

	guard(namespace_shared)();
	rbtree_postorder_for_each_entry_safe(mnt, n, &ns->mounts, mnt_node) {
		struct mount *child;
		int mnt_flags;

		if (mnt->mnt.mnt_sb->s_type != sb->s_type)
			continue;

		/* This mount is not fully visible if it's root directory
		 * is not the root directory of the filesystem.
		 */
		if (mnt->mnt.mnt_root != mnt->mnt.mnt_sb->s_root)
			continue;

		/* A local view of the mount flags */
		mnt_flags = mnt->mnt.mnt_flags;

		/* Don't miss readonly hidden in the superblock flags */
		if (sb_rdonly(mnt->mnt.mnt_sb))
			mnt_flags |= MNT_LOCK_READONLY;

		/* Verify the mount flags are equal to or more permissive
		 * than the proposed new mount.
		 */
		if ((mnt_flags & MNT_LOCK_READONLY) &&
		    !(new_flags & MNT_READONLY))
			continue;
		if ((mnt_flags & MNT_LOCK_ATIME) &&
		    ((mnt_flags & MNT_ATIME_MASK) != (new_flags & MNT_ATIME_MASK)))
			continue;

		/* This mount is not fully visible if there are any
		 * locked child mounts that cover anything except for
		 * empty directories.
		 */
		list_for_each_entry(child, &mnt->mnt_mounts, mnt_child) {
			struct inode *inode = child->mnt_mountpoint->d_inode;
			/* Only worry about locked mounts */
			if (!(child->mnt.mnt_flags & MNT_LOCKED))
				continue;
			/* Is the directory permanently empty? */
			if (!is_empty_dir_inode(inode))
				goto next;
		}
		/* Preserve the locked attributes */
		*new_mnt_flags |= mnt_flags & (MNT_LOCK_READONLY | \
					       MNT_LOCK_ATIME);
		return true;
	next:	;
	}
	return false;
}

static bool mount_too_revealing(const struct super_block *sb, int *new_mnt_flags)
{
	const unsigned long required_iflags = SB_I_NOEXEC | SB_I_NODEV;
	struct mnt_namespace *ns = current->nsproxy->mnt_ns;
	unsigned long s_iflags;

	if (ns->user_ns == &init_user_ns)
		return false;

	/* Can this filesystem be too revealing? */
	s_iflags = sb->s_iflags;
	if (!(s_iflags & SB_I_USERNS_VISIBLE))
		return false;

	if ((s_iflags & required_iflags) != required_iflags) {
		WARN_ONCE(1, "Expected s_iflags to contain 0x%lx\n",
			  required_iflags);
		return true;
	}

	return !mnt_already_visible(ns, sb, new_mnt_flags);
}

bool mnt_may_suid(struct vfsmount *mnt)
{
	/*
	 * Foreign mounts (accessed via fchdir or through /proc
	 * symlinks) are always treated as if they are nosuid.  This
	 * prevents namespaces from trusting potentially unsafe
	 * suid/sgid bits, file caps, or security labels that originate
	 * in other namespaces.
	 */
	return !(mnt->mnt_flags & MNT_NOSUID) && check_mnt(real_mount(mnt)) &&
	       current_in_userns(mnt->mnt_sb->s_user_ns);
}

static struct ns_common *mntns_get(struct task_struct *task)
{
	struct ns_common *ns = NULL;
	struct nsproxy *nsproxy;

	task_lock(task);
	nsproxy = task->nsproxy;
	if (nsproxy) {
		ns = &nsproxy->mnt_ns->ns;
		get_mnt_ns(to_mnt_ns(ns));
	}
	task_unlock(task);

	return ns;
}

static void mntns_put(struct ns_common *ns)
{
	put_mnt_ns(to_mnt_ns(ns));
}

static int mntns_install(struct nsset *nsset, struct ns_common *ns)
{
	struct nsproxy *nsproxy = nsset->nsproxy;
	struct fs_struct *fs = nsset->fs;
	struct mnt_namespace *mnt_ns = to_mnt_ns(ns), *old_mnt_ns;
	struct user_namespace *user_ns = nsset->cred->user_ns;
	struct path root;
	int err;

	if (!ns_capable(mnt_ns->user_ns, CAP_SYS_ADMIN) ||
	    !ns_capable(user_ns, CAP_SYS_CHROOT) ||
	    !ns_capable(user_ns, CAP_SYS_ADMIN))
		return -EPERM;

	if (is_anon_ns(mnt_ns))
		return -EINVAL;

	if (fs->users != 1)
		return -EINVAL;

	get_mnt_ns(mnt_ns);
	old_mnt_ns = nsproxy->mnt_ns;
	nsproxy->mnt_ns = mnt_ns;

	/* Find the root */
	err = vfs_path_lookup(mnt_ns->root->mnt.mnt_root, &mnt_ns->root->mnt,
				"/", LOOKUP_DOWN, &root);
	if (err) {
		/* revert to old namespace */
		nsproxy->mnt_ns = old_mnt_ns;
		put_mnt_ns(mnt_ns);
		return err;
	}

	put_mnt_ns(old_mnt_ns);

	/* Update the pwd and root */
	set_fs_pwd(fs, &root);
	set_fs_root(fs, &root);

	path_put(&root);
	return 0;
}

static struct user_namespace *mntns_owner(struct ns_common *ns)
{
	return to_mnt_ns(ns)->user_ns;
}

const struct proc_ns_operations mntns_operations = {
	.name		= "mnt",
	.get		= mntns_get,
	.put		= mntns_put,
	.install	= mntns_install,
	.owner		= mntns_owner,
};

#ifdef CONFIG_SYSCTL
static const struct ctl_table fs_namespace_sysctls[] = {
	{
		.procname	= "mount-max",
		.data		= &sysctl_mount_max,
		.maxlen		= sizeof(unsigned int),
		.mode		= 0644,
		.proc_handler	= proc_dointvec_minmax,
		.extra1		= SYSCTL_ONE,
	},
};

static int __init init_fs_namespace_sysctls(void)
{
	register_sysctl_init("fs", fs_namespace_sysctls);
	return 0;
}
fs_initcall(init_fs_namespace_sysctls);

#endif /* CONFIG_SYSCTL */<|MERGE_RESOLUTION|>--- conflicted
+++ resolved
@@ -3245,11 +3245,7 @@
  * If you've mounted a non-root directory somewhere and want to do remount
  * on it - tough luck.
  */
-<<<<<<< HEAD
-static int do_remount(struct path *path, int sb_flags,
-=======
-static int do_remount(const struct path *path, int ms_flags, int sb_flags,
->>>>>>> a7976524
+static int do_remount(const struct path *path, int sb_flags,
 		      int mnt_flags, void *data)
 {
 	int err;
@@ -3656,24 +3652,18 @@
 	struct vfsmount *mnt __free(mntput) = fc_mount(fc);
 	int error;
 
-<<<<<<< HEAD
-	error = security_sb_kern_mount(sb);
-	if (!error && mount_too_revealing(sb, &mnt_flags)) {
-		errorfcp(fc, "VFS", "Mount too revealing");
-		error = -EPERM;
-	}
-=======
 	if (IS_ERR(mnt))
 		return PTR_ERR(mnt);
->>>>>>> a7976524
 
 	sb = fc->root->d_sb;
 	error = security_sb_kern_mount(sb);
 	if (unlikely(error))
 		return error;
 
-	if (unlikely(mount_too_revealing(sb, &mnt_flags)))
+	if (unlikely(mount_too_revealing(sb, &mnt_flags))) {
+		errorfcp(fc, "VFS", "Mount too revealing");
 		return -EPERM;
+	}
 
 	mnt_warn_timestamp_expiry(mountpoint, mnt);
 
@@ -4147,14 +4137,7 @@
 		copy_flags |= CL_SLAVE;
 	new = copy_tree(old, old->mnt.mnt_root, copy_flags);
 	if (IS_ERR(new)) {
-<<<<<<< HEAD
-		namespace_unlock();
-		ns_common_free(ns);
-		dec_mnt_namespaces(new_ns->ucounts);
-		mnt_ns_release(new_ns);
-=======
 		emptied_ns = new_ns;
->>>>>>> a7976524
 		return ERR_CAST(new);
 	}
 	if (user_ns != ns->user_ns) {
@@ -4191,18 +4174,7 @@
 		while (p->mnt.mnt_root != q->mnt.mnt_root)
 			p = next_mnt(skip_mnt_tree(p), old);
 	}
-<<<<<<< HEAD
-	namespace_unlock();
-
-	if (rootmnt)
-		mntput(rootmnt);
-	if (pwdmnt)
-		mntput(pwdmnt);
-
 	ns_tree_add_raw(new_ns);
-=======
-	mnt_ns_tree_add(new_ns);
->>>>>>> a7976524
 	return new_ns;
 }
 
@@ -5859,7 +5831,6 @@
 	return ret;
 }
 
-<<<<<<< HEAD
 struct klistmount {
 	u64 last_mnt_id;
 	u64 mnt_parent_id;
@@ -5869,13 +5840,8 @@
 	struct path root;
 };
 
+/* locks: namespace_shared */
 static ssize_t do_listmount(struct klistmount *kls, bool reverse)
-=======
-/* locks: namespace_shared */
-static ssize_t do_listmount(struct mnt_namespace *ns, u64 mnt_parent_id,
-			    u64 last_mnt_id, u64 *mnt_ids, size_t nr_mnt_ids,
-			    bool reverse)
->>>>>>> a7976524
 {
 	struct mnt_namespace *ns = kls->ns;
 	u64 mnt_parent_id = kls->mnt_parent_id;
@@ -6009,14 +5975,8 @@
 	 * We only need to guard against mount topology changes as
 	 * listmount() doesn't care about any mount properties.
 	 */
-<<<<<<< HEAD
-	scoped_guard(rwsem_read, &namespace_sem)
+	scoped_guard(namespace_shared)
 		ret = do_listmount(&kls, (flags & LISTMOUNT_REVERSE));
-=======
-	scoped_guard(namespace_shared)
-		ret = do_listmount(ns, kreq.mnt_id, last_mnt_id, kmnt_ids,
-				   nr_mnt_ids, (flags & LISTMOUNT_REVERSE));
->>>>>>> a7976524
 	if (ret <= 0)
 		return ret;
 
