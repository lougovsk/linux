--- conflicted
+++ resolved
@@ -433,14 +433,6 @@
 	if (IS_ERR(dentry))
 		return dentry;
 
-<<<<<<< HEAD
-	if (!(debugfs_allow & DEBUGFS_ALLOW_API)) {
-		debugfs_failed_creating(dentry);
-		return ERR_PTR(-EPERM);
-	}
-
-=======
->>>>>>> eb028c33
 	inode = debugfs_get_inode(dentry->d_sb);
 	if (unlikely(!inode)) {
 		pr_err("out of free dentries, can not create file '%s'\n",
@@ -586,14 +578,6 @@
 	if (IS_ERR(dentry))
 		return dentry;
 
-<<<<<<< HEAD
-	if (!(debugfs_allow & DEBUGFS_ALLOW_API)) {
-		debugfs_failed_creating(dentry);
-		return ERR_PTR(-EPERM);
-	}
-
-=======
->>>>>>> eb028c33
 	inode = debugfs_get_inode(dentry->d_sb);
 	if (unlikely(!inode)) {
 		pr_err("out of free dentries, can not create directory '%s'\n",
@@ -636,14 +620,6 @@
 	if (IS_ERR(dentry))
 		return dentry;
 
-<<<<<<< HEAD
-	if (!(debugfs_allow & DEBUGFS_ALLOW_API)) {
-		debugfs_failed_creating(dentry);
-		return ERR_PTR(-EPERM);
-	}
-
-=======
->>>>>>> eb028c33
 	inode = debugfs_get_inode(dentry->d_sb);
 	if (unlikely(!inode)) {
 		pr_err("out of free dentries, can not create automount '%s'\n",
@@ -712,13 +688,8 @@
 	inode->i_mode = S_IFLNK | S_IRWXUGO;
 	inode->i_op = &debugfs_symlink_inode_operations;
 	inode->i_link = link;
-<<<<<<< HEAD
-	d_instantiate(dentry, inode);
+	d_make_persistent(dentry, inode);
 	return debugfs_end_creating(dentry);
-=======
-	d_make_persistent(dentry, inode);
-	return end_creating(dentry);
->>>>>>> eb028c33
 }
 EXPORT_SYMBOL_GPL(debugfs_create_symlink);
 
