--- conflicted
+++ resolved
@@ -84,15 +84,12 @@
 struct xfbtree;
 struct xfs_btree_ops;
 struct xfs_bmap_intent;
-<<<<<<< HEAD
-=======
 struct xfs_exchmaps_intent;
 struct xfs_exchmaps_req;
 struct xfs_exchrange;
 struct xfs_getparents;
 struct xfs_parent_irec;
 struct xfs_attrlist_cursor_kern;
->>>>>>> 0c383648
 
 #define XFS_ATTR_FILTER_FLAGS \
 	{ XFS_ATTR_ROOT,	"ROOT" }, \
@@ -171,11 +168,7 @@
 	),
 	TP_fast_assign(
 		__entry->dev = mp->m_super->s_dev;
-<<<<<<< HEAD
-		__assign_str(name, ops->name);
-=======
 		__assign_str(name);
->>>>>>> 0c383648
 		__entry->error = error;
 	),
 	TP_printk("dev %d:%d optype %s error %d",
@@ -1920,11 +1913,7 @@
 	),
 	TP_fast_assign(
 		__entry->dev = cur->bc_mp->m_super->s_dev;
-<<<<<<< HEAD
-		__assign_str(name, cur->bc_ops->name);
-=======
 		__assign_str(name);
->>>>>>> 0c383648
 		__entry->bno = bno;
 		__entry->len = len;
 		__entry->diff = diff;
@@ -2484,11 +2473,7 @@
 	),
 	TP_fast_assign(
 		__entry->dev = cur->bc_mp->m_super->s_dev;
-<<<<<<< HEAD
-		__assign_str(name, cur->bc_ops->name);
-=======
 		__assign_str(name);
->>>>>>> 0c383648
 		__entry->level = level;
 		__entry->nlevels = cur->bc_nlevels;
 		__entry->ptr = cur->bc_levels[level].ptr;
@@ -2538,11 +2523,7 @@
 			__entry->ino = 0;
 			break;
 		}
-<<<<<<< HEAD
-		__assign_str(name, cur->bc_ops->name);
-=======
 		__assign_str(name);
->>>>>>> 0c383648
 		__entry->error = error;
 		if (!error && stat) {
 			if (cur->bc_ops->ptr_len == XFS_BTREE_LONG_PTR_LEN) {
@@ -2586,11 +2567,7 @@
 			__entry->ino = cur->bc_ino.ip->i_ino;
 		else
 			__entry->ino = 0;
-<<<<<<< HEAD
-		__assign_str(name, cur->bc_ops->name);
-=======
 		__assign_str(name);
->>>>>>> 0c383648
 		__entry->agbno = xfs_daddr_to_agbno(cur->bc_mp,
 							xfs_buf_daddr(bp));
 	),
@@ -2666,11 +2643,7 @@
 	),
 	TP_fast_assign(
 		__entry->dev = mp ? mp->m_super->s_dev : 0;
-<<<<<<< HEAD
-		__assign_str(name, dfp->dfp_ops->name);
-=======
 		__assign_str(name);
->>>>>>> 0c383648
 		__entry->intent = dfp->dfp_intent;
 		__entry->flags = dfp->dfp_flags;
 		__entry->committed = dfp->dfp_done != NULL;
@@ -2759,11 +2732,7 @@
 	),
 	TP_fast_assign(
 		__entry->dev = mp ? mp->m_super->s_dev : 0;
-<<<<<<< HEAD
-		__assign_str(name, dfp->dfp_ops->name);
-=======
 		__assign_str(name);
->>>>>>> 0c383648
 		__entry->intent = dfp->dfp_intent;
 		__entry->item = item;
 		__entry->committed = dfp->dfp_done != NULL;
@@ -4275,11 +4244,7 @@
 	),
 	TP_fast_assign(
 		__entry->dev = cur->bc_mp->m_super->s_dev;
-<<<<<<< HEAD
-		__assign_str(name, cur->bc_ops->name);
-=======
 		__assign_str(name);
->>>>>>> 0c383648
 		__entry->agno = cur->bc_ag.pag->pag_agno;
 		__entry->agbno = cur->bc_ag.afake->af_root;
 		__entry->levels = cur->bc_ag.afake->af_levels;
@@ -4308,11 +4273,7 @@
 	),
 	TP_fast_assign(
 		__entry->dev = cur->bc_mp->m_super->s_dev;
-<<<<<<< HEAD
-		__assign_str(name, cur->bc_ops->name);
-=======
 		__assign_str(name);
->>>>>>> 0c383648
 		__entry->agno = XFS_INO_TO_AGNO(cur->bc_mp,
 					cur->bc_ino.ip->i_ino);
 		__entry->agino = XFS_INO_TO_AGINO(cur->bc_mp,
@@ -4351,11 +4312,7 @@
 	),
 	TP_fast_assign(
 		__entry->dev = cur->bc_mp->m_super->s_dev;
-<<<<<<< HEAD
-		__assign_str(name, cur->bc_ops->name);
-=======
 		__assign_str(name);
->>>>>>> 0c383648
 		__entry->level = level;
 		__entry->nlevels = cur->bc_nlevels;
 		__entry->nr_this_level = nr_this_level;
@@ -4393,11 +4350,7 @@
 	),
 	TP_fast_assign(
 		__entry->dev = cur->bc_mp->m_super->s_dev;
-<<<<<<< HEAD
-		__assign_str(name, cur->bc_ops->name);
-=======
 		__assign_str(name);
->>>>>>> 0c383648
 		__entry->level = level;
 		__entry->block_idx = block_idx;
 		__entry->nr_blocks = nr_blocks;
@@ -4802,11 +4755,7 @@
 	),
 	TP_fast_assign(
 		__entry->xfino = file_inode(xfbt->target->bt_file)->i_ino;
-<<<<<<< HEAD
-		__assign_str(btname, cur->bc_ops->name);
-=======
 		__assign_str(btname);
->>>>>>> 0c383648
 		__entry->nlevels = cur->bc_nlevels;
 		__entry->fileoff = fileoff;
 	),
@@ -4826,8 +4775,6 @@
 DEFINE_XFBTREE_FREESP_EVENT(xfbtree_free_block);
 #endif /* CONFIG_XFS_BTREE_IN_MEM */
 
-<<<<<<< HEAD
-=======
 /* exchmaps tracepoints */
 #define XFS_EXCHMAPS_STRINGS \
 	{ XFS_EXCHMAPS_ATTR_FORK,		"ATTRFORK" }, \
@@ -5241,7 +5188,6 @@
 DEFINE_XFS_GETPARENTS_EVENT(xfs_getparents_begin);
 DEFINE_XFS_GETPARENTS_EVENT(xfs_getparents_end);
 
->>>>>>> 0c383648
 #endif /* _TRACE_XFS_H */
 
 #undef TRACE_INCLUDE_PATH
