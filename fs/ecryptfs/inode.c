// SPDX-License-Identifier: GPL-2.0-or-later
/*
 * eCryptfs: Linux filesystem encryption layer
 *
 * Copyright (C) 1997-2004 Erez Zadok
 * Copyright (C) 2001-2004 Stony Brook University
 * Copyright (C) 2004-2007 International Business Machines Corp.
 *   Author(s): Michael A. Halcrow <mahalcro@us.ibm.com>
 *              Michael C. Thompsion <mcthomps@us.ibm.com>
 */

#include <linux/file.h>
#include <linux/vmalloc.h>
#include <linux/pagemap.h>
#include <linux/dcache.h>
#include <linux/namei.h>
#include <linux/mount.h>
#include <linux/fs_stack.h>
#include <linux/slab.h>
#include <linux/xattr.h>
#include <linux/posix_acl.h>
#include <linux/posix_acl_xattr.h>
#include <linux/fileattr.h>
#include <linux/unaligned.h>
#include "ecryptfs_kernel.h"

static struct dentry *ecryptfs_start_creating_dentry(struct dentry *dentry)
{
	struct dentry *parent = dget_parent(dentry);
	struct dentry *ret;

	ret = start_creating_dentry(ecryptfs_dentry_to_lower(parent),
				    ecryptfs_dentry_to_lower(dentry));
	dput(parent);
	return ret;
}

static struct dentry *ecryptfs_start_removing_dentry(struct dentry *dentry)
{
	struct dentry *parent = dget_parent(dentry);
	struct dentry *ret;

	ret = start_removing_dentry(ecryptfs_dentry_to_lower(parent),
				    ecryptfs_dentry_to_lower(dentry));
	dput(parent);
	return ret;
}

static int ecryptfs_inode_test(struct inode *inode, void *lower_inode)
{
	return ecryptfs_inode_to_lower(inode) == lower_inode;
}

static int ecryptfs_inode_set(struct inode *inode, void *opaque)
{
	struct inode *lower_inode = opaque;

	ecryptfs_set_inode_lower(inode, lower_inode);
	fsstack_copy_attr_all(inode, lower_inode);
	/* i_size will be overwritten for encrypted regular files */
	fsstack_copy_inode_size(inode, lower_inode);
	inode->i_ino = lower_inode->i_ino;
	inode->i_mapping->a_ops = &ecryptfs_aops;

	if (S_ISLNK(inode->i_mode))
		inode->i_op = &ecryptfs_symlink_iops;
	else if (S_ISDIR(inode->i_mode))
		inode->i_op = &ecryptfs_dir_iops;
	else
		inode->i_op = &ecryptfs_main_iops;

	if (S_ISDIR(inode->i_mode))
		inode->i_fop = &ecryptfs_dir_fops;
	else if (special_file(inode->i_mode))
		init_special_inode(inode, inode->i_mode, inode->i_rdev);
	else
		inode->i_fop = &ecryptfs_main_fops;

	return 0;
}

static struct inode *__ecryptfs_get_inode(struct inode *lower_inode,
					  struct super_block *sb)
{
	struct inode *inode;

	if (lower_inode->i_sb != ecryptfs_superblock_to_lower(sb))
		return ERR_PTR(-EXDEV);

	/* Reject dealing with casefold directories. */
	if (IS_CASEFOLDED(lower_inode)) {
		pr_err_ratelimited("%s: Can't handle casefolded directory.\n",
				   __func__);
		return ERR_PTR(-EREMOTE);
	}

	if (!igrab(lower_inode))
		return ERR_PTR(-ESTALE);
	inode = iget5_locked(sb, (unsigned long)lower_inode,
			     ecryptfs_inode_test, ecryptfs_inode_set,
			     lower_inode);
	if (!inode) {
		iput(lower_inode);
		return ERR_PTR(-EACCES);
	}
	if (!(inode_state_read_once(inode) & I_NEW))
		iput(lower_inode);

	return inode;
}

struct inode *ecryptfs_get_inode(struct inode *lower_inode,
				 struct super_block *sb)
{
	struct inode *inode = __ecryptfs_get_inode(lower_inode, sb);

	if (!IS_ERR(inode) && (inode_state_read_once(inode) & I_NEW))
		unlock_new_inode(inode);

	return inode;
}

/**
 * ecryptfs_interpose
 * @lower_dentry: Existing dentry in the lower filesystem
 * @dentry: ecryptfs' dentry
 * @sb: ecryptfs's super_block
 *
 * Interposes upper and lower dentries.
 *
 * Returns zero on success; non-zero otherwise
 */
static int ecryptfs_interpose(struct dentry *lower_dentry,
			      struct dentry *dentry, struct super_block *sb)
{
	struct inode *inode = ecryptfs_get_inode(d_inode(lower_dentry), sb);

	if (IS_ERR(inode))
		return PTR_ERR(inode);
	d_instantiate(dentry, inode);

	return 0;
}

static int ecryptfs_do_unlink(struct inode *dir, struct dentry *dentry,
			      struct inode *inode)
{
	struct dentry *lower_dentry;
	struct inode *lower_dir;
	int rc;

	lower_dentry = ecryptfs_start_removing_dentry(dentry);
	if (IS_ERR(lower_dentry))
		return PTR_ERR(lower_dentry);

	lower_dir = lower_dentry->d_parent->d_inode;
	rc = vfs_unlink(&nop_mnt_idmap, lower_dir, lower_dentry, NULL);
	if (rc) {
		printk(KERN_ERR "Error in vfs_unlink; rc = [%d]\n", rc);
		goto out_unlock;
	}
	fsstack_copy_attr_times(dir, lower_dir);
	set_nlink(inode, ecryptfs_inode_to_lower(inode)->i_nlink);
	inode_set_ctime_to_ts(inode, inode_get_ctime(dir));
out_unlock:
	end_removing(lower_dentry);
	if (!rc)
		d_drop(dentry);
	return rc;
}

/**
 * ecryptfs_do_create
 * @directory_inode: inode of the new file's dentry's parent in ecryptfs
 * @ecryptfs_dentry: New file's dentry in ecryptfs
 * @mode: The mode of the new file
 *
 * Creates the underlying file and the eCryptfs inode which will link to
 * it. It will also update the eCryptfs directory inode to mimic the
 * stat of the lower directory inode.
 *
 * Returns the new eCryptfs inode on success; an ERR_PTR on error condition
 */
static struct inode *
ecryptfs_do_create(struct inode *directory_inode,
		   struct dentry *ecryptfs_dentry, umode_t mode)
{
	int rc;
	struct dentry *lower_dentry;
	struct inode *lower_dir;
	struct inode *inode;

<<<<<<< HEAD
	rc = lock_parent(ecryptfs_dentry, &lower_dentry, &lower_dir);
	if (!rc)
		rc = vfs_create(&nop_mnt_idmap, lower_dentry, mode, NULL);
=======
	lower_dentry = ecryptfs_start_creating_dentry(ecryptfs_dentry);
	if (IS_ERR(lower_dentry))
		return ERR_CAST(lower_dentry);
	lower_dir = lower_dentry->d_parent->d_inode;
	rc = vfs_create(&nop_mnt_idmap, lower_dir,
			lower_dentry, mode, true);
>>>>>>> eeec741e
	if (rc) {
		printk(KERN_ERR "%s: Failure to create dentry in lower fs; "
		       "rc = [%d]\n", __func__, rc);
		inode = ERR_PTR(rc);
		goto out_lock;
	}
	inode = __ecryptfs_get_inode(d_inode(lower_dentry),
				     directory_inode->i_sb);
	if (IS_ERR(inode)) {
		vfs_unlink(&nop_mnt_idmap, lower_dir, lower_dentry, NULL);
		goto out_lock;
	}
	fsstack_copy_attr_times(directory_inode, lower_dir);
	fsstack_copy_inode_size(directory_inode, lower_dir);
out_lock:
	end_creating(lower_dentry);
	return inode;
}

/*
 * ecryptfs_initialize_file
 *
 * Cause the file to be changed from a basic empty file to an ecryptfs
 * file with a header and first data page.
 *
 * Returns zero on success
 */
int ecryptfs_initialize_file(struct dentry *ecryptfs_dentry,
			     struct inode *ecryptfs_inode)
{
	struct ecryptfs_crypt_stat *crypt_stat =
		&ecryptfs_inode_to_private(ecryptfs_inode)->crypt_stat;
	int rc = 0;

	if (S_ISDIR(ecryptfs_inode->i_mode)) {
		ecryptfs_printk(KERN_DEBUG, "This is a directory\n");
		crypt_stat->flags &= ~(ECRYPTFS_ENCRYPTED);
		goto out;
	}
	ecryptfs_printk(KERN_DEBUG, "Initializing crypto context\n");
	rc = ecryptfs_new_file_context(ecryptfs_inode);
	if (rc) {
		ecryptfs_printk(KERN_ERR, "Error creating new file "
				"context; rc = [%d]\n", rc);
		goto out;
	}
	rc = ecryptfs_get_lower_file(ecryptfs_dentry, ecryptfs_inode);
	if (rc) {
		printk(KERN_ERR "%s: Error attempting to initialize "
			"the lower file for the dentry with name "
			"[%pd]; rc = [%d]\n", __func__,
			ecryptfs_dentry, rc);
		goto out;
	}
	rc = ecryptfs_write_metadata(ecryptfs_dentry, ecryptfs_inode);
	if (rc)
		printk(KERN_ERR "Error writing headers; rc = [%d]\n", rc);
	ecryptfs_put_lower_file(ecryptfs_inode);
out:
	return rc;
}

/*
 * ecryptfs_create
 * @mode: The mode of the new file.
 *
 * Creates a new file.
 *
 * Returns zero on success; non-zero on error condition
 */
static int
ecryptfs_create(struct mnt_idmap *idmap,
		struct inode *directory_inode, struct dentry *ecryptfs_dentry,
		umode_t mode, bool excl)
{
	struct inode *ecryptfs_inode;
	int rc;

	ecryptfs_inode = ecryptfs_do_create(directory_inode, ecryptfs_dentry,
					    mode);
	if (IS_ERR(ecryptfs_inode)) {
		ecryptfs_printk(KERN_WARNING, "Failed to create file in"
				"lower filesystem\n");
		rc = PTR_ERR(ecryptfs_inode);
		goto out;
	}
	/* At this point, a file exists on "disk"; we need to make sure
	 * that this on disk file is prepared to be an ecryptfs file */
	rc = ecryptfs_initialize_file(ecryptfs_dentry, ecryptfs_inode);
	if (rc) {
		ecryptfs_do_unlink(directory_inode, ecryptfs_dentry,
				   ecryptfs_inode);
		iget_failed(ecryptfs_inode);
		goto out;
	}
	d_instantiate_new(ecryptfs_dentry, ecryptfs_inode);
out:
	return rc;
}

static int ecryptfs_i_size_read(struct dentry *dentry, struct inode *inode)
{
	struct ecryptfs_crypt_stat *crypt_stat;
	int rc;

	rc = ecryptfs_get_lower_file(dentry, inode);
	if (rc) {
		printk(KERN_ERR "%s: Error attempting to initialize "
			"the lower file for the dentry with name "
			"[%pd]; rc = [%d]\n", __func__,
			dentry, rc);
		return rc;
	}

	crypt_stat = &ecryptfs_inode_to_private(inode)->crypt_stat;
	/* TODO: lock for crypt_stat comparison */
	if (!(crypt_stat->flags & ECRYPTFS_POLICY_APPLIED))
		ecryptfs_set_default_sizes(crypt_stat);

	rc = ecryptfs_read_and_validate_header_region(inode);
	ecryptfs_put_lower_file(inode);
	if (rc) {
		rc = ecryptfs_read_and_validate_xattr_region(dentry, inode);
		if (!rc)
			crypt_stat->flags |= ECRYPTFS_METADATA_IN_XATTR;
	}

	/* Must return 0 to allow non-eCryptfs files to be looked up, too */
	return 0;
}

/*
 * ecryptfs_lookup_interpose - Dentry interposition for a lookup
 */
static struct dentry *ecryptfs_lookup_interpose(struct dentry *dentry,
				     struct dentry *lower_dentry)
{
	struct dentry *lower_parent = ecryptfs_dentry_to_lower(dentry->d_parent);
	struct inode *inode, *lower_inode;
	int rc = 0;

	fsstack_copy_attr_atime(d_inode(dentry->d_parent),
				d_inode(lower_parent));
	BUG_ON(!d_count(lower_dentry));

	ecryptfs_set_dentry_lower(dentry, lower_dentry);

	/*
	 * negative dentry can go positive under us here - its parent is not
	 * locked.  That's OK and that could happen just as we return from
	 * ecryptfs_lookup() anyway.  Just need to be careful and fetch
	 * ->d_inode only once - it's not stable here.
	 */
	lower_inode = READ_ONCE(lower_dentry->d_inode);

	if (!lower_inode) {
		/* We want to add because we couldn't find in lower */
		d_add(dentry, NULL);
		return NULL;
	}
	inode = __ecryptfs_get_inode(lower_inode, dentry->d_sb);
	if (IS_ERR(inode)) {
		printk(KERN_ERR "%s: Error interposing; rc = [%ld]\n",
		       __func__, PTR_ERR(inode));
		return ERR_CAST(inode);
	}
	if (S_ISREG(inode->i_mode)) {
		rc = ecryptfs_i_size_read(dentry, inode);
		if (rc) {
			make_bad_inode(inode);
			return ERR_PTR(rc);
		}
	}

	if (inode_state_read_once(inode) & I_NEW)
		unlock_new_inode(inode);
	return d_splice_alias(inode, dentry);
}

/**
 * ecryptfs_lookup
 * @ecryptfs_dir_inode: The eCryptfs directory inode
 * @ecryptfs_dentry: The eCryptfs dentry that we are looking up
 * @flags: lookup flags
 *
 * Find a file on disk. If the file does not exist, then we'll add it to the
 * dentry cache and continue on to read it from the disk.
 */
static struct dentry *ecryptfs_lookup(struct inode *ecryptfs_dir_inode,
				      struct dentry *ecryptfs_dentry,
				      unsigned int flags)
{
	char *encrypted_and_encoded_name = NULL;
	struct ecryptfs_mount_crypt_stat *mount_crypt_stat;
	struct dentry *lower_dir_dentry, *lower_dentry;
	struct qstr qname = QSTR_INIT(ecryptfs_dentry->d_name.name,
				      ecryptfs_dentry->d_name.len);
	struct dentry *res;
	int rc = 0;

	lower_dir_dentry = ecryptfs_dentry_to_lower(ecryptfs_dentry->d_parent);

	mount_crypt_stat = &ecryptfs_superblock_to_private(
				ecryptfs_dentry->d_sb)->mount_crypt_stat;
	if (mount_crypt_stat->flags & ECRYPTFS_GLOBAL_ENCRYPT_FILENAMES) {
		size_t len = qname.len;
		rc = ecryptfs_encrypt_and_encode_filename(
			&encrypted_and_encoded_name, &len,
			mount_crypt_stat, qname.name, len);
		if (rc) {
			printk(KERN_ERR "%s: Error attempting to encrypt and encode "
			       "filename; rc = [%d]\n", __func__, rc);
			return ERR_PTR(rc);
		}
		qname.name = encrypted_and_encoded_name;
		qname.len = len;
	}

	lower_dentry = lookup_noperm_unlocked(&qname, lower_dir_dentry);
	if (IS_ERR(lower_dentry)) {
		ecryptfs_printk(KERN_DEBUG, "%s: lookup_noperm() returned "
				"[%ld] on lower_dentry = [%s]\n", __func__,
				PTR_ERR(lower_dentry),
				qname.name);
		res = ERR_CAST(lower_dentry);
	} else {
		res = ecryptfs_lookup_interpose(ecryptfs_dentry, lower_dentry);
	}
	kfree(encrypted_and_encoded_name);
	return res;
}

static int ecryptfs_link(struct dentry *old_dentry, struct inode *dir,
			 struct dentry *new_dentry)
{
	struct dentry *lower_old_dentry;
	struct dentry *lower_new_dentry;
	struct inode *lower_dir;
	u64 file_size_save;
	int rc;

	file_size_save = i_size_read(d_inode(old_dentry));
	lower_old_dentry = ecryptfs_dentry_to_lower(old_dentry);
	lower_new_dentry = ecryptfs_start_creating_dentry(new_dentry);
	if (IS_ERR(lower_new_dentry))
		return PTR_ERR(lower_new_dentry);
	lower_dir = lower_new_dentry->d_parent->d_inode;
	rc = vfs_link(lower_old_dentry, &nop_mnt_idmap, lower_dir,
		      lower_new_dentry, NULL);
	if (rc || d_really_is_negative(lower_new_dentry))
		goto out_lock;
	rc = ecryptfs_interpose(lower_new_dentry, new_dentry, dir->i_sb);
	if (rc)
		goto out_lock;
	fsstack_copy_attr_times(dir, lower_dir);
	fsstack_copy_inode_size(dir, lower_dir);
	set_nlink(d_inode(old_dentry),
		  ecryptfs_inode_to_lower(d_inode(old_dentry))->i_nlink);
	i_size_write(d_inode(new_dentry), file_size_save);
out_lock:
	end_creating(lower_new_dentry);
	return rc;
}

static int ecryptfs_unlink(struct inode *dir, struct dentry *dentry)
{
	return ecryptfs_do_unlink(dir, dentry, d_inode(dentry));
}

static int ecryptfs_symlink(struct mnt_idmap *idmap,
			    struct inode *dir, struct dentry *dentry,
			    const char *symname)
{
	int rc;
	struct dentry *lower_dentry;
	struct inode *lower_dir;
	char *encoded_symname;
	size_t encoded_symlen;
	struct ecryptfs_mount_crypt_stat *mount_crypt_stat = NULL;

	lower_dentry = ecryptfs_start_creating_dentry(dentry);
	if (IS_ERR(lower_dentry))
		return PTR_ERR(lower_dentry);
	lower_dir = lower_dentry->d_parent->d_inode;

	mount_crypt_stat = &ecryptfs_superblock_to_private(
		dir->i_sb)->mount_crypt_stat;
	rc = ecryptfs_encrypt_and_encode_filename(&encoded_symname,
						  &encoded_symlen,
						  mount_crypt_stat, symname,
						  strlen(symname));
	if (rc)
		goto out_lock;
	rc = vfs_symlink(&nop_mnt_idmap, lower_dir, lower_dentry,
			 encoded_symname, NULL);
	kfree(encoded_symname);
	if (rc || d_really_is_negative(lower_dentry))
		goto out_lock;
	rc = ecryptfs_interpose(lower_dentry, dentry, dir->i_sb);
	if (rc)
		goto out_lock;
	fsstack_copy_attr_times(dir, lower_dir);
	fsstack_copy_inode_size(dir, lower_dir);
out_lock:
	end_creating(lower_dentry);
	if (d_really_is_negative(dentry))
		d_drop(dentry);
	return rc;
}

static struct dentry *ecryptfs_mkdir(struct mnt_idmap *idmap, struct inode *dir,
				     struct dentry *dentry, umode_t mode)
{
	int rc;
	struct dentry *lower_dentry;
	struct dentry *lower_dir_dentry;
	struct inode *lower_dir;

	lower_dentry = ecryptfs_start_creating_dentry(dentry);
	if (IS_ERR(lower_dentry))
		return lower_dentry;
	lower_dir_dentry = dget(lower_dentry->d_parent);
	lower_dir = lower_dir_dentry->d_inode;
	lower_dentry = vfs_mkdir(&nop_mnt_idmap, lower_dir,
				 lower_dentry, mode, NULL);
	rc = PTR_ERR(lower_dentry);
	if (IS_ERR(lower_dentry))
		goto out;
	rc = 0;
	if (d_unhashed(lower_dentry))
		goto out;
	rc = ecryptfs_interpose(lower_dentry, dentry, dir->i_sb);
	if (rc)
		goto out;
	fsstack_copy_attr_times(dir, lower_dir);
	fsstack_copy_inode_size(dir, lower_dir);
	set_nlink(dir, lower_dir->i_nlink);
out:
	end_creating(lower_dentry);
	if (d_really_is_negative(dentry))
		d_drop(dentry);
	return ERR_PTR(rc);
}

static int ecryptfs_rmdir(struct inode *dir, struct dentry *dentry)
{
	struct dentry *lower_dentry;
	struct inode *lower_dir;
	int rc;

<<<<<<< HEAD
	rc = lock_parent(dentry, &lower_dentry, &lower_dir);
	dget(lower_dentry);	// don't even try to make the lower negative
	if (!rc) {
		if (d_unhashed(lower_dentry))
			rc = -EINVAL;
		else
			rc = vfs_rmdir(&nop_mnt_idmap, lower_dir, lower_dentry, NULL);
	}
=======
	lower_dentry = ecryptfs_start_removing_dentry(dentry);
	if (IS_ERR(lower_dentry))
		return PTR_ERR(lower_dentry);
	lower_dir = lower_dentry->d_parent->d_inode;

	rc = vfs_rmdir(&nop_mnt_idmap, lower_dir, lower_dentry);
>>>>>>> eeec741e
	if (!rc) {
		clear_nlink(d_inode(dentry));
		fsstack_copy_attr_times(dir, lower_dir);
		set_nlink(dir, lower_dir->i_nlink);
	}
	end_removing(lower_dentry);
	if (!rc)
		d_drop(dentry);
	return rc;
}

static int
ecryptfs_mknod(struct mnt_idmap *idmap, struct inode *dir,
	       struct dentry *dentry, umode_t mode, dev_t dev)
{
	int rc;
	struct dentry *lower_dentry;
	struct inode *lower_dir;

<<<<<<< HEAD
	rc = lock_parent(dentry, &lower_dentry, &lower_dir);
	if (!rc)
		rc = vfs_mknod(&nop_mnt_idmap, lower_dir,
			       lower_dentry, mode, dev, NULL);
=======
	lower_dentry = ecryptfs_start_creating_dentry(dentry);
	if (IS_ERR(lower_dentry))
		return PTR_ERR(lower_dentry);
	lower_dir = lower_dentry->d_parent->d_inode;

	rc = vfs_mknod(&nop_mnt_idmap, lower_dir, lower_dentry, mode, dev);
>>>>>>> eeec741e
	if (rc || d_really_is_negative(lower_dentry))
		goto out;
	rc = ecryptfs_interpose(lower_dentry, dentry, dir->i_sb);
	if (rc)
		goto out;
	fsstack_copy_attr_times(dir, lower_dir);
	fsstack_copy_inode_size(dir, lower_dir);
out:
	end_removing(lower_dentry);
	if (d_really_is_negative(dentry))
		d_drop(dentry);
	return rc;
}

static int
ecryptfs_rename(struct mnt_idmap *idmap, struct inode *old_dir,
		struct dentry *old_dentry, struct inode *new_dir,
		struct dentry *new_dentry, unsigned int flags)
{
	int rc;
	struct dentry *lower_old_dentry;
	struct dentry *lower_new_dentry;
	struct dentry *lower_old_dir_dentry;
	struct dentry *lower_new_dir_dentry;
	struct inode *target_inode;
	struct renamedata rd = {};

	if (flags)
		return -EINVAL;

	lower_old_dir_dentry = ecryptfs_dentry_to_lower(old_dentry->d_parent);
	lower_new_dir_dentry = ecryptfs_dentry_to_lower(new_dentry->d_parent);

	lower_old_dentry = ecryptfs_dentry_to_lower(old_dentry);
	lower_new_dentry = ecryptfs_dentry_to_lower(new_dentry);

	target_inode = d_inode(new_dentry);

	rd.mnt_idmap  = &nop_mnt_idmap;
	rd.old_parent = lower_old_dir_dentry;
	rd.new_parent = lower_new_dir_dentry;
	rc = start_renaming_two_dentries(&rd, lower_old_dentry, lower_new_dentry);
	if (rc)
		return rc;

	rc = vfs_rename(&rd);
	if (rc)
		goto out_lock;
	if (target_inode)
		fsstack_copy_attr_all(target_inode,
				      ecryptfs_inode_to_lower(target_inode));
	fsstack_copy_attr_all(new_dir, d_inode(lower_new_dir_dentry));
	if (new_dir != old_dir)
		fsstack_copy_attr_all(old_dir, d_inode(lower_old_dir_dentry));
out_lock:
	end_renaming(&rd);
	return rc;
}

static char *ecryptfs_readlink_lower(struct dentry *dentry, size_t *bufsiz)
{
	DEFINE_DELAYED_CALL(done);
	struct dentry *lower_dentry = ecryptfs_dentry_to_lower(dentry);
	const char *link;
	char *buf;
	int rc;

	link = vfs_get_link(lower_dentry, &done);
	if (IS_ERR(link))
		return ERR_CAST(link);

	rc = ecryptfs_decode_and_decrypt_filename(&buf, bufsiz, dentry->d_sb,
						  link, strlen(link));
	do_delayed_call(&done);
	if (rc)
		return ERR_PTR(rc);

	return buf;
}

static const char *ecryptfs_get_link(struct dentry *dentry,
				     struct inode *inode,
				     struct delayed_call *done)
{
	size_t len;
	char *buf;

	if (!dentry)
		return ERR_PTR(-ECHILD);

	buf = ecryptfs_readlink_lower(dentry, &len);
	if (IS_ERR(buf))
		return buf;
	fsstack_copy_attr_atime(d_inode(dentry),
				d_inode(ecryptfs_dentry_to_lower(dentry)));
	buf[len] = '\0';
	set_delayed_call(done, kfree_link, buf);
	return buf;
}

/**
 * upper_size_to_lower_size
 * @crypt_stat: Crypt_stat associated with file
 * @upper_size: Size of the upper file
 *
 * Calculate the required size of the lower file based on the
 * specified size of the upper file. This calculation is based on the
 * number of headers in the underlying file and the extent size.
 *
 * Returns Calculated size of the lower file.
 */
static loff_t
upper_size_to_lower_size(struct ecryptfs_crypt_stat *crypt_stat,
			 loff_t upper_size)
{
	loff_t lower_size;

	lower_size = ecryptfs_lower_header_size(crypt_stat);
	if (upper_size != 0) {
		loff_t num_extents;

		num_extents = upper_size >> crypt_stat->extent_shift;
		if (upper_size & ~crypt_stat->extent_mask)
			num_extents++;
		lower_size += (num_extents * crypt_stat->extent_size);
	}
	return lower_size;
}

/**
 * truncate_upper
 * @dentry: The ecryptfs layer dentry
 * @ia: Address of the ecryptfs inode's attributes
 * @lower_ia: Address of the lower inode's attributes
 *
 * Function to handle truncations modifying the size of the file. Note
 * that the file sizes are interpolated. When expanding, we are simply
 * writing strings of 0's out. When truncating, we truncate the upper
 * inode and update the lower_ia according to the page index
 * interpolations. If ATTR_SIZE is set in lower_ia->ia_valid upon return,
 * the caller must use lower_ia in a call to notify_change() to perform
 * the truncation of the lower inode.
 *
 * Returns zero on success; non-zero otherwise
 */
static int truncate_upper(struct dentry *dentry, struct iattr *ia,
			  struct iattr *lower_ia)
{
	int rc = 0;
	struct inode *inode = d_inode(dentry);
	struct ecryptfs_crypt_stat *crypt_stat;
	loff_t i_size = i_size_read(inode);
	loff_t lower_size_before_truncate;
	loff_t lower_size_after_truncate;

	if (unlikely((ia->ia_size == i_size))) {
		lower_ia->ia_valid &= ~ATTR_SIZE;
		return 0;
	}
	rc = ecryptfs_get_lower_file(dentry, inode);
	if (rc)
		return rc;
	crypt_stat = &ecryptfs_inode_to_private(d_inode(dentry))->crypt_stat;
	/* Switch on growing or shrinking file */
	if (ia->ia_size > i_size) {
		char zero[] = { 0x00 };

		lower_ia->ia_valid &= ~ATTR_SIZE;
		/* Write a single 0 at the last position of the file;
		 * this triggers code that will fill in 0's throughout
		 * the intermediate portion of the previous end of the
		 * file and the new and of the file */
		rc = ecryptfs_write(inode, zero,
				    (ia->ia_size - 1), 1);
	} else { /* ia->ia_size < i_size_read(inode) */
		/* We're chopping off all the pages down to the page
		 * in which ia->ia_size is located. Fill in the end of
		 * that page from (ia->ia_size & ~PAGE_MASK) to
		 * PAGE_SIZE with zeros. */
		size_t num_zeros = (PAGE_SIZE
				    - (ia->ia_size & ~PAGE_MASK));

		if (!(crypt_stat->flags & ECRYPTFS_ENCRYPTED)) {
			truncate_setsize(inode, ia->ia_size);
			lower_ia->ia_size = ia->ia_size;
			lower_ia->ia_valid |= ATTR_SIZE;
			goto out;
		}
		if (num_zeros) {
			char *zeros_virt;

			zeros_virt = kzalloc(num_zeros, GFP_KERNEL);
			if (!zeros_virt) {
				rc = -ENOMEM;
				goto out;
			}
			rc = ecryptfs_write(inode, zeros_virt,
					    ia->ia_size, num_zeros);
			kfree(zeros_virt);
			if (rc) {
				printk(KERN_ERR "Error attempting to zero out "
				       "the remainder of the end page on "
				       "reducing truncate; rc = [%d]\n", rc);
				goto out;
			}
		}
		truncate_setsize(inode, ia->ia_size);
		rc = ecryptfs_write_inode_size_to_metadata(inode);
		if (rc) {
			printk(KERN_ERR	"Problem with "
			       "ecryptfs_write_inode_size_to_metadata; "
			       "rc = [%d]\n", rc);
			goto out;
		}
		/* We are reducing the size of the ecryptfs file, and need to
		 * know if we need to reduce the size of the lower file. */
		lower_size_before_truncate =
		    upper_size_to_lower_size(crypt_stat, i_size);
		lower_size_after_truncate =
		    upper_size_to_lower_size(crypt_stat, ia->ia_size);
		if (lower_size_after_truncate < lower_size_before_truncate) {
			lower_ia->ia_size = lower_size_after_truncate;
			lower_ia->ia_valid |= ATTR_SIZE;
		} else
			lower_ia->ia_valid &= ~ATTR_SIZE;
	}
out:
	ecryptfs_put_lower_file(inode);
	return rc;
}

static int ecryptfs_inode_newsize_ok(struct inode *inode, loff_t offset)
{
	struct ecryptfs_crypt_stat *crypt_stat;
	loff_t lower_oldsize, lower_newsize;

	crypt_stat = &ecryptfs_inode_to_private(inode)->crypt_stat;
	lower_oldsize = upper_size_to_lower_size(crypt_stat,
						 i_size_read(inode));
	lower_newsize = upper_size_to_lower_size(crypt_stat, offset);
	if (lower_newsize > lower_oldsize) {
		/*
		 * The eCryptfs inode and the new *lower* size are mixed here
		 * because we may not have the lower i_mutex held and/or it may
		 * not be appropriate to call inode_newsize_ok() with inodes
		 * from other filesystems.
		 */
		return inode_newsize_ok(inode, lower_newsize);
	}

	return 0;
}

/**
 * ecryptfs_truncate
 * @dentry: The ecryptfs layer dentry
 * @new_length: The length to expand the file to
 *
 * Simple function that handles the truncation of an eCryptfs inode and
 * its corresponding lower inode.
 *
 * Returns zero on success; non-zero otherwise
 */
int ecryptfs_truncate(struct dentry *dentry, loff_t new_length)
{
	struct iattr ia = { .ia_valid = ATTR_SIZE, .ia_size = new_length };
	struct iattr lower_ia = { .ia_valid = 0 };
	int rc;

	rc = ecryptfs_inode_newsize_ok(d_inode(dentry), new_length);
	if (rc)
		return rc;

	rc = truncate_upper(dentry, &ia, &lower_ia);
	if (!rc && lower_ia.ia_valid & ATTR_SIZE) {
		struct dentry *lower_dentry = ecryptfs_dentry_to_lower(dentry);

		inode_lock(d_inode(lower_dentry));
		rc = notify_change(&nop_mnt_idmap, lower_dentry,
				   &lower_ia, NULL);
		inode_unlock(d_inode(lower_dentry));
	}
	return rc;
}

static int
ecryptfs_permission(struct mnt_idmap *idmap, struct inode *inode,
		    int mask)
{
	return inode_permission(&nop_mnt_idmap,
				ecryptfs_inode_to_lower(inode), mask);
}

/**
 * ecryptfs_setattr
 * @idmap: idmap of the target mount
 * @dentry: dentry handle to the inode to modify
 * @ia: Structure with flags of what to change and values
 *
 * Updates the metadata of an inode. If the update is to the size
 * i.e. truncation, then ecryptfs_truncate will handle the size modification
 * of both the ecryptfs inode and the lower inode.
 *
 * All other metadata changes will be passed right to the lower filesystem,
 * and we will just update our inode to look like the lower.
 */
static int ecryptfs_setattr(struct mnt_idmap *idmap,
			    struct dentry *dentry, struct iattr *ia)
{
	int rc = 0;
	struct dentry *lower_dentry;
	struct iattr lower_ia;
	struct inode *inode;
	struct inode *lower_inode;
	struct ecryptfs_crypt_stat *crypt_stat;

	crypt_stat = &ecryptfs_inode_to_private(d_inode(dentry))->crypt_stat;
	if (!(crypt_stat->flags & ECRYPTFS_STRUCT_INITIALIZED))
		ecryptfs_init_crypt_stat(crypt_stat);
	inode = d_inode(dentry);
	lower_inode = ecryptfs_inode_to_lower(inode);
	lower_dentry = ecryptfs_dentry_to_lower(dentry);
	mutex_lock(&crypt_stat->cs_mutex);
	if (d_is_dir(dentry))
		crypt_stat->flags &= ~(ECRYPTFS_ENCRYPTED);
	else if (d_is_reg(dentry)
		 && (!(crypt_stat->flags & ECRYPTFS_POLICY_APPLIED)
		     || !(crypt_stat->flags & ECRYPTFS_KEY_VALID))) {
		struct ecryptfs_mount_crypt_stat *mount_crypt_stat;

		mount_crypt_stat = &ecryptfs_superblock_to_private(
			dentry->d_sb)->mount_crypt_stat;
		rc = ecryptfs_get_lower_file(dentry, inode);
		if (rc) {
			mutex_unlock(&crypt_stat->cs_mutex);
			goto out;
		}
		rc = ecryptfs_read_metadata(dentry);
		ecryptfs_put_lower_file(inode);
		if (rc) {
			if (!(mount_crypt_stat->flags
			      & ECRYPTFS_PLAINTEXT_PASSTHROUGH_ENABLED)) {
				rc = -EIO;
				printk(KERN_WARNING "Either the lower file "
				       "is not in a valid eCryptfs format, "
				       "or the key could not be retrieved. "
				       "Plaintext passthrough mode is not "
				       "enabled; returning -EIO\n");
				mutex_unlock(&crypt_stat->cs_mutex);
				goto out;
			}
			rc = 0;
			crypt_stat->flags &= ~(ECRYPTFS_I_SIZE_INITIALIZED
					       | ECRYPTFS_ENCRYPTED);
		}
	}
	mutex_unlock(&crypt_stat->cs_mutex);

	rc = setattr_prepare(&nop_mnt_idmap, dentry, ia);
	if (rc)
		goto out;
	if (ia->ia_valid & ATTR_SIZE) {
		rc = ecryptfs_inode_newsize_ok(inode, ia->ia_size);
		if (rc)
			goto out;
	}

	memcpy(&lower_ia, ia, sizeof(lower_ia));
	if (ia->ia_valid & ATTR_FILE)
		lower_ia.ia_file = ecryptfs_file_to_lower(ia->ia_file);
	if (ia->ia_valid & ATTR_SIZE) {
		rc = truncate_upper(dentry, ia, &lower_ia);
		if (rc < 0)
			goto out;
	}

	/*
	 * mode change is for clearing setuid/setgid bits. Allow lower fs
	 * to interpret this in its own way.
	 */
	if (lower_ia.ia_valid & (ATTR_KILL_SUID | ATTR_KILL_SGID))
		lower_ia.ia_valid &= ~ATTR_MODE;

	inode_lock(d_inode(lower_dentry));
	rc = notify_change(&nop_mnt_idmap, lower_dentry, &lower_ia, NULL);
	inode_unlock(d_inode(lower_dentry));
out:
	fsstack_copy_attr_all(inode, lower_inode);
	return rc;
}

static int ecryptfs_getattr_link(struct mnt_idmap *idmap,
				 const struct path *path, struct kstat *stat,
				 u32 request_mask, unsigned int flags)
{
	struct dentry *dentry = path->dentry;
	struct ecryptfs_mount_crypt_stat *mount_crypt_stat;
	int rc = 0;

	mount_crypt_stat = &ecryptfs_superblock_to_private(
						dentry->d_sb)->mount_crypt_stat;
	generic_fillattr(&nop_mnt_idmap, request_mask, d_inode(dentry), stat);
	if (mount_crypt_stat->flags & ECRYPTFS_GLOBAL_ENCRYPT_FILENAMES) {
		char *target;
		size_t targetsiz;

		target = ecryptfs_readlink_lower(dentry, &targetsiz);
		if (!IS_ERR(target)) {
			kfree(target);
			stat->size = targetsiz;
		} else {
			rc = PTR_ERR(target);
		}
	}
	return rc;
}

static int ecryptfs_getattr(struct mnt_idmap *idmap,
			    const struct path *path, struct kstat *stat,
			    u32 request_mask, unsigned int flags)
{
	struct dentry *dentry = path->dentry;
	struct kstat lower_stat;
	struct path lower_path = ecryptfs_lower_path(dentry);
	int rc;

	rc = vfs_getattr_nosec(&lower_path, &lower_stat, request_mask, flags);
	if (!rc) {
		fsstack_copy_attr_all(d_inode(dentry),
				      ecryptfs_inode_to_lower(d_inode(dentry)));
		generic_fillattr(&nop_mnt_idmap, request_mask,
				 d_inode(dentry), stat);
		stat->blocks = lower_stat.blocks;
	}
	return rc;
}

int
ecryptfs_setxattr(struct dentry *dentry, struct inode *inode,
		  const char *name, const void *value,
		  size_t size, int flags)
{
	int rc;
	struct dentry *lower_dentry;
	struct inode *lower_inode;

	lower_dentry = ecryptfs_dentry_to_lower(dentry);
	lower_inode = d_inode(lower_dentry);
	if (!(lower_inode->i_opflags & IOP_XATTR)) {
		rc = -EOPNOTSUPP;
		goto out;
	}
	inode_lock(lower_inode);
	rc = __vfs_setxattr_locked(&nop_mnt_idmap, lower_dentry, name, value, size, flags, NULL);
	inode_unlock(lower_inode);
	if (!rc && inode)
		fsstack_copy_attr_all(inode, lower_inode);
out:
	return rc;
}

ssize_t
ecryptfs_getxattr_lower(struct dentry *lower_dentry, struct inode *lower_inode,
			const char *name, void *value, size_t size)
{
	int rc;

	if (!(lower_inode->i_opflags & IOP_XATTR)) {
		rc = -EOPNOTSUPP;
		goto out;
	}
	inode_lock(lower_inode);
	rc = __vfs_getxattr(lower_dentry, lower_inode, name, value, size);
	inode_unlock(lower_inode);
out:
	return rc;
}

static ssize_t
ecryptfs_getxattr(struct dentry *dentry, struct inode *inode,
		  const char *name, void *value, size_t size)
{
	return ecryptfs_getxattr_lower(ecryptfs_dentry_to_lower(dentry),
				       ecryptfs_inode_to_lower(inode),
				       name, value, size);
}

static ssize_t
ecryptfs_listxattr(struct dentry *dentry, char *list, size_t size)
{
	int rc = 0;
	struct dentry *lower_dentry;

	lower_dentry = ecryptfs_dentry_to_lower(dentry);
	if (!d_inode(lower_dentry)->i_op->listxattr) {
		rc = -EOPNOTSUPP;
		goto out;
	}
	inode_lock(d_inode(lower_dentry));
	rc = d_inode(lower_dentry)->i_op->listxattr(lower_dentry, list, size);
	inode_unlock(d_inode(lower_dentry));
out:
	return rc;
}

static int ecryptfs_removexattr(struct dentry *dentry, struct inode *inode,
				const char *name)
{
	int rc;
	struct dentry *lower_dentry;
	struct inode *lower_inode;

	lower_dentry = ecryptfs_dentry_to_lower(dentry);
	lower_inode = ecryptfs_inode_to_lower(inode);
	if (!(lower_inode->i_opflags & IOP_XATTR)) {
		rc = -EOPNOTSUPP;
		goto out;
	}
	inode_lock(lower_inode);
	rc = __vfs_removexattr(&nop_mnt_idmap, lower_dentry, name);
	inode_unlock(lower_inode);
out:
	return rc;
}

static int ecryptfs_fileattr_get(struct dentry *dentry, struct file_kattr *fa)
{
	return vfs_fileattr_get(ecryptfs_dentry_to_lower(dentry), fa);
}

static int ecryptfs_fileattr_set(struct mnt_idmap *idmap,
				 struct dentry *dentry, struct file_kattr *fa)
{
	struct dentry *lower_dentry = ecryptfs_dentry_to_lower(dentry);
	int rc;

	rc = vfs_fileattr_set(&nop_mnt_idmap, lower_dentry, fa);
	fsstack_copy_attr_all(d_inode(dentry), d_inode(lower_dentry));

	return rc;
}

static struct posix_acl *ecryptfs_get_acl(struct mnt_idmap *idmap,
					  struct dentry *dentry, int type)
{
	return vfs_get_acl(idmap, ecryptfs_dentry_to_lower(dentry),
			   posix_acl_xattr_name(type));
}

static int ecryptfs_set_acl(struct mnt_idmap *idmap,
			    struct dentry *dentry, struct posix_acl *acl,
			    int type)
{
	int rc;
	struct dentry *lower_dentry = ecryptfs_dentry_to_lower(dentry);
	struct inode *lower_inode = d_inode(lower_dentry);

	rc = vfs_set_acl(&nop_mnt_idmap, lower_dentry,
			 posix_acl_xattr_name(type), acl);
	if (!rc)
		fsstack_copy_attr_all(d_inode(dentry), lower_inode);
	return rc;
}

const struct inode_operations ecryptfs_symlink_iops = {
	.get_link = ecryptfs_get_link,
	.permission = ecryptfs_permission,
	.setattr = ecryptfs_setattr,
	.getattr = ecryptfs_getattr_link,
	.listxattr = ecryptfs_listxattr,
};

const struct inode_operations ecryptfs_dir_iops = {
	.create = ecryptfs_create,
	.lookup = ecryptfs_lookup,
	.link = ecryptfs_link,
	.unlink = ecryptfs_unlink,
	.symlink = ecryptfs_symlink,
	.mkdir = ecryptfs_mkdir,
	.rmdir = ecryptfs_rmdir,
	.mknod = ecryptfs_mknod,
	.rename = ecryptfs_rename,
	.permission = ecryptfs_permission,
	.setattr = ecryptfs_setattr,
	.listxattr = ecryptfs_listxattr,
	.fileattr_get = ecryptfs_fileattr_get,
	.fileattr_set = ecryptfs_fileattr_set,
	.get_acl = ecryptfs_get_acl,
	.set_acl = ecryptfs_set_acl,
};

const struct inode_operations ecryptfs_main_iops = {
	.permission = ecryptfs_permission,
	.setattr = ecryptfs_setattr,
	.getattr = ecryptfs_getattr,
	.listxattr = ecryptfs_listxattr,
	.fileattr_get = ecryptfs_fileattr_get,
	.fileattr_set = ecryptfs_fileattr_set,
	.get_acl = ecryptfs_get_acl,
	.set_acl = ecryptfs_set_acl,
};

static int ecryptfs_xattr_get(const struct xattr_handler *handler,
			      struct dentry *dentry, struct inode *inode,
			      const char *name, void *buffer, size_t size)
{
	return ecryptfs_getxattr(dentry, inode, name, buffer, size);
}

static int ecryptfs_xattr_set(const struct xattr_handler *handler,
			      struct mnt_idmap *idmap,
			      struct dentry *dentry, struct inode *inode,
			      const char *name, const void *value, size_t size,
			      int flags)
{
	if (value)
		return ecryptfs_setxattr(dentry, inode, name, value, size, flags);
	else {
		BUG_ON(flags != XATTR_REPLACE);
		return ecryptfs_removexattr(dentry, inode, name);
	}
}

static const struct xattr_handler ecryptfs_xattr_handler = {
	.prefix = "",  /* match anything */
	.get = ecryptfs_xattr_get,
	.set = ecryptfs_xattr_set,
};

const struct xattr_handler * const ecryptfs_xattr_handlers[] = {
	&ecryptfs_xattr_handler,
	NULL
};<|MERGE_RESOLUTION|>--- conflicted
+++ resolved
@@ -190,18 +190,11 @@
 	struct inode *lower_dir;
 	struct inode *inode;
 
-<<<<<<< HEAD
-	rc = lock_parent(ecryptfs_dentry, &lower_dentry, &lower_dir);
-	if (!rc)
-		rc = vfs_create(&nop_mnt_idmap, lower_dentry, mode, NULL);
-=======
 	lower_dentry = ecryptfs_start_creating_dentry(ecryptfs_dentry);
 	if (IS_ERR(lower_dentry))
 		return ERR_CAST(lower_dentry);
 	lower_dir = lower_dentry->d_parent->d_inode;
-	rc = vfs_create(&nop_mnt_idmap, lower_dir,
-			lower_dentry, mode, true);
->>>>>>> eeec741e
+	rc = vfs_create(&nop_mnt_idmap, lower_dentry, mode, NULL);
 	if (rc) {
 		printk(KERN_ERR "%s: Failure to create dentry in lower fs; "
 		       "rc = [%d]\n", __func__, rc);
@@ -552,23 +545,12 @@
 	struct inode *lower_dir;
 	int rc;
 
-<<<<<<< HEAD
-	rc = lock_parent(dentry, &lower_dentry, &lower_dir);
-	dget(lower_dentry);	// don't even try to make the lower negative
-	if (!rc) {
-		if (d_unhashed(lower_dentry))
-			rc = -EINVAL;
-		else
-			rc = vfs_rmdir(&nop_mnt_idmap, lower_dir, lower_dentry, NULL);
-	}
-=======
 	lower_dentry = ecryptfs_start_removing_dentry(dentry);
 	if (IS_ERR(lower_dentry))
 		return PTR_ERR(lower_dentry);
 	lower_dir = lower_dentry->d_parent->d_inode;
 
-	rc = vfs_rmdir(&nop_mnt_idmap, lower_dir, lower_dentry);
->>>>>>> eeec741e
+	rc = vfs_rmdir(&nop_mnt_idmap, lower_dir, lower_dentry, NULL);
 	if (!rc) {
 		clear_nlink(d_inode(dentry));
 		fsstack_copy_attr_times(dir, lower_dir);
@@ -588,19 +570,12 @@
 	struct dentry *lower_dentry;
 	struct inode *lower_dir;
 
-<<<<<<< HEAD
-	rc = lock_parent(dentry, &lower_dentry, &lower_dir);
-	if (!rc)
-		rc = vfs_mknod(&nop_mnt_idmap, lower_dir,
-			       lower_dentry, mode, dev, NULL);
-=======
 	lower_dentry = ecryptfs_start_creating_dentry(dentry);
 	if (IS_ERR(lower_dentry))
 		return PTR_ERR(lower_dentry);
 	lower_dir = lower_dentry->d_parent->d_inode;
 
-	rc = vfs_mknod(&nop_mnt_idmap, lower_dir, lower_dentry, mode, dev);
->>>>>>> eeec741e
+	rc = vfs_mknod(&nop_mnt_idmap, lower_dir, lower_dentry, mode, dev, NULL);
 	if (rc || d_really_is_negative(lower_dentry))
 		goto out;
 	rc = ecryptfs_interpose(lower_dentry, dentry, dir->i_sb);
