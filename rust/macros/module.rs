// SPDX-License-Identifier: GPL-2.0

use crate::helpers::*;
use proc_macro::{token_stream, Delimiter, Literal, TokenStream, TokenTree};
use std::fmt::Write;

fn expect_string_array(it: &mut token_stream::IntoIter) -> Vec<String> {
    let group = expect_group(it);
    assert_eq!(group.delimiter(), Delimiter::Bracket);
    let mut values = Vec::new();
    let mut it = group.stream().into_iter();

    while let Some(val) = try_string(&mut it) {
        assert!(val.is_ascii(), "Expected ASCII string");
        values.push(val);
        match it.next() {
            Some(TokenTree::Punct(punct)) => assert_eq!(punct.as_char(), ','),
            None => break,
            _ => panic!("Expected ',' or end of array"),
        }
    }
    values
}

struct ModInfoBuilder<'a> {
    module: &'a str,
    counter: usize,
    buffer: String,
}

impl<'a> ModInfoBuilder<'a> {
    fn new(module: &'a str) -> Self {
        ModInfoBuilder {
            module,
            counter: 0,
            buffer: String::new(),
        }
    }

    fn emit_base(&mut self, field: &str, content: &str, builtin: bool) {
        let string = if builtin {
            // Built-in modules prefix their modinfo strings by `module.`.
            format!(
                "{module}.{field}={content}\0",
                module = self.module,
                field = field,
                content = content
            )
        } else {
            // Loadable modules' modinfo strings go as-is.
            format!("{field}={content}\0")
        };

        write!(
            &mut self.buffer,
            "
                {cfg}
                #[doc(hidden)]
                #[cfg_attr(not(target_os = \"macos\"), link_section = \".modinfo\")]
                #[used]
                pub static __{module}_{counter}: [u8; {length}] = *{string};
            ",
            cfg = if builtin {
                "#[cfg(not(MODULE))]"
            } else {
                "#[cfg(MODULE)]"
            },
            module = self.module.to_uppercase(),
            counter = self.counter,
            length = string.len(),
            string = Literal::byte_string(string.as_bytes()),
        )
        .unwrap();

        self.counter += 1;
    }

    fn emit_only_builtin(&mut self, field: &str, content: &str) {
        self.emit_base(field, content, true)
    }

    fn emit_only_loadable(&mut self, field: &str, content: &str) {
        self.emit_base(field, content, false)
    }

    fn emit(&mut self, field: &str, content: &str) {
        self.emit_only_builtin(field, content);
        self.emit_only_loadable(field, content);
    }
}

#[derive(Debug, Default)]
struct ModuleInfo {
    type_: String,
    license: String,
    name: String,
    author: Option<String>,
    authors: Option<Vec<String>>,
    description: Option<String>,
    alias: Option<Vec<String>>,
    firmware: Option<Vec<String>>,
}

impl ModuleInfo {
    fn parse(it: &mut token_stream::IntoIter) -> Self {
        let mut info = ModuleInfo::default();

        const EXPECTED_KEYS: &[&str] = &[
            "type",
            "name",
            "author",
            "authors",
            "description",
            "license",
            "alias",
            "firmware",
        ];
        const REQUIRED_KEYS: &[&str] = &["type", "name", "license"];
        let mut seen_keys = Vec::new();

        loop {
            let key = match it.next() {
                Some(TokenTree::Ident(ident)) => ident.to_string(),
                Some(_) => panic!("Expected Ident or end"),
                None => break,
            };

            if seen_keys.contains(&key) {
                panic!("Duplicated key \"{key}\". Keys can only be specified once.");
            }

            assert_eq!(expect_punct(it), ':');

            match key.as_str() {
                "type" => info.type_ = expect_ident(it),
                "name" => info.name = expect_string_ascii(it),
                "author" => info.author = Some(expect_string(it)),
                "authors" => info.authors = Some(expect_string_array(it)),
                "description" => info.description = Some(expect_string(it)),
                "license" => info.license = expect_string_ascii(it),
                "alias" => info.alias = Some(expect_string_array(it)),
                "firmware" => info.firmware = Some(expect_string_array(it)),
                _ => panic!("Unknown key \"{key}\". Valid keys are: {EXPECTED_KEYS:?}."),
            }

            assert_eq!(expect_punct(it), ',');

            seen_keys.push(key);
        }

        expect_end(it);

        for key in REQUIRED_KEYS {
            if !seen_keys.iter().any(|e| e == key) {
                panic!("Missing required key \"{key}\".");
            }
        }

        let mut ordered_keys: Vec<&str> = Vec::new();
        for key in EXPECTED_KEYS {
            if seen_keys.iter().any(|e| e == key) {
                ordered_keys.push(key);
            }
        }

        if seen_keys != ordered_keys {
            panic!("Keys are not ordered as expected. Order them like: {ordered_keys:?}.");
        }

        info
    }
}

pub(crate) fn module(ts: TokenStream) -> TokenStream {
    let mut it = ts.into_iter();

    let info = ModuleInfo::parse(&mut it);

    // Rust does not allow hyphens in identifiers, use underscore instead.
    let ident = info.name.replace('-', "_");
    let mut modinfo = ModInfoBuilder::new(ident.as_ref());
    if let Some(author) = info.author {
        modinfo.emit("author", &author);
    }
    if let Some(authors) = info.authors {
        for author in authors {
            modinfo.emit("author", &author);
        }
    }
    if let Some(description) = info.description {
        modinfo.emit("description", &description);
    }
    modinfo.emit("license", &info.license);
    if let Some(aliases) = info.alias {
        for alias in aliases {
            modinfo.emit("alias", &alias);
        }
    }
    if let Some(firmware) = info.firmware {
        for fw in firmware {
            modinfo.emit("firmware", &fw);
        }
    }

    // Built-in modules also export the `file` modinfo string.
    let file =
        std::env::var("RUST_MODFILE").expect("Unable to fetch RUST_MODFILE environmental variable");
    modinfo.emit_only_builtin("file", &file);

    format!(
        "
            /// The module name.
            ///
            /// Used by the printing macros, e.g. [`info!`].
            const __LOG_PREFIX: &[u8] = b\"{name}\\0\";

            // SAFETY: `__this_module` is constructed by the kernel at load time and will not be
            // freed until the module is unloaded.
            #[cfg(MODULE)]
            static THIS_MODULE: ::kernel::ThisModule = unsafe {{
                extern \"C\" {{
                    static __this_module: ::kernel::types::Opaque<::kernel::bindings::module>;
                }}

                ::kernel::ThisModule::from_ptr(__this_module.get())
            }};
            #[cfg(not(MODULE))]
            static THIS_MODULE: ::kernel::ThisModule = unsafe {{
                ::kernel::ThisModule::from_ptr(::core::ptr::null_mut())
            }};

            /// The `LocalModule` type is the type of the module created by `module!`,
            /// `module_pci_driver!`, `module_platform_driver!`, etc.
            type LocalModule = {type_};

            impl ::kernel::ModuleMetadata for {type_} {{
                const NAME: &'static ::kernel::str::CStr = ::kernel::c_str!(\"{name}\");
            }}

            // Double nested modules, since then nobody can access the public items inside.
            mod __module_init {{
                mod __module_init {{
                    use super::super::{type_};
                    use pin_init::PinInit;

                    /// The \"Rust loadable module\" mark.
                    //
                    // This may be best done another way later on, e.g. as a new modinfo
                    // key or a new section. For the moment, keep it simple.
                    #[cfg(MODULE)]
                    #[doc(hidden)]
                    #[used]
                    static __IS_RUST_MODULE: () = ();

                    static mut __MOD: ::core::mem::MaybeUninit<{type_}> =
                        ::core::mem::MaybeUninit::uninit();

                    // Loadable modules need to export the `{{init,cleanup}}_module` identifiers.
                    /// # Safety
                    ///
                    /// This function must not be called after module initialization, because it may be
                    /// freed after that completes.
                    #[cfg(MODULE)]
                    #[doc(hidden)]
                    #[no_mangle]
                    #[link_section = \".init.text\"]
                    pub unsafe extern \"C\" fn init_module() -> ::kernel::ffi::c_int {{
                        // SAFETY: This function is inaccessible to the outside due to the double
                        // module wrapping it. It is called exactly once by the C side via its
                        // unique name.
                        unsafe {{ __init() }}
                    }}

                    #[cfg(MODULE)]
                    #[doc(hidden)]
                    #[used]
                    #[link_section = \".init.data\"]
                    static __UNIQUE_ID___addressable_init_module: unsafe extern \"C\" fn() -> i32 = init_module;

                    #[cfg(MODULE)]
                    #[doc(hidden)]
                    #[no_mangle]
                    #[link_section = \".exit.text\"]
                    pub extern \"C\" fn cleanup_module() {{
                        // SAFETY:
                        // - This function is inaccessible to the outside due to the double
                        //   module wrapping it. It is called exactly once by the C side via its
                        //   unique name,
                        // - furthermore it is only called after `init_module` has returned `0`
                        //   (which delegates to `__init`).
                        unsafe {{ __exit() }}
                    }}

                    #[cfg(MODULE)]
                    #[doc(hidden)]
                    #[used]
                    #[link_section = \".exit.data\"]
                    static __UNIQUE_ID___addressable_cleanup_module: extern \"C\" fn() = cleanup_module;

                    // Built-in modules are initialized through an initcall pointer
                    // and the identifiers need to be unique.
                    #[cfg(not(MODULE))]
                    #[cfg(not(CONFIG_HAVE_ARCH_PREL32_RELOCATIONS))]
                    #[doc(hidden)]
                    #[link_section = \"{initcall_section}\"]
                    #[used]
<<<<<<< HEAD
                    pub static __{ident}_initcall: extern \"C\" fn() ->
                        kernel::ffi::c_int = __{ident}_init;
=======
                    pub static __{name}_initcall: extern \"C\" fn() -> ::kernel::ffi::c_int =
                        __{name}_init;
>>>>>>> 7a17bbc1

                    #[cfg(not(MODULE))]
                    #[cfg(CONFIG_HAVE_ARCH_PREL32_RELOCATIONS)]
                    ::core::arch::global_asm!(
                        r#\".section \"{initcall_section}\", \"a\"
                        __{ident}_initcall:
                            .long   __{ident}_init - .
                            .previous
                        \"#
                    );

                    #[cfg(not(MODULE))]
                    #[doc(hidden)]
                    #[no_mangle]
<<<<<<< HEAD
                    pub extern \"C\" fn __{ident}_init() -> kernel::ffi::c_int {{
=======
                    pub extern \"C\" fn __{name}_init() -> ::kernel::ffi::c_int {{
>>>>>>> 7a17bbc1
                        // SAFETY: This function is inaccessible to the outside due to the double
                        // module wrapping it. It is called exactly once by the C side via its
                        // placement above in the initcall section.
                        unsafe {{ __init() }}
                    }}

                    #[cfg(not(MODULE))]
                    #[doc(hidden)]
                    #[no_mangle]
                    pub extern \"C\" fn __{ident}_exit() {{
                        // SAFETY:
                        // - This function is inaccessible to the outside due to the double
                        //   module wrapping it. It is called exactly once by the C side via its
                        //   unique name,
                        // - furthermore it is only called after `__{ident}_init` has
                        //   returned `0` (which delegates to `__init`).
                        unsafe {{ __exit() }}
                    }}

                    /// # Safety
                    ///
                    /// This function must only be called once.
                    unsafe fn __init() -> ::kernel::ffi::c_int {{
                        let initer =
                            <{type_} as ::kernel::InPlaceModule>::init(&super::super::THIS_MODULE);
                        // SAFETY: No data race, since `__MOD` can only be accessed by this module
                        // and there only `__init` and `__exit` access it. These functions are only
                        // called once and `__exit` cannot be called before or during `__init`.
                        match unsafe {{ initer.__pinned_init(__MOD.as_mut_ptr()) }} {{
                            Ok(m) => 0,
                            Err(e) => e.to_errno(),
                        }}
                    }}

                    /// # Safety
                    ///
                    /// This function must
                    /// - only be called once,
                    /// - be called after `__init` has been called and returned `0`.
                    unsafe fn __exit() {{
                        // SAFETY: No data race, since `__MOD` can only be accessed by this module
                        // and there only `__init` and `__exit` access it. These functions are only
                        // called once and `__init` was already called.
                        unsafe {{
                            // Invokes `drop()` on `__MOD`, which should be used for cleanup.
                            __MOD.assume_init_drop();
                        }}
                    }}

                    {modinfo}
                }}
            }}
        ",
        type_ = info.type_,
        name = info.name,
        ident = ident,
        modinfo = modinfo.buffer,
        initcall_section = ".initcall6.init"
    )
    .parse()
    .expect("Error parsing formatted string into token stream.")
}<|MERGE_RESOLUTION|>--- conflicted
+++ resolved
@@ -304,13 +304,8 @@
                     #[doc(hidden)]
                     #[link_section = \"{initcall_section}\"]
                     #[used]
-<<<<<<< HEAD
                     pub static __{ident}_initcall: extern \"C\" fn() ->
-                        kernel::ffi::c_int = __{ident}_init;
-=======
-                    pub static __{name}_initcall: extern \"C\" fn() -> ::kernel::ffi::c_int =
-                        __{name}_init;
->>>>>>> 7a17bbc1
+                        ::kernel::ffi::c_int = __{ident}_init;
 
                     #[cfg(not(MODULE))]
                     #[cfg(CONFIG_HAVE_ARCH_PREL32_RELOCATIONS)]
@@ -325,11 +320,7 @@
                     #[cfg(not(MODULE))]
                     #[doc(hidden)]
                     #[no_mangle]
-<<<<<<< HEAD
-                    pub extern \"C\" fn __{ident}_init() -> kernel::ffi::c_int {{
-=======
-                    pub extern \"C\" fn __{name}_init() -> ::kernel::ffi::c_int {{
->>>>>>> 7a17bbc1
+                    pub extern \"C\" fn __{ident}_init() -> ::kernel::ffi::c_int {{
                         // SAFETY: This function is inaccessible to the outside due to the double
                         // module wrapping it. It is called exactly once by the C side via its
                         // placement above in the initcall section.
