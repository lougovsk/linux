/* SPDX-License-Identifier: GPL-2.0-or-later */
/*
    v4l2 common internal API header

    This header contains internal shared ioctl definitions for use by the
    internal low-level v4l2 drivers.
    Each ioctl begins with VIDIOC_INT_ to clearly mark that it is an internal
    define,

    Copyright (C) 2005  Hans Verkuil <hverkuil@xs4all.nl>

 */

#ifndef V4L2_COMMON_H_
#define V4L2_COMMON_H_

#include <media/v4l2-dev.h>

/* Common printk constructs for v4l-i2c drivers. These macros create a unique
   prefix consisting of the driver name, the adapter number and the i2c
   address. */
#define v4l_printk(level, name, adapter, addr, fmt, arg...) \
	printk(level "%s %d-%04x: " fmt, name, i2c_adapter_id(adapter), addr , ## arg)

#define v4l_client_printk(level, client, fmt, arg...)			    \
	v4l_printk(level, (client)->dev.driver->name, (client)->adapter, \
		   (client)->addr, fmt , ## arg)

#define v4l_err(client, fmt, arg...) \
	v4l_client_printk(KERN_ERR, client, fmt , ## arg)

#define v4l_warn(client, fmt, arg...) \
	v4l_client_printk(KERN_WARNING, client, fmt , ## arg)

#define v4l_info(client, fmt, arg...) \
	v4l_client_printk(KERN_INFO, client, fmt , ## arg)

/* These three macros assume that the debug level is set with a module
   parameter called 'debug'. */
#define v4l_dbg(level, debug, client, fmt, arg...)			     \
	do {								     \
		if (debug >= (level))					     \
			v4l_client_printk(KERN_DEBUG, client, fmt , ## arg); \
	} while (0)

/* Add a version of v4l_dbg to be used on drivers using dev_foo() macros */
#define dev_dbg_lvl(__dev, __level, __debug, __fmt, __arg...)		\
	do {								\
		if (__debug >= (__level))				\
			dev_printk(KERN_DEBUG, __dev, __fmt, ##__arg);	\
	} while (0)

/* ------------------------------------------------------------------------- */

/* These printk constructs can be used with v4l2_device and v4l2_subdev */
#define v4l2_printk(level, dev, fmt, arg...) \
	printk(level "%s: " fmt, (dev)->name , ## arg)

#define v4l2_err(dev, fmt, arg...) \
	v4l2_printk(KERN_ERR, dev, fmt , ## arg)

#define v4l2_warn(dev, fmt, arg...) \
	v4l2_printk(KERN_WARNING, dev, fmt , ## arg)

#define v4l2_info(dev, fmt, arg...) \
	v4l2_printk(KERN_INFO, dev, fmt , ## arg)

/* These three macros assume that the debug level is set with a module
   parameter called 'debug'. */
#define v4l2_dbg(level, debug, dev, fmt, arg...)			\
	do {								\
		if (debug >= (level))					\
			v4l2_printk(KERN_DEBUG, dev, fmt , ## arg);	\
	} while (0)

/**
 * v4l2_ctrl_query_fill- Fill in a struct v4l2_queryctrl
 *
 * @qctrl: pointer to the &struct v4l2_queryctrl to be filled
 * @min: minimum value for the control
 * @max: maximum value for the control
 * @step: control step
 * @def: default value for the control
 *
 * Fills the &struct v4l2_queryctrl fields for the query control.
 *
 * .. note::
 *
 *    This function assumes that the @qctrl->id field is filled.
 *
 * Returns -EINVAL if the control is not known by the V4L2 core, 0 on success.
 */

int v4l2_ctrl_query_fill(struct v4l2_queryctrl *qctrl,
			 s32 min, s32 max, s32 step, s32 def);

/* ------------------------------------------------------------------------- */

/* I2C Helper functions */

struct i2c_driver;
struct i2c_adapter;
struct i2c_client;
struct i2c_device_id;
struct v4l2_device;
struct v4l2_subdev;
struct v4l2_subdev_ops;

/**
 * v4l2_i2c_new_subdev - Load an i2c module and return an initialized
 *	&struct v4l2_subdev.
 *
 * @v4l2_dev: pointer to &struct v4l2_device
 * @adapter: pointer to struct i2c_adapter
 * @client_type:  name of the chip that's on the adapter.
 * @addr: I2C address. If zero, it will use @probe_addrs
 * @probe_addrs: array with a list of address. The last entry at such
 *	array should be %I2C_CLIENT_END.
 *
 * returns a &struct v4l2_subdev pointer.
 */
struct v4l2_subdev *v4l2_i2c_new_subdev(struct v4l2_device *v4l2_dev,
		struct i2c_adapter *adapter, const char *client_type,
		u8 addr, const unsigned short *probe_addrs);

struct i2c_board_info;

/**
 * v4l2_i2c_new_subdev_board - Load an i2c module and return an initialized
 *	&struct v4l2_subdev.
 *
 * @v4l2_dev: pointer to &struct v4l2_device
 * @adapter: pointer to struct i2c_adapter
 * @info: pointer to struct i2c_board_info used to replace the irq,
 *	 platform_data and addr arguments.
 * @probe_addrs: array with a list of address. The last entry at such
 *	array should be %I2C_CLIENT_END.
 *
 * returns a &struct v4l2_subdev pointer.
 */
struct v4l2_subdev *v4l2_i2c_new_subdev_board(struct v4l2_device *v4l2_dev,
		struct i2c_adapter *adapter, struct i2c_board_info *info,
		const unsigned short *probe_addrs);

/**
 * v4l2_i2c_subdev_set_name - Set name for an I²C sub-device
 *
 * @sd: pointer to &struct v4l2_subdev
 * @client: pointer to struct i2c_client
 * @devname: the name of the device; if NULL, the I²C device's name will be used
 * @postfix: sub-device specific string to put right after the I²C device name;
 *	     may be NULL
 */
void v4l2_i2c_subdev_set_name(struct v4l2_subdev *sd, struct i2c_client *client,
			      const char *devname, const char *postfix);

/**
 * v4l2_i2c_subdev_init - Initializes a &struct v4l2_subdev with data from
 *	an i2c_client struct.
 *
 * @sd: pointer to &struct v4l2_subdev
 * @client: pointer to struct i2c_client
 * @ops: pointer to &struct v4l2_subdev_ops
 */
void v4l2_i2c_subdev_init(struct v4l2_subdev *sd, struct i2c_client *client,
		const struct v4l2_subdev_ops *ops);

/**
 * v4l2_i2c_subdev_addr - returns i2c client address of &struct v4l2_subdev.
 *
 * @sd: pointer to &struct v4l2_subdev
 *
 * Returns the address of an I2C sub-device
 */
unsigned short v4l2_i2c_subdev_addr(struct v4l2_subdev *sd);

/**
 * enum v4l2_i2c_tuner_type - specifies the range of tuner address that
 *	should be used when seeking for I2C devices.
 *
 * @ADDRS_RADIO:		Radio tuner addresses.
 *				Represent the following I2C addresses:
 *				0x10 (if compiled with tea5761 support)
 *				and 0x60.
 * @ADDRS_DEMOD:		Demod tuner addresses.
 *				Represent the following I2C addresses:
 *				0x42, 0x43, 0x4a and 0x4b.
 * @ADDRS_TV:			TV tuner addresses.
 *				Represent the following I2C addresses:
 *				0x42, 0x43, 0x4a, 0x4b, 0x60, 0x61, 0x62,
 *				0x63 and 0x64.
 * @ADDRS_TV_WITH_DEMOD:	TV tuner addresses if demod is present, this
 *				excludes addresses used by the demodulator
 *				from the list of candidates.
 *				Represent the following I2C addresses:
 *				0x60, 0x61, 0x62, 0x63 and 0x64.
 *
 * NOTE: All I2C addresses above use the 7-bit notation.
 */
enum v4l2_i2c_tuner_type {
	ADDRS_RADIO,
	ADDRS_DEMOD,
	ADDRS_TV,
	ADDRS_TV_WITH_DEMOD,
};
/**
 * v4l2_i2c_tuner_addrs - Return a list of I2C tuner addresses to probe.
 *
 * @type: type of the tuner to seek, as defined by
 *	  &enum v4l2_i2c_tuner_type.
 *
 * NOTE: Use only if the tuner addresses are unknown.
 */
const unsigned short *v4l2_i2c_tuner_addrs(enum v4l2_i2c_tuner_type type);

/* ------------------------------------------------------------------------- */

/* SPI Helper functions */
#if defined(CONFIG_SPI)

#include <linux/spi/spi.h>

struct spi_device;

/**
 *  v4l2_spi_new_subdev - Load an spi module and return an initialized
 *	&struct v4l2_subdev.
 *
 *
 * @v4l2_dev: pointer to &struct v4l2_device.
 * @master: pointer to struct spi_master.
 * @info: pointer to struct spi_board_info.
 *
 * returns a &struct v4l2_subdev pointer.
 */
struct v4l2_subdev *v4l2_spi_new_subdev(struct v4l2_device *v4l2_dev,
		struct spi_master *master, struct spi_board_info *info);

/**
 * v4l2_spi_subdev_init - Initialize a v4l2_subdev with data from an
 *	spi_device struct.
 *
 * @sd: pointer to &struct v4l2_subdev
 * @spi: pointer to struct spi_device.
 * @ops: pointer to &struct v4l2_subdev_ops
 */
void v4l2_spi_subdev_init(struct v4l2_subdev *sd, struct spi_device *spi,
		const struct v4l2_subdev_ops *ops);
#endif

/* ------------------------------------------------------------------------- */

/*
 * FIXME: these remaining ioctls/structs should be removed as well, but they
 * are still used in tuner-simple.c (TUNER_SET_CONFIG) and cx18/ivtv (RESET).
 * To remove these ioctls some more cleanup is needed in those modules.
 *
 * It doesn't make much sense on documenting them, as what we really want is
 * to get rid of them.
 */

/* s_config */
struct v4l2_priv_tun_config {
	int tuner;
	void *priv;
};
#define TUNER_SET_CONFIG           _IOW('d', 92, struct v4l2_priv_tun_config)

#define VIDIOC_INT_RESET		_IOW ('d', 102, u32)

/* ------------------------------------------------------------------------- */

/* Miscellaneous helper functions */

/**
 * v4l_bound_align_image - adjust video dimensions according to
 *	a given constraints.
 *
 * @width:	pointer to width that will be adjusted if needed.
 * @wmin:	minimum width.
 * @wmax:	maximum width.
 * @walign:	least significant bit on width.
 * @height:	pointer to height that will be adjusted if needed.
 * @hmin:	minimum height.
 * @hmax:	maximum height.
 * @halign:	least significant bit on height.
 * @salign:	least significant bit for the image size (e. g.
 *		:math:`width * height`).
 *
 * Clip an image to have @width between @wmin and @wmax, and @height between
 * @hmin and @hmax, inclusive.
 *
 * Additionally, the @width will be a multiple of :math:`2^{walign}`,
 * the @height will be a multiple of :math:`2^{halign}`, and the overall
 * size :math:`width * height` will be a multiple of :math:`2^{salign}`.
 *
 * .. note::
 *
 *    #. The clipping rectangle may be shrunk or enlarged to fit the alignment
 *       constraints.
 *    #. @wmax must not be smaller than @wmin.
 *    #. @hmax must not be smaller than @hmin.
 *    #. The alignments must not be so high there are no possible image
 *       sizes within the allowed bounds.
 *    #. @wmin and @hmin must be at least 1 (don't use 0).
 *    #. For @walign, @halign and @salign, if you don't care about a certain
 *       alignment, specify ``0``, as :math:`2^0 = 1` and one byte alignment
 *       is equivalent to no alignment.
 *    #. If you only want to adjust downward, specify a maximum that's the
 *       same as the initial value.
 */
void v4l_bound_align_image(unsigned int *width, unsigned int wmin,
			   unsigned int wmax, unsigned int walign,
			   unsigned int *height, unsigned int hmin,
			   unsigned int hmax, unsigned int halign,
			   unsigned int salign);

/**
 * v4l2_find_nearest_size - Find the nearest size among a discrete
 *	set of resolutions contained in an array of a driver specific struct.
 *
 * @array: a driver specific array of image sizes
 * @array_size: the length of the driver specific array of image sizes
 * @width_field: the name of the width field in the driver specific struct
 * @height_field: the name of the height field in the driver specific struct
 * @width: desired width.
 * @height: desired height.
 *
 * Finds the closest resolution to minimize the width and height differences
 * between what requested and the supported resolutions. The size of the width
 * and height fields in the driver specific must equal to that of u32, i.e. four
 * bytes.
 *
 * Returns the best match or NULL if the length of the array is zero.
 */
#define v4l2_find_nearest_size(array, array_size, width_field, height_field, \
			       width, height)				\
	({								\
		BUILD_BUG_ON(sizeof((array)->width_field) != sizeof(u32) || \
			     sizeof((array)->height_field) != sizeof(u32)); \
		(typeof(&(array)[0]))__v4l2_find_nearest_size(		\
			(array), array_size, sizeof(*(array)),		\
			offsetof(typeof(*(array)), width_field),	\
			offsetof(typeof(*(array)), height_field),	\
			width, height);					\
	})
const void *
__v4l2_find_nearest_size(const void *array, size_t array_size,
			 size_t entry_size, size_t width_offset,
			 size_t height_offset, s32 width, s32 height);

/**
 * v4l2_g_parm_cap - helper routine for vidioc_g_parm to fill this in by
 *      calling the g_frame_interval op of the given subdev. It only works
 *      for V4L2_BUF_TYPE_VIDEO_CAPTURE(_MPLANE), hence the _cap in the
 *      function name.
 *
 * @vdev: the struct video_device pointer. Used to determine the device caps.
 * @sd: the sub-device pointer.
 * @a: the VIDIOC_G_PARM argument.
 */
int v4l2_g_parm_cap(struct video_device *vdev,
		    struct v4l2_subdev *sd, struct v4l2_streamparm *a);

/**
 * v4l2_s_parm_cap - helper routine for vidioc_s_parm to fill this in by
 *      calling the s_frame_interval op of the given subdev. It only works
 *      for V4L2_BUF_TYPE_VIDEO_CAPTURE(_MPLANE), hence the _cap in the
 *      function name.
 *
 * @vdev: the struct video_device pointer. Used to determine the device caps.
 * @sd: the sub-device pointer.
 * @a: the VIDIOC_S_PARM argument.
 */
int v4l2_s_parm_cap(struct video_device *vdev,
		    struct v4l2_subdev *sd, struct v4l2_streamparm *a);

/* Compare two v4l2_fract structs */
#define V4L2_FRACT_COMPARE(a, OP, b)			\
	((u64)(a).numerator * (b).denominator OP	\
	(u64)(b).numerator * (a).denominator)

<<<<<<< HEAD
=======
/* ------------------------------------------------------------------------- */

/* Pixel format and FourCC helpers */

/**
 * struct v4l2_format_info - information about a V4L2 format
 * @format: 4CC format identifier (V4L2_PIX_FMT_*)
 * @mem_planes: Number of memory planes, which includes the alpha plane (1 to 4).
 * @comp_planes: Number of component planes, which includes the alpha plane (1 to 4).
 * @bpp: Array of per-plane bytes per pixel
 * @hdiv: Horizontal chroma subsampling factor
 * @vdiv: Vertical chroma subsampling factor
 * @block_w: Per-plane macroblock pixel width (optional)
 * @block_h: Per-plane macroblock pixel height (optional)
 */
struct v4l2_format_info {
	u32 format;
	u8 mem_planes;
	u8 comp_planes;
	u8 bpp[4];
	u8 hdiv;
	u8 vdiv;
	u8 block_w[4];
	u8 block_h[4];
};

const struct v4l2_format_info *v4l2_format_info(u32 format);

int v4l2_fill_pixfmt(struct v4l2_pix_format *pixfmt, int pixelformat,
		     int width, int height);
int v4l2_fill_pixfmt_mp(struct v4l2_pix_format_mplane *pixfmt, int pixelformat,
			int width, int height);

>>>>>>> 0ecfebd2
#endif /* V4L2_COMMON_H_ */<|MERGE_RESOLUTION|>--- conflicted
+++ resolved
@@ -380,8 +380,6 @@
 	((u64)(a).numerator * (b).denominator OP	\
 	(u64)(b).numerator * (a).denominator)
 
-<<<<<<< HEAD
-=======
 /* ------------------------------------------------------------------------- */
 
 /* Pixel format and FourCC helpers */
@@ -415,5 +413,4 @@
 int v4l2_fill_pixfmt_mp(struct v4l2_pix_format_mplane *pixfmt, int pixelformat,
 			int width, int height);
 
->>>>>>> 0ecfebd2
 #endif /* V4L2_COMMON_H_ */