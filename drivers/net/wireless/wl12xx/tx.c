/*
 * This file is part of wl1271
 *
 * Copyright (C) 2009 Nokia Corporation
 *
 * Contact: Luciano Coelho <luciano.coelho@nokia.com>
 *
 * This program is free software; you can redistribute it and/or
 * modify it under the terms of the GNU General Public License
 * version 2 as published by the Free Software Foundation.
 *
 * This program is distributed in the hope that it will be useful, but
 * WITHOUT ANY WARRANTY; without even the implied warranty of
 * MERCHANTABILITY or FITNESS FOR A PARTICULAR PURPOSE.  See the GNU
 * General Public License for more details.
 *
 * You should have received a copy of the GNU General Public License
 * along with this program; if not, write to the Free Software
 * Foundation, Inc., 51 Franklin St, Fifth Floor, Boston, MA
 * 02110-1301 USA
 *
 */

#include <linux/kernel.h>
#include <linux/module.h>
#include <linux/etherdevice.h>

#include "wl12xx.h"
#include "io.h"
#include "reg.h"
#include "ps.h"
#include "tx.h"

static int wl1271_set_default_wep_key(struct wl1271 *wl, u8 id)
{
	int ret;
	bool is_ap = (wl->bss_type == BSS_TYPE_AP_BSS);

	if (is_ap)
		ret = wl1271_cmd_set_ap_default_wep_key(wl, id);
	else
		ret = wl1271_cmd_set_sta_default_wep_key(wl, id);

	if (ret < 0)
		return ret;

	wl1271_debug(DEBUG_CRYPT, "default wep key idx: %d", (int)id);
	return 0;
}

static int wl1271_alloc_tx_id(struct wl1271 *wl, struct sk_buff *skb)
{
	int id;

	id = find_first_zero_bit(wl->tx_frames_map, ACX_TX_DESCRIPTORS);
	if (id >= ACX_TX_DESCRIPTORS)
		return -EBUSY;

	__set_bit(id, wl->tx_frames_map);
	wl->tx_frames[id] = skb;
	wl->tx_frames_cnt++;
	return id;
}

static void wl1271_free_tx_id(struct wl1271 *wl, int id)
{
	if (__test_and_clear_bit(id, wl->tx_frames_map)) {
		wl->tx_frames[id] = NULL;
		wl->tx_frames_cnt--;
	}
}

static int wl1271_tx_allocate(struct wl1271 *wl, struct sk_buff *skb, u32 extra,
				u32 buf_offset)
{
	struct wl1271_tx_hw_descr *desc;
	u32 total_len = skb->len + sizeof(struct wl1271_tx_hw_descr) + extra;
	u32 total_blocks;
	int id, ret = -EBUSY;

	if (buf_offset + total_len > WL1271_AGGR_BUFFER_SIZE)
		return -EAGAIN;

	/* allocate free identifier for the packet */
	id = wl1271_alloc_tx_id(wl, skb);
	if (id < 0)
		return id;

	/* approximate the number of blocks required for this packet
	   in the firmware */
	total_blocks = total_len + TX_HW_BLOCK_SIZE - 1;
	total_blocks = total_blocks / TX_HW_BLOCK_SIZE + TX_HW_BLOCK_SPARE;
	if (total_blocks <= wl->tx_blocks_available) {
		desc = (struct wl1271_tx_hw_descr *)skb_push(
			skb, total_len - skb->len);

		desc->extra_mem_blocks = TX_HW_BLOCK_SPARE;
		desc->total_mem_blocks = total_blocks;
		desc->id = id;

		wl->tx_blocks_available -= total_blocks;

		ret = 0;

		wl1271_debug(DEBUG_TX,
			     "tx_allocate: size: %d, blocks: %d, id: %d",
			     total_len, total_blocks, id);
	} else {
		wl1271_free_tx_id(wl, id);
	}

	return ret;
}

static void wl1271_tx_fill_hdr(struct wl1271 *wl, struct sk_buff *skb,
			      u32 extra, struct ieee80211_tx_info *control)
{
	struct timespec ts;
	struct wl1271_tx_hw_descr *desc;
	int pad, ac, rate_idx;
	s64 hosttime;
	u16 tx_attr;

	desc = (struct wl1271_tx_hw_descr *) skb->data;

	/* relocate space for security header */
	if (extra) {
		void *framestart = skb->data + sizeof(*desc);
		u16 fc = *(u16 *)(framestart + extra);
		int hdrlen = ieee80211_hdrlen(cpu_to_le16(fc));
		memmove(framestart, framestart + extra, hdrlen);
	}

	/* configure packet life time */
	getnstimeofday(&ts);
	hosttime = (timespec_to_ns(&ts) >> 10);
	desc->start_time = cpu_to_le32(hosttime - wl->time_offset);

	if (wl->bss_type != BSS_TYPE_AP_BSS)
		desc->life_time = cpu_to_le16(TX_HW_MGMT_PKT_LIFETIME_TU);
	else
		desc->life_time = cpu_to_le16(TX_HW_AP_MODE_PKT_LIFETIME_TU);

	/* configure the tx attributes */
	tx_attr = wl->session_counter << TX_HW_ATTR_OFST_SESSION_COUNTER;

	/* queue (we use same identifiers for tid's and ac's */
	ac = wl1271_tx_get_queue(skb_get_queue_mapping(skb));
	desc->tid = ac;

	if (wl->bss_type != BSS_TYPE_AP_BSS) {
		desc->aid = TX_HW_DEFAULT_AID;

		/* if the packets are destined for AP (have a STA entry)
		   send them with AP rate policies, otherwise use default
		   basic rates */
		if (control->control.sta)
			rate_idx = ACX_TX_AP_FULL_RATE;
		else
			rate_idx = ACX_TX_BASIC_RATE;
	} else {
		if (control->control.sta) {
			struct wl1271_station *wl_sta;

			wl_sta = (struct wl1271_station *)
					control->control.sta->drv_priv;
			desc->hlid = wl_sta->hlid;
			rate_idx = ac;
		} else {
			struct ieee80211_hdr *hdr;

			hdr = (struct ieee80211_hdr *)
						(skb->data + sizeof(*desc));
			if (ieee80211_is_mgmt(hdr->frame_control)) {
				desc->hlid = WL1271_AP_GLOBAL_HLID;
				rate_idx = ACX_TX_AP_MODE_MGMT_RATE;
			} else {
				desc->hlid = WL1271_AP_BROADCAST_HLID;
				rate_idx = ACX_TX_AP_MODE_BCST_RATE;
			}
		}
	}

	tx_attr |= rate_idx << TX_HW_ATTR_OFST_RATE_POLICY;
	desc->reserved = 0;

	/* align the length (and store in terms of words) */
	pad = WL1271_TX_ALIGN(skb->len);
	desc->length = cpu_to_le16(pad >> 2);

	/* calculate number of padding bytes */
	pad = pad - skb->len;
	tx_attr |= pad << TX_HW_ATTR_OFST_LAST_WORD_PAD;

	desc->tx_attr = cpu_to_le16(tx_attr);

	wl1271_debug(DEBUG_TX, "tx_fill_hdr: pad: %d hlid: %d "
		"tx_attr: 0x%x len: %d life: %d mem: %d", pad, desc->hlid,
		le16_to_cpu(desc->tx_attr), le16_to_cpu(desc->length),
		le16_to_cpu(desc->life_time), desc->total_mem_blocks);
}

/* caller must hold wl->mutex */
static int wl1271_prepare_tx_frame(struct wl1271 *wl, struct sk_buff *skb,
							u32 buf_offset)
{
	struct ieee80211_tx_info *info;
	u32 extra = 0;
	int ret = 0;
	u32 total_len;

	if (!skb)
		return -EINVAL;

	info = IEEE80211_SKB_CB(skb);

	if (info->control.hw_key &&
	    info->control.hw_key->cipher == WLAN_CIPHER_SUITE_TKIP)
		extra = WL1271_TKIP_IV_SPACE;

	if (info->control.hw_key) {
		bool is_wep;
		u8 idx = info->control.hw_key->hw_key_idx;
		u32 cipher = info->control.hw_key->cipher;

		is_wep = (cipher == WLAN_CIPHER_SUITE_WEP40) ||
			 (cipher == WLAN_CIPHER_SUITE_WEP104);

		if (unlikely(is_wep && wl->default_key != idx)) {
			ret = wl1271_set_default_wep_key(wl, idx);
			if (ret < 0)
				return ret;
			wl->default_key = idx;
		}
	}

	ret = wl1271_tx_allocate(wl, skb, extra, buf_offset);
	if (ret < 0)
		return ret;

	wl1271_tx_fill_hdr(wl, skb, extra, info);

	/*
	 * The length of each packet is stored in terms of words. Thus, we must
	 * pad the skb data to make sure its length is aligned.
	 * The number of padding bytes is computed and set in wl1271_tx_fill_hdr
	 */
	total_len = WL1271_TX_ALIGN(skb->len);
	memcpy(wl->aggr_buf + buf_offset, skb->data, skb->len);
	memset(wl->aggr_buf + buf_offset + skb->len, 0, total_len - skb->len);

	return total_len;
}

u32 wl1271_tx_enabled_rates_get(struct wl1271 *wl, u32 rate_set)
{
	struct ieee80211_supported_band *band;
	u32 enabled_rates = 0;
	int bit;

	band = wl->hw->wiphy->bands[wl->band];
	for (bit = 0; bit < band->n_bitrates; bit++) {
		if (rate_set & 0x1)
			enabled_rates |= band->bitrates[bit].hw_value;
		rate_set >>= 1;
	}

#ifdef CONFIG_WL12XX_HT
	/* MCS rates indication are on bits 16 - 23 */
	rate_set >>= HW_HT_RATES_OFFSET - band->n_bitrates;

	for (bit = 0; bit < 8; bit++) {
		if (rate_set & 0x1)
			enabled_rates |= (CONF_HW_BIT_RATE_MCS_0 << bit);
		rate_set >>= 1;
	}
#endif

	return enabled_rates;
}

static void handle_tx_low_watermark(struct wl1271 *wl)
{
	unsigned long flags;

	if (test_bit(WL1271_FLAG_TX_QUEUE_STOPPED, &wl->flags) &&
	    wl->tx_queue_count <= WL1271_TX_QUEUE_LOW_WATERMARK) {
		/* firmware buffer has space, restart queues */
		spin_lock_irqsave(&wl->wl_lock, flags);
		ieee80211_wake_queues(wl->hw);
		clear_bit(WL1271_FLAG_TX_QUEUE_STOPPED, &wl->flags);
		spin_unlock_irqrestore(&wl->wl_lock, flags);
	}
}

static struct sk_buff *wl1271_skb_dequeue(struct wl1271 *wl)
{
	struct sk_buff *skb = NULL;
	unsigned long flags;

	skb = skb_dequeue(&wl->tx_queue[CONF_TX_AC_VO]);
	if (skb)
		goto out;
	skb = skb_dequeue(&wl->tx_queue[CONF_TX_AC_VI]);
	if (skb)
		goto out;
	skb = skb_dequeue(&wl->tx_queue[CONF_TX_AC_BE]);
	if (skb)
		goto out;
	skb = skb_dequeue(&wl->tx_queue[CONF_TX_AC_BK]);

out:
	if (skb) {
		spin_lock_irqsave(&wl->wl_lock, flags);
		wl->tx_queue_count--;
		spin_unlock_irqrestore(&wl->wl_lock, flags);
	}

	return skb;
}

static void wl1271_skb_queue_head(struct wl1271 *wl, struct sk_buff *skb)
{
	unsigned long flags;
	int q = wl1271_tx_get_queue(skb_get_queue_mapping(skb));

	skb_queue_head(&wl->tx_queue[q], skb);
	spin_lock_irqsave(&wl->wl_lock, flags);
	wl->tx_queue_count++;
	spin_unlock_irqrestore(&wl->wl_lock, flags);
}

void wl1271_tx_work_locked(struct wl1271 *wl)
{
	struct sk_buff *skb;
	bool woken_up = false;
	u32 buf_offset = 0;
	bool sent_packets = false;
	int ret;

	if (unlikely(wl->state == WL1271_STATE_OFF))
		goto out;

<<<<<<< HEAD
	/* if rates have changed, re-configure the rate policy */
	if (unlikely(sta_rates)) {
		ret = wl1271_ps_elp_wakeup(wl, false);
		if (ret < 0)
			goto out;
		woken_up = true;

		wl->rate_set = wl1271_tx_enabled_rates_get(wl, sta_rates);
		wl1271_acx_sta_rate_policies(wl);
	}

=======
>>>>>>> 320d6c1b
	while ((skb = wl1271_skb_dequeue(wl))) {
		if (!woken_up) {
			ret = wl1271_ps_elp_wakeup(wl, false);
			if (ret < 0)
				goto out_ack;
			woken_up = true;
		}

		ret = wl1271_prepare_tx_frame(wl, skb, buf_offset);
		if (ret == -EAGAIN) {
			/*
			 * Aggregation buffer is full.
			 * Flush buffer and try again.
			 */
			wl1271_skb_queue_head(wl, skb);
			wl1271_write(wl, WL1271_SLV_MEM_DATA, wl->aggr_buf,
				     buf_offset, true);
			sent_packets = true;
			buf_offset = 0;
			continue;
		} else if (ret == -EBUSY) {
			/*
			 * Firmware buffer is full.
			 * Queue back last skb, and stop aggregating.
			 */
			wl1271_skb_queue_head(wl, skb);
			/* No work left, avoid scheduling redundant tx work */
			set_bit(WL1271_FLAG_FW_TX_BUSY, &wl->flags);
			goto out_ack;
		} else if (ret < 0) {
			dev_kfree_skb(skb);
			goto out_ack;
		}
		buf_offset += ret;
		wl->tx_packets_count++;
	}

out_ack:
	if (buf_offset) {
		wl1271_write(wl, WL1271_SLV_MEM_DATA, wl->aggr_buf,
				buf_offset, true);
		sent_packets = true;
	}
	if (sent_packets) {
		/* interrupt the firmware with the new packets */
		wl1271_write32(wl, WL1271_HOST_WR_ACCESS, wl->tx_packets_count);
		handle_tx_low_watermark(wl);
	}

out:
	if (woken_up)
		wl1271_ps_elp_sleep(wl);
}

void wl1271_tx_work(struct work_struct *work)
{
	struct wl1271 *wl = container_of(work, struct wl1271, tx_work);

	mutex_lock(&wl->mutex);
	wl1271_tx_work_locked(wl);
	mutex_unlock(&wl->mutex);
}

static void wl1271_tx_complete_packet(struct wl1271 *wl,
				      struct wl1271_tx_hw_res_descr *result)
{
	struct ieee80211_tx_info *info;
	struct sk_buff *skb;
	int id = result->id;
	int rate = -1;
	u8 retries = 0;

	/* check for id legality */
	if (unlikely(id >= ACX_TX_DESCRIPTORS || wl->tx_frames[id] == NULL)) {
		wl1271_warning("TX result illegal id: %d", id);
		return;
	}

	skb = wl->tx_frames[id];
	info = IEEE80211_SKB_CB(skb);

	/* update the TX status info */
	if (result->status == TX_SUCCESS) {
		if (!(info->flags & IEEE80211_TX_CTL_NO_ACK))
			info->flags |= IEEE80211_TX_STAT_ACK;
		rate = wl1271_rate_to_idx(result->rate_class_index, wl->band);
		retries = result->ack_failures;
	} else if (result->status == TX_RETRY_EXCEEDED) {
		wl->stats.excessive_retries++;
		retries = result->ack_failures;
	}

	info->status.rates[0].idx = rate;
	info->status.rates[0].count = retries;
	info->status.rates[0].flags = 0;
	info->status.ack_signal = -1;

	wl->stats.retry_count += result->ack_failures;

	/* update security sequence number */
	wl->tx_security_seq += (result->lsb_security_sequence_number -
				wl->tx_security_last_seq);
	wl->tx_security_last_seq = result->lsb_security_sequence_number;

	/* remove private header from packet */
	skb_pull(skb, sizeof(struct wl1271_tx_hw_descr));

	/* remove TKIP header space if present */
	if (info->control.hw_key &&
	    info->control.hw_key->cipher == WLAN_CIPHER_SUITE_TKIP) {
		int hdrlen = ieee80211_get_hdrlen_from_skb(skb);
		memmove(skb->data + WL1271_TKIP_IV_SPACE, skb->data, hdrlen);
		skb_pull(skb, WL1271_TKIP_IV_SPACE);
	}

	wl1271_debug(DEBUG_TX, "tx status id %u skb 0x%p failures %u rate 0x%x"
		     " status 0x%x",
		     result->id, skb, result->ack_failures,
		     result->rate_class_index, result->status);

	/* return the packet to the stack */
	ieee80211_tx_status(wl->hw, skb);
	wl1271_free_tx_id(wl, result->id);
}

/* Called upon reception of a TX complete interrupt */
void wl1271_tx_complete(struct wl1271 *wl)
{
	struct wl1271_acx_mem_map *memmap =
		(struct wl1271_acx_mem_map *)wl->target_mem_map;
	u32 count, fw_counter;
	u32 i;

	/* read the tx results from the chipset */
	wl1271_read(wl, le32_to_cpu(memmap->tx_result),
		    wl->tx_res_if, sizeof(*wl->tx_res_if), false);
	fw_counter = le32_to_cpu(wl->tx_res_if->tx_result_fw_counter);

	/* write host counter to chipset (to ack) */
	wl1271_write32(wl, le32_to_cpu(memmap->tx_result) +
		       offsetof(struct wl1271_tx_hw_res_if,
				tx_result_host_counter), fw_counter);

	count = fw_counter - wl->tx_results_count;
	wl1271_debug(DEBUG_TX, "tx_complete received, packets: %d", count);

	/* verify that the result buffer is not getting overrun */
	if (unlikely(count > TX_HW_RESULT_QUEUE_LEN))
		wl1271_warning("TX result overflow from chipset: %d", count);

	/* process the results */
	for (i = 0; i < count; i++) {
		struct wl1271_tx_hw_res_descr *result;
		u8 offset = wl->tx_results_count & TX_HW_RESULT_QUEUE_LEN_MASK;

		/* process the packet */
		result =  &(wl->tx_res_if->tx_results_queue[offset]);
		wl1271_tx_complete_packet(wl, result);

		wl->tx_results_count++;
	}
}

/* caller must hold wl->mutex */
void wl1271_tx_reset(struct wl1271 *wl)
{
	int i;
	struct sk_buff *skb;

	/* TX failure */
	for (i = 0; i < NUM_TX_QUEUES; i++) {
		while ((skb = skb_dequeue(&wl->tx_queue[i]))) {
			wl1271_debug(DEBUG_TX, "freeing skb 0x%p", skb);
			ieee80211_tx_status(wl->hw, skb);
		}
	}
	wl->tx_queue_count = 0;

	/*
	 * Make sure the driver is at a consistent state, in case this
	 * function is called from a context other than interface removal.
	 */
	handle_tx_low_watermark(wl);

	for (i = 0; i < ACX_TX_DESCRIPTORS; i++)
		if (wl->tx_frames[i] != NULL) {
			skb = wl->tx_frames[i];
			wl1271_free_tx_id(wl, i);
			wl1271_debug(DEBUG_TX, "freeing skb 0x%p", skb);
			ieee80211_tx_status(wl->hw, skb);
		}
}

#define WL1271_TX_FLUSH_TIMEOUT 500000

/* caller must *NOT* hold wl->mutex */
void wl1271_tx_flush(struct wl1271 *wl)
{
	unsigned long timeout;
	timeout = jiffies + usecs_to_jiffies(WL1271_TX_FLUSH_TIMEOUT);

	while (!time_after(jiffies, timeout)) {
		mutex_lock(&wl->mutex);
		wl1271_debug(DEBUG_TX, "flushing tx buffer: %d",
			     wl->tx_frames_cnt);
		if ((wl->tx_frames_cnt == 0) && (wl->tx_queue_count == 0)) {
			mutex_unlock(&wl->mutex);
			return;
		}
		mutex_unlock(&wl->mutex);
		msleep(1);
	}

	wl1271_warning("Unable to flush all TX buffers, timed out.");
}

u32 wl1271_tx_min_rate_get(struct wl1271 *wl)
{
	int i;
	u32 rate = 0;

	if (!wl->basic_rate_set) {
		WARN_ON(1);
		wl->basic_rate_set = wl->conf.tx.basic_rate;
	}

	for (i = 0; !rate; i++) {
		if ((wl->basic_rate_set >> i) & 0x1)
			rate = 1 << i;
	}

	return rate;
}<|MERGE_RESOLUTION|>--- conflicted
+++ resolved
@@ -341,20 +341,6 @@
 	if (unlikely(wl->state == WL1271_STATE_OFF))
 		goto out;
 
-<<<<<<< HEAD
-	/* if rates have changed, re-configure the rate policy */
-	if (unlikely(sta_rates)) {
-		ret = wl1271_ps_elp_wakeup(wl, false);
-		if (ret < 0)
-			goto out;
-		woken_up = true;
-
-		wl->rate_set = wl1271_tx_enabled_rates_get(wl, sta_rates);
-		wl1271_acx_sta_rate_policies(wl);
-	}
-
-=======
->>>>>>> 320d6c1b
 	while ((skb = wl1271_skb_dequeue(wl))) {
 		if (!woken_up) {
 			ret = wl1271_ps_elp_wakeup(wl, false);
