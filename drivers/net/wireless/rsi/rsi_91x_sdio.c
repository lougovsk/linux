--- conflicted
+++ resolved
@@ -144,13 +144,7 @@
 	if (adapter->priv->fsm_state == FSM_FW_NOT_LOADED)
 		return;
 
-<<<<<<< HEAD
-	if (adapter->priv->fsm_state == FSM_FW_NOT_LOADED)
-		return;
-	sdio_release_host(function);
-=======
 	dev->sdio_irq_task = current;
->>>>>>> bb176f67
 	rsi_interrupt_handler(adapter);
 	dev->sdio_irq_task = NULL;
 }
@@ -590,10 +584,6 @@
 	}
 
 	for (offset = 0, i = 0; i < num_blocks; i++, offset += block_size) {
-<<<<<<< HEAD
-		memset(temp_buf, 0, block_size);
-=======
->>>>>>> bb176f67
 		memcpy(temp_buf, ta_firmware + offset, block_size);
 		lsb_address = (u16)base_address;
 		status = rsi_sdio_write_register_multiple
