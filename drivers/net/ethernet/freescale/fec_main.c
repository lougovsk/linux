--- conflicted
+++ resolved
@@ -427,11 +427,8 @@
 
 	/* If this was the last BD in the ring, start at the beginning again. */
 	bdp = fec_enet_get_nextdesc(bdp, fep);
-<<<<<<< HEAD
-=======
 
 	skb_tx_timestamp(skb);
->>>>>>> d8ec26d7
 
 	fep->cur_tx = bdp;
 
