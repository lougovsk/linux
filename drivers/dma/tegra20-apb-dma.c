/*
 * DMA driver for Nvidia's Tegra20 APB DMA controller.
 *
 * Copyright (c) 2012, NVIDIA CORPORATION.  All rights reserved.
 *
 * This program is free software; you can redistribute it and/or modify it
 * under the terms and conditions of the GNU General Public License,
 * version 2, as published by the Free Software Foundation.
 *
 * This program is distributed in the hope it will be useful, but WITHOUT
 * ANY WARRANTY; without even the implied warranty of MERCHANTABILITY or
 * FITNESS FOR A PARTICULAR PURPOSE.  See the GNU General Public License for
 * more details.
 *
 * You should have received a copy of the GNU General Public License
 * along with this program.  If not, see <http://www.gnu.org/licenses/>.
 */

#include <linux/bitops.h>
#include <linux/clk.h>
#include <linux/delay.h>
#include <linux/dmaengine.h>
#include <linux/dma-mapping.h>
#include <linux/err.h>
#include <linux/init.h>
#include <linux/interrupt.h>
#include <linux/io.h>
#include <linux/mm.h>
#include <linux/module.h>
#include <linux/of.h>
#include <linux/of_device.h>
#include <linux/platform_device.h>
#include <linux/pm.h>
#include <linux/pm_runtime.h>
#include <linux/slab.h>
#include <linux/clk/tegra.h>

#include "dmaengine.h"

#define TEGRA_APBDMA_GENERAL			0x0
#define TEGRA_APBDMA_GENERAL_ENABLE		BIT(31)

#define TEGRA_APBDMA_CONTROL			0x010
#define TEGRA_APBDMA_IRQ_MASK			0x01c
#define TEGRA_APBDMA_IRQ_MASK_SET		0x020

/* CSR register */
#define TEGRA_APBDMA_CHAN_CSR			0x00
#define TEGRA_APBDMA_CSR_ENB			BIT(31)
#define TEGRA_APBDMA_CSR_IE_EOC			BIT(30)
#define TEGRA_APBDMA_CSR_HOLD			BIT(29)
#define TEGRA_APBDMA_CSR_DIR			BIT(28)
#define TEGRA_APBDMA_CSR_ONCE			BIT(27)
#define TEGRA_APBDMA_CSR_FLOW			BIT(21)
#define TEGRA_APBDMA_CSR_REQ_SEL_SHIFT		16
#define TEGRA_APBDMA_CSR_WCOUNT_MASK		0xFFFC

/* STATUS register */
#define TEGRA_APBDMA_CHAN_STATUS		0x004
#define TEGRA_APBDMA_STATUS_BUSY		BIT(31)
#define TEGRA_APBDMA_STATUS_ISE_EOC		BIT(30)
#define TEGRA_APBDMA_STATUS_HALT		BIT(29)
#define TEGRA_APBDMA_STATUS_PING_PONG		BIT(28)
#define TEGRA_APBDMA_STATUS_COUNT_SHIFT		2
#define TEGRA_APBDMA_STATUS_COUNT_MASK		0xFFFC

#define TEGRA_APBDMA_CHAN_CSRE			0x00C
#define TEGRA_APBDMA_CHAN_CSRE_PAUSE		(1 << 31)

/* AHB memory address */
#define TEGRA_APBDMA_CHAN_AHBPTR		0x010

/* AHB sequence register */
#define TEGRA_APBDMA_CHAN_AHBSEQ		0x14
#define TEGRA_APBDMA_AHBSEQ_INTR_ENB		BIT(31)
#define TEGRA_APBDMA_AHBSEQ_BUS_WIDTH_8		(0 << 28)
#define TEGRA_APBDMA_AHBSEQ_BUS_WIDTH_16	(1 << 28)
#define TEGRA_APBDMA_AHBSEQ_BUS_WIDTH_32	(2 << 28)
#define TEGRA_APBDMA_AHBSEQ_BUS_WIDTH_64	(3 << 28)
#define TEGRA_APBDMA_AHBSEQ_BUS_WIDTH_128	(4 << 28)
#define TEGRA_APBDMA_AHBSEQ_DATA_SWAP		BIT(27)
#define TEGRA_APBDMA_AHBSEQ_BURST_1		(4 << 24)
#define TEGRA_APBDMA_AHBSEQ_BURST_4		(5 << 24)
#define TEGRA_APBDMA_AHBSEQ_BURST_8		(6 << 24)
#define TEGRA_APBDMA_AHBSEQ_DBL_BUF		BIT(19)
#define TEGRA_APBDMA_AHBSEQ_WRAP_SHIFT		16
#define TEGRA_APBDMA_AHBSEQ_WRAP_NONE		0

/* APB address */
#define TEGRA_APBDMA_CHAN_APBPTR		0x018

/* APB sequence register */
#define TEGRA_APBDMA_CHAN_APBSEQ		0x01c
#define TEGRA_APBDMA_APBSEQ_BUS_WIDTH_8		(0 << 28)
#define TEGRA_APBDMA_APBSEQ_BUS_WIDTH_16	(1 << 28)
#define TEGRA_APBDMA_APBSEQ_BUS_WIDTH_32	(2 << 28)
#define TEGRA_APBDMA_APBSEQ_BUS_WIDTH_64	(3 << 28)
#define TEGRA_APBDMA_APBSEQ_BUS_WIDTH_128	(4 << 28)
#define TEGRA_APBDMA_APBSEQ_DATA_SWAP		BIT(27)
#define TEGRA_APBDMA_APBSEQ_WRAP_WORD_1		(1 << 16)

/*
 * If any burst is in flight and DMA paused then this is the time to complete
 * on-flight burst and update DMA status register.
 */
#define TEGRA_APBDMA_BURST_COMPLETE_TIME	20

/* Channel base address offset from APBDMA base address */
#define TEGRA_APBDMA_CHANNEL_BASE_ADD_OFFSET	0x1000

/* DMA channel register space size */
#define TEGRA_APBDMA_CHANNEL_REGISTER_SIZE	0x20

struct tegra_dma;

/*
 * tegra_dma_chip_data Tegra chip specific DMA data
 * @nr_channels: Number of channels available in the controller.
 * @max_dma_count: Maximum DMA transfer count supported by DMA controller.
 * @support_channel_pause: Support channel wise pause of dma.
 */
struct tegra_dma_chip_data {
	int nr_channels;
	int max_dma_count;
	bool support_channel_pause;
};

/* DMA channel registers */
struct tegra_dma_channel_regs {
	unsigned long	csr;
	unsigned long	ahb_ptr;
	unsigned long	apb_ptr;
	unsigned long	ahb_seq;
	unsigned long	apb_seq;
};

/*
 * tegra_dma_sg_req: Dma request details to configure hardware. This
 * contains the details for one transfer to configure DMA hw.
 * The client's request for data transfer can be broken into multiple
 * sub-transfer as per requester details and hw support.
 * This sub transfer get added in the list of transfer and point to Tegra
 * DMA descriptor which manages the transfer details.
 */
struct tegra_dma_sg_req {
	struct tegra_dma_channel_regs	ch_regs;
	int				req_len;
	bool				configured;
	bool				last_sg;
	bool				half_done;
	struct list_head		node;
	struct tegra_dma_desc		*dma_desc;
};

/*
 * tegra_dma_desc: Tegra DMA descriptors which manages the client requests.
 * This descriptor keep track of transfer status, callbacks and request
 * counts etc.
 */
struct tegra_dma_desc {
	struct dma_async_tx_descriptor	txd;
	int				bytes_requested;
	int				bytes_transferred;
	enum dma_status			dma_status;
	struct list_head		node;
	struct list_head		tx_list;
	struct list_head		cb_node;
	int				cb_count;
};

struct tegra_dma_channel;

typedef void (*dma_isr_handler)(struct tegra_dma_channel *tdc,
				bool to_terminate);

/* tegra_dma_channel: Channel specific information */
struct tegra_dma_channel {
	struct dma_chan		dma_chan;
	char			name[30];
	bool			config_init;
	int			id;
	int			irq;
	unsigned long		chan_base_offset;
	spinlock_t		lock;
	bool			busy;
	struct tegra_dma	*tdma;
	bool			cyclic;

	/* Different lists for managing the requests */
	struct list_head	free_sg_req;
	struct list_head	pending_sg_req;
	struct list_head	free_dma_desc;
	struct list_head	cb_desc;

	/* ISR handler and tasklet for bottom half of isr handling */
	dma_isr_handler		isr_handler;
	struct tasklet_struct	tasklet;
	dma_async_tx_callback	callback;
	void			*callback_param;

	/* Channel-slave specific configuration */
	struct dma_slave_config dma_sconfig;
	struct tegra_dma_channel_regs	channel_reg;
};

/* tegra_dma: Tegra DMA specific information */
struct tegra_dma {
	struct dma_device		dma_dev;
	struct device			*dev;
	struct clk			*dma_clk;
	spinlock_t			global_lock;
	void __iomem			*base_addr;
	const struct tegra_dma_chip_data *chip_data;

	/* Some register need to be cache before suspend */
	u32				reg_gen;

	/* Last member of the structure */
	struct tegra_dma_channel channels[0];
};

static inline void tdma_write(struct tegra_dma *tdma, u32 reg, u32 val)
{
	writel(val, tdma->base_addr + reg);
}

static inline u32 tdma_read(struct tegra_dma *tdma, u32 reg)
{
	return readl(tdma->base_addr + reg);
}

static inline void tdc_write(struct tegra_dma_channel *tdc,
		u32 reg, u32 val)
{
	writel(val, tdc->tdma->base_addr + tdc->chan_base_offset + reg);
}

static inline u32 tdc_read(struct tegra_dma_channel *tdc, u32 reg)
{
	return readl(tdc->tdma->base_addr + tdc->chan_base_offset + reg);
}

static inline struct tegra_dma_channel *to_tegra_dma_chan(struct dma_chan *dc)
{
	return container_of(dc, struct tegra_dma_channel, dma_chan);
}

static inline struct tegra_dma_desc *txd_to_tegra_dma_desc(
		struct dma_async_tx_descriptor *td)
{
	return container_of(td, struct tegra_dma_desc, txd);
}

static inline struct device *tdc2dev(struct tegra_dma_channel *tdc)
{
	return &tdc->dma_chan.dev->device;
}

static dma_cookie_t tegra_dma_tx_submit(struct dma_async_tx_descriptor *tx);
static int tegra_dma_runtime_suspend(struct device *dev);
static int tegra_dma_runtime_resume(struct device *dev);

/* Get DMA desc from free list, if not there then allocate it.  */
static struct tegra_dma_desc *tegra_dma_desc_get(
		struct tegra_dma_channel *tdc)
{
	struct tegra_dma_desc *dma_desc;
	unsigned long flags;

	spin_lock_irqsave(&tdc->lock, flags);

	/* Do not allocate if desc are waiting for ack */
	list_for_each_entry(dma_desc, &tdc->free_dma_desc, node) {
		if (async_tx_test_ack(&dma_desc->txd)) {
			list_del(&dma_desc->node);
			spin_unlock_irqrestore(&tdc->lock, flags);
			dma_desc->txd.flags = 0;
			return dma_desc;
		}
	}

	spin_unlock_irqrestore(&tdc->lock, flags);

	/* Allocate DMA desc */
	dma_desc = kzalloc(sizeof(*dma_desc), GFP_ATOMIC);
	if (!dma_desc) {
		dev_err(tdc2dev(tdc), "dma_desc alloc failed\n");
		return NULL;
	}

	dma_async_tx_descriptor_init(&dma_desc->txd, &tdc->dma_chan);
	dma_desc->txd.tx_submit = tegra_dma_tx_submit;
	dma_desc->txd.flags = 0;
	return dma_desc;
}

static void tegra_dma_desc_put(struct tegra_dma_channel *tdc,
		struct tegra_dma_desc *dma_desc)
{
	unsigned long flags;

	spin_lock_irqsave(&tdc->lock, flags);
	if (!list_empty(&dma_desc->tx_list))
		list_splice_init(&dma_desc->tx_list, &tdc->free_sg_req);
	list_add_tail(&dma_desc->node, &tdc->free_dma_desc);
	spin_unlock_irqrestore(&tdc->lock, flags);
}

static struct tegra_dma_sg_req *tegra_dma_sg_req_get(
		struct tegra_dma_channel *tdc)
{
	struct tegra_dma_sg_req *sg_req = NULL;
	unsigned long flags;

	spin_lock_irqsave(&tdc->lock, flags);
	if (!list_empty(&tdc->free_sg_req)) {
		sg_req = list_first_entry(&tdc->free_sg_req,
					typeof(*sg_req), node);
		list_del(&sg_req->node);
		spin_unlock_irqrestore(&tdc->lock, flags);
		return sg_req;
	}
	spin_unlock_irqrestore(&tdc->lock, flags);

	sg_req = kzalloc(sizeof(struct tegra_dma_sg_req), GFP_ATOMIC);
	if (!sg_req)
		dev_err(tdc2dev(tdc), "sg_req alloc failed\n");
	return sg_req;
}

static int tegra_dma_slave_config(struct dma_chan *dc,
		struct dma_slave_config *sconfig)
{
	struct tegra_dma_channel *tdc = to_tegra_dma_chan(dc);

	if (!list_empty(&tdc->pending_sg_req)) {
		dev_err(tdc2dev(tdc), "Configuration not allowed\n");
		return -EBUSY;
	}

	memcpy(&tdc->dma_sconfig, sconfig, sizeof(*sconfig));
	tdc->config_init = true;
	return 0;
}

static void tegra_dma_global_pause(struct tegra_dma_channel *tdc,
	bool wait_for_burst_complete)
{
	struct tegra_dma *tdma = tdc->tdma;

	spin_lock(&tdma->global_lock);
	tdma_write(tdma, TEGRA_APBDMA_GENERAL, 0);
	if (wait_for_burst_complete)
		udelay(TEGRA_APBDMA_BURST_COMPLETE_TIME);
}

static void tegra_dma_global_resume(struct tegra_dma_channel *tdc)
{
	struct tegra_dma *tdma = tdc->tdma;

	tdma_write(tdma, TEGRA_APBDMA_GENERAL, TEGRA_APBDMA_GENERAL_ENABLE);
	spin_unlock(&tdma->global_lock);
}

static void tegra_dma_pause(struct tegra_dma_channel *tdc,
	bool wait_for_burst_complete)
{
	struct tegra_dma *tdma = tdc->tdma;

	if (tdma->chip_data->support_channel_pause) {
		tdc_write(tdc, TEGRA_APBDMA_CHAN_CSRE,
				TEGRA_APBDMA_CHAN_CSRE_PAUSE);
		if (wait_for_burst_complete)
			udelay(TEGRA_APBDMA_BURST_COMPLETE_TIME);
	} else {
		tegra_dma_global_pause(tdc, wait_for_burst_complete);
	}
}

static void tegra_dma_resume(struct tegra_dma_channel *tdc)
{
	struct tegra_dma *tdma = tdc->tdma;

	if (tdma->chip_data->support_channel_pause) {
		tdc_write(tdc, TEGRA_APBDMA_CHAN_CSRE, 0);
	} else {
		tegra_dma_global_resume(tdc);
	}
}

static void tegra_dma_stop(struct tegra_dma_channel *tdc)
{
	u32 csr;
	u32 status;

	/* Disable interrupts */
	csr = tdc_read(tdc, TEGRA_APBDMA_CHAN_CSR);
	csr &= ~TEGRA_APBDMA_CSR_IE_EOC;
	tdc_write(tdc, TEGRA_APBDMA_CHAN_CSR, csr);

	/* Disable DMA */
	csr &= ~TEGRA_APBDMA_CSR_ENB;
	tdc_write(tdc, TEGRA_APBDMA_CHAN_CSR, csr);

	/* Clear interrupt status if it is there */
	status = tdc_read(tdc, TEGRA_APBDMA_CHAN_STATUS);
	if (status & TEGRA_APBDMA_STATUS_ISE_EOC) {
		dev_dbg(tdc2dev(tdc), "%s():clearing interrupt\n", __func__);
		tdc_write(tdc, TEGRA_APBDMA_CHAN_STATUS, status);
	}
	tdc->busy = false;
}

static void tegra_dma_start(struct tegra_dma_channel *tdc,
		struct tegra_dma_sg_req *sg_req)
{
	struct tegra_dma_channel_regs *ch_regs = &sg_req->ch_regs;

	tdc_write(tdc, TEGRA_APBDMA_CHAN_CSR, ch_regs->csr);
	tdc_write(tdc, TEGRA_APBDMA_CHAN_APBSEQ, ch_regs->apb_seq);
	tdc_write(tdc, TEGRA_APBDMA_CHAN_APBPTR, ch_regs->apb_ptr);
	tdc_write(tdc, TEGRA_APBDMA_CHAN_AHBSEQ, ch_regs->ahb_seq);
	tdc_write(tdc, TEGRA_APBDMA_CHAN_AHBPTR, ch_regs->ahb_ptr);

	/* Start DMA */
	tdc_write(tdc, TEGRA_APBDMA_CHAN_CSR,
				ch_regs->csr | TEGRA_APBDMA_CSR_ENB);
}

static void tegra_dma_configure_for_next(struct tegra_dma_channel *tdc,
		struct tegra_dma_sg_req *nsg_req)
{
	unsigned long status;

	/*
	 * The DMA controller reloads the new configuration for next transfer
	 * after last burst of current transfer completes.
	 * If there is no IEC status then this makes sure that last burst
	 * has not be completed. There may be case that last burst is on
	 * flight and so it can complete but because DMA is paused, it
	 * will not generates interrupt as well as not reload the new
	 * configuration.
	 * If there is already IEC status then interrupt handler need to
	 * load new configuration.
	 */
	tegra_dma_pause(tdc, false);
	status  = tdc_read(tdc, TEGRA_APBDMA_CHAN_STATUS);

	/*
	 * If interrupt is pending then do nothing as the ISR will handle
	 * the programing for new request.
	 */
	if (status & TEGRA_APBDMA_STATUS_ISE_EOC) {
		dev_err(tdc2dev(tdc),
			"Skipping new configuration as interrupt is pending\n");
		tegra_dma_resume(tdc);
		return;
	}

	/* Safe to program new configuration */
	tdc_write(tdc, TEGRA_APBDMA_CHAN_APBPTR, nsg_req->ch_regs.apb_ptr);
	tdc_write(tdc, TEGRA_APBDMA_CHAN_AHBPTR, nsg_req->ch_regs.ahb_ptr);
	tdc_write(tdc, TEGRA_APBDMA_CHAN_CSR,
				nsg_req->ch_regs.csr | TEGRA_APBDMA_CSR_ENB);
	nsg_req->configured = true;

	tegra_dma_resume(tdc);
}

static void tdc_start_head_req(struct tegra_dma_channel *tdc)
{
	struct tegra_dma_sg_req *sg_req;

	if (list_empty(&tdc->pending_sg_req))
		return;

	sg_req = list_first_entry(&tdc->pending_sg_req,
					typeof(*sg_req), node);
	tegra_dma_start(tdc, sg_req);
	sg_req->configured = true;
	tdc->busy = true;
}

static void tdc_configure_next_head_desc(struct tegra_dma_channel *tdc)
{
	struct tegra_dma_sg_req *hsgreq;
	struct tegra_dma_sg_req *hnsgreq;

	if (list_empty(&tdc->pending_sg_req))
		return;

	hsgreq = list_first_entry(&tdc->pending_sg_req, typeof(*hsgreq), node);
	if (!list_is_last(&hsgreq->node, &tdc->pending_sg_req)) {
		hnsgreq = list_first_entry(&hsgreq->node,
					typeof(*hnsgreq), node);
		tegra_dma_configure_for_next(tdc, hnsgreq);
	}
}

static inline int get_current_xferred_count(struct tegra_dma_channel *tdc,
	struct tegra_dma_sg_req *sg_req, unsigned long status)
{
	return sg_req->req_len - (status & TEGRA_APBDMA_STATUS_COUNT_MASK) - 4;
}

static void tegra_dma_abort_all(struct tegra_dma_channel *tdc)
{
	struct tegra_dma_sg_req *sgreq;
	struct tegra_dma_desc *dma_desc;

	while (!list_empty(&tdc->pending_sg_req)) {
		sgreq = list_first_entry(&tdc->pending_sg_req,
						typeof(*sgreq), node);
		list_move_tail(&sgreq->node, &tdc->free_sg_req);
		if (sgreq->last_sg) {
			dma_desc = sgreq->dma_desc;
			dma_desc->dma_status = DMA_ERROR;
			list_add_tail(&dma_desc->node, &tdc->free_dma_desc);

			/* Add in cb list if it is not there. */
			if (!dma_desc->cb_count)
				list_add_tail(&dma_desc->cb_node,
							&tdc->cb_desc);
			dma_desc->cb_count++;
		}
	}
	tdc->isr_handler = NULL;
}

static bool handle_continuous_head_request(struct tegra_dma_channel *tdc,
		struct tegra_dma_sg_req *last_sg_req, bool to_terminate)
{
	struct tegra_dma_sg_req *hsgreq = NULL;

	if (list_empty(&tdc->pending_sg_req)) {
		dev_err(tdc2dev(tdc), "Dma is running without req\n");
		tegra_dma_stop(tdc);
		return false;
	}

	/*
	 * Check that head req on list should be in flight.
	 * If it is not in flight then abort transfer as
	 * looping of transfer can not continue.
	 */
	hsgreq = list_first_entry(&tdc->pending_sg_req, typeof(*hsgreq), node);
	if (!hsgreq->configured) {
		tegra_dma_stop(tdc);
		dev_err(tdc2dev(tdc), "Error in dma transfer, aborting dma\n");
		tegra_dma_abort_all(tdc);
		return false;
	}

	/* Configure next request */
	if (!to_terminate)
		tdc_configure_next_head_desc(tdc);
	return true;
}

static void handle_once_dma_done(struct tegra_dma_channel *tdc,
	bool to_terminate)
{
	struct tegra_dma_sg_req *sgreq;
	struct tegra_dma_desc *dma_desc;

	tdc->busy = false;
	sgreq = list_first_entry(&tdc->pending_sg_req, typeof(*sgreq), node);
	dma_desc = sgreq->dma_desc;
	dma_desc->bytes_transferred += sgreq->req_len;

	list_del(&sgreq->node);
	if (sgreq->last_sg) {
		dma_desc->dma_status = DMA_COMPLETE;
		dma_cookie_complete(&dma_desc->txd);
		if (!dma_desc->cb_count)
			list_add_tail(&dma_desc->cb_node, &tdc->cb_desc);
		dma_desc->cb_count++;
		list_add_tail(&dma_desc->node, &tdc->free_dma_desc);
	}
	list_add_tail(&sgreq->node, &tdc->free_sg_req);

	/* Do not start DMA if it is going to be terminate */
	if (to_terminate || list_empty(&tdc->pending_sg_req))
		return;

	tdc_start_head_req(tdc);
	return;
}

static void handle_cont_sngl_cycle_dma_done(struct tegra_dma_channel *tdc,
		bool to_terminate)
{
	struct tegra_dma_sg_req *sgreq;
	struct tegra_dma_desc *dma_desc;
	bool st;

	sgreq = list_first_entry(&tdc->pending_sg_req, typeof(*sgreq), node);
	dma_desc = sgreq->dma_desc;
	dma_desc->bytes_transferred += sgreq->req_len;

	/* Callback need to be call */
	if (!dma_desc->cb_count)
		list_add_tail(&dma_desc->cb_node, &tdc->cb_desc);
	dma_desc->cb_count++;

	/* If not last req then put at end of pending list */
	if (!list_is_last(&sgreq->node, &tdc->pending_sg_req)) {
		list_move_tail(&sgreq->node, &tdc->pending_sg_req);
		sgreq->configured = false;
		st = handle_continuous_head_request(tdc, sgreq, to_terminate);
		if (!st)
			dma_desc->dma_status = DMA_ERROR;
	}
	return;
}

static void tegra_dma_tasklet(unsigned long data)
{
	struct tegra_dma_channel *tdc = (struct tegra_dma_channel *)data;
	dma_async_tx_callback callback = NULL;
	void *callback_param = NULL;
	struct tegra_dma_desc *dma_desc;
	unsigned long flags;
	int cb_count;

	spin_lock_irqsave(&tdc->lock, flags);
	while (!list_empty(&tdc->cb_desc)) {
		dma_desc  = list_first_entry(&tdc->cb_desc,
					typeof(*dma_desc), cb_node);
		list_del(&dma_desc->cb_node);
		callback = dma_desc->txd.callback;
		callback_param = dma_desc->txd.callback_param;
		cb_count = dma_desc->cb_count;
		dma_desc->cb_count = 0;
		spin_unlock_irqrestore(&tdc->lock, flags);
		while (cb_count-- && callback)
			callback(callback_param);
		spin_lock_irqsave(&tdc->lock, flags);
	}
	spin_unlock_irqrestore(&tdc->lock, flags);
}

static irqreturn_t tegra_dma_isr(int irq, void *dev_id)
{
	struct tegra_dma_channel *tdc = dev_id;
	unsigned long status;
	unsigned long flags;

	spin_lock_irqsave(&tdc->lock, flags);

	status = tdc_read(tdc, TEGRA_APBDMA_CHAN_STATUS);
	if (status & TEGRA_APBDMA_STATUS_ISE_EOC) {
		tdc_write(tdc, TEGRA_APBDMA_CHAN_STATUS, status);
		tdc->isr_handler(tdc, false);
		tasklet_schedule(&tdc->tasklet);
		spin_unlock_irqrestore(&tdc->lock, flags);
		return IRQ_HANDLED;
	}

	spin_unlock_irqrestore(&tdc->lock, flags);
	dev_info(tdc2dev(tdc),
		"Interrupt already served status 0x%08lx\n", status);
	return IRQ_NONE;
}

static dma_cookie_t tegra_dma_tx_submit(struct dma_async_tx_descriptor *txd)
{
	struct tegra_dma_desc *dma_desc = txd_to_tegra_dma_desc(txd);
	struct tegra_dma_channel *tdc = to_tegra_dma_chan(txd->chan);
	unsigned long flags;
	dma_cookie_t cookie;

	spin_lock_irqsave(&tdc->lock, flags);
	dma_desc->dma_status = DMA_IN_PROGRESS;
	cookie = dma_cookie_assign(&dma_desc->txd);
	list_splice_tail_init(&dma_desc->tx_list, &tdc->pending_sg_req);
	spin_unlock_irqrestore(&tdc->lock, flags);
	return cookie;
}

static void tegra_dma_issue_pending(struct dma_chan *dc)
{
	struct tegra_dma_channel *tdc = to_tegra_dma_chan(dc);
	unsigned long flags;

	spin_lock_irqsave(&tdc->lock, flags);
	if (list_empty(&tdc->pending_sg_req)) {
		dev_err(tdc2dev(tdc), "No DMA request\n");
		goto end;
	}
	if (!tdc->busy) {
		tdc_start_head_req(tdc);

		/* Continuous single mode: Configure next req */
		if (tdc->cyclic) {
			/*
			 * Wait for 1 burst time for configure DMA for
			 * next transfer.
			 */
			udelay(TEGRA_APBDMA_BURST_COMPLETE_TIME);
			tdc_configure_next_head_desc(tdc);
		}
	}
end:
	spin_unlock_irqrestore(&tdc->lock, flags);
	return;
}

static void tegra_dma_terminate_all(struct dma_chan *dc)
{
	struct tegra_dma_channel *tdc = to_tegra_dma_chan(dc);
	struct tegra_dma_sg_req *sgreq;
	struct tegra_dma_desc *dma_desc;
	unsigned long flags;
	unsigned long status;
	bool was_busy;

	spin_lock_irqsave(&tdc->lock, flags);
	if (list_empty(&tdc->pending_sg_req)) {
		spin_unlock_irqrestore(&tdc->lock, flags);
		return;
	}

	if (!tdc->busy)
		goto skip_dma_stop;

	/* Pause DMA before checking the queue status */
	tegra_dma_pause(tdc, true);

	status = tdc_read(tdc, TEGRA_APBDMA_CHAN_STATUS);
	if (status & TEGRA_APBDMA_STATUS_ISE_EOC) {
		dev_dbg(tdc2dev(tdc), "%s():handling isr\n", __func__);
		tdc->isr_handler(tdc, true);
		status = tdc_read(tdc, TEGRA_APBDMA_CHAN_STATUS);
	}

	was_busy = tdc->busy;
	tegra_dma_stop(tdc);

	if (!list_empty(&tdc->pending_sg_req) && was_busy) {
		sgreq = list_first_entry(&tdc->pending_sg_req,
					typeof(*sgreq), node);
		sgreq->dma_desc->bytes_transferred +=
				get_current_xferred_count(tdc, sgreq, status);
	}
	tegra_dma_resume(tdc);

skip_dma_stop:
	tegra_dma_abort_all(tdc);

	while (!list_empty(&tdc->cb_desc)) {
		dma_desc  = list_first_entry(&tdc->cb_desc,
					typeof(*dma_desc), cb_node);
		list_del(&dma_desc->cb_node);
		dma_desc->cb_count = 0;
	}
	spin_unlock_irqrestore(&tdc->lock, flags);
}

static enum dma_status tegra_dma_tx_status(struct dma_chan *dc,
	dma_cookie_t cookie, struct dma_tx_state *txstate)
{
	struct tegra_dma_channel *tdc = to_tegra_dma_chan(dc);
	struct tegra_dma_desc *dma_desc;
	struct tegra_dma_sg_req *sg_req;
	enum dma_status ret;
	unsigned long flags;
	unsigned int residual;

	ret = dma_cookie_status(dc, cookie, txstate);
<<<<<<< HEAD
	if (ret == DMA_SUCCESS)
=======
	if (ret == DMA_COMPLETE)
>>>>>>> d8ec26d7
		return ret;

	spin_lock_irqsave(&tdc->lock, flags);

	/* Check on wait_ack desc status */
	list_for_each_entry(dma_desc, &tdc->free_dma_desc, node) {
		if (dma_desc->txd.cookie == cookie) {
			residual =  dma_desc->bytes_requested -
					(dma_desc->bytes_transferred %
						dma_desc->bytes_requested);
			dma_set_residue(txstate, residual);
			ret = dma_desc->dma_status;
			spin_unlock_irqrestore(&tdc->lock, flags);
			return ret;
		}
	}

	/* Check in pending list */
	list_for_each_entry(sg_req, &tdc->pending_sg_req, node) {
		dma_desc = sg_req->dma_desc;
		if (dma_desc->txd.cookie == cookie) {
			residual =  dma_desc->bytes_requested -
					(dma_desc->bytes_transferred %
						dma_desc->bytes_requested);
			dma_set_residue(txstate, residual);
			ret = dma_desc->dma_status;
			spin_unlock_irqrestore(&tdc->lock, flags);
			return ret;
		}
	}

	dev_dbg(tdc2dev(tdc), "cookie %d does not found\n", cookie);
	spin_unlock_irqrestore(&tdc->lock, flags);
	return ret;
}

static int tegra_dma_device_control(struct dma_chan *dc, enum dma_ctrl_cmd cmd,
			unsigned long arg)
{
	switch (cmd) {
	case DMA_SLAVE_CONFIG:
		return tegra_dma_slave_config(dc,
				(struct dma_slave_config *)arg);

	case DMA_TERMINATE_ALL:
		tegra_dma_terminate_all(dc);
		return 0;

	default:
		break;
	}

	return -ENXIO;
}

static inline int get_bus_width(struct tegra_dma_channel *tdc,
		enum dma_slave_buswidth slave_bw)
{
	switch (slave_bw) {
	case DMA_SLAVE_BUSWIDTH_1_BYTE:
		return TEGRA_APBDMA_APBSEQ_BUS_WIDTH_8;
	case DMA_SLAVE_BUSWIDTH_2_BYTES:
		return TEGRA_APBDMA_APBSEQ_BUS_WIDTH_16;
	case DMA_SLAVE_BUSWIDTH_4_BYTES:
		return TEGRA_APBDMA_APBSEQ_BUS_WIDTH_32;
	case DMA_SLAVE_BUSWIDTH_8_BYTES:
		return TEGRA_APBDMA_APBSEQ_BUS_WIDTH_64;
	default:
		dev_warn(tdc2dev(tdc),
			"slave bw is not supported, using 32bits\n");
		return TEGRA_APBDMA_APBSEQ_BUS_WIDTH_32;
	}
}

static inline int get_burst_size(struct tegra_dma_channel *tdc,
	u32 burst_size, enum dma_slave_buswidth slave_bw, int len)
{
	int burst_byte;
	int burst_ahb_width;

	/*
	 * burst_size from client is in terms of the bus_width.
	 * convert them into AHB memory width which is 4 byte.
	 */
	burst_byte = burst_size * slave_bw;
	burst_ahb_width = burst_byte / 4;

	/* If burst size is 0 then calculate the burst size based on length */
	if (!burst_ahb_width) {
		if (len & 0xF)
			return TEGRA_APBDMA_AHBSEQ_BURST_1;
		else if ((len >> 4) & 0x1)
			return TEGRA_APBDMA_AHBSEQ_BURST_4;
		else
			return TEGRA_APBDMA_AHBSEQ_BURST_8;
	}
	if (burst_ahb_width < 4)
		return TEGRA_APBDMA_AHBSEQ_BURST_1;
	else if (burst_ahb_width < 8)
		return TEGRA_APBDMA_AHBSEQ_BURST_4;
	else
		return TEGRA_APBDMA_AHBSEQ_BURST_8;
}

static int get_transfer_param(struct tegra_dma_channel *tdc,
	enum dma_transfer_direction direction, unsigned long *apb_addr,
	unsigned long *apb_seq,	unsigned long *csr, unsigned int *burst_size,
	enum dma_slave_buswidth *slave_bw)
{

	switch (direction) {
	case DMA_MEM_TO_DEV:
		*apb_addr = tdc->dma_sconfig.dst_addr;
		*apb_seq = get_bus_width(tdc, tdc->dma_sconfig.dst_addr_width);
		*burst_size = tdc->dma_sconfig.dst_maxburst;
		*slave_bw = tdc->dma_sconfig.dst_addr_width;
		*csr = TEGRA_APBDMA_CSR_DIR;
		return 0;

	case DMA_DEV_TO_MEM:
		*apb_addr = tdc->dma_sconfig.src_addr;
		*apb_seq = get_bus_width(tdc, tdc->dma_sconfig.src_addr_width);
		*burst_size = tdc->dma_sconfig.src_maxburst;
		*slave_bw = tdc->dma_sconfig.src_addr_width;
		*csr = 0;
		return 0;

	default:
		dev_err(tdc2dev(tdc), "Dma direction is not supported\n");
		return -EINVAL;
	}
	return -EINVAL;
}

static struct dma_async_tx_descriptor *tegra_dma_prep_slave_sg(
	struct dma_chan *dc, struct scatterlist *sgl, unsigned int sg_len,
	enum dma_transfer_direction direction, unsigned long flags,
	void *context)
{
	struct tegra_dma_channel *tdc = to_tegra_dma_chan(dc);
	struct tegra_dma_desc *dma_desc;
	unsigned int	    i;
	struct scatterlist      *sg;
	unsigned long csr, ahb_seq, apb_ptr, apb_seq;
	struct list_head req_list;
	struct tegra_dma_sg_req  *sg_req = NULL;
	u32 burst_size;
	enum dma_slave_buswidth slave_bw;
	int ret;

	if (!tdc->config_init) {
		dev_err(tdc2dev(tdc), "dma channel is not configured\n");
		return NULL;
	}
	if (sg_len < 1) {
		dev_err(tdc2dev(tdc), "Invalid segment length %d\n", sg_len);
		return NULL;
	}

	ret = get_transfer_param(tdc, direction, &apb_ptr, &apb_seq, &csr,
				&burst_size, &slave_bw);
	if (ret < 0)
		return NULL;

	INIT_LIST_HEAD(&req_list);

	ahb_seq = TEGRA_APBDMA_AHBSEQ_INTR_ENB;
	ahb_seq |= TEGRA_APBDMA_AHBSEQ_WRAP_NONE <<
					TEGRA_APBDMA_AHBSEQ_WRAP_SHIFT;
	ahb_seq |= TEGRA_APBDMA_AHBSEQ_BUS_WIDTH_32;

	csr |= TEGRA_APBDMA_CSR_ONCE | TEGRA_APBDMA_CSR_FLOW;
	csr |= tdc->dma_sconfig.slave_id << TEGRA_APBDMA_CSR_REQ_SEL_SHIFT;
	if (flags & DMA_PREP_INTERRUPT)
		csr |= TEGRA_APBDMA_CSR_IE_EOC;

	apb_seq |= TEGRA_APBDMA_APBSEQ_WRAP_WORD_1;

	dma_desc = tegra_dma_desc_get(tdc);
	if (!dma_desc) {
		dev_err(tdc2dev(tdc), "Dma descriptors not available\n");
		return NULL;
	}
	INIT_LIST_HEAD(&dma_desc->tx_list);
	INIT_LIST_HEAD(&dma_desc->cb_node);
	dma_desc->cb_count = 0;
	dma_desc->bytes_requested = 0;
	dma_desc->bytes_transferred = 0;
	dma_desc->dma_status = DMA_IN_PROGRESS;

	/* Make transfer requests */
	for_each_sg(sgl, sg, sg_len, i) {
		u32 len, mem;

		mem = sg_dma_address(sg);
		len = sg_dma_len(sg);

		if ((len & 3) || (mem & 3) ||
				(len > tdc->tdma->chip_data->max_dma_count)) {
			dev_err(tdc2dev(tdc),
				"Dma length/memory address is not supported\n");
			tegra_dma_desc_put(tdc, dma_desc);
			return NULL;
		}

		sg_req = tegra_dma_sg_req_get(tdc);
		if (!sg_req) {
			dev_err(tdc2dev(tdc), "Dma sg-req not available\n");
			tegra_dma_desc_put(tdc, dma_desc);
			return NULL;
		}

		ahb_seq |= get_burst_size(tdc, burst_size, slave_bw, len);
		dma_desc->bytes_requested += len;

		sg_req->ch_regs.apb_ptr = apb_ptr;
		sg_req->ch_regs.ahb_ptr = mem;
		sg_req->ch_regs.csr = csr | ((len - 4) & 0xFFFC);
		sg_req->ch_regs.apb_seq = apb_seq;
		sg_req->ch_regs.ahb_seq = ahb_seq;
		sg_req->configured = false;
		sg_req->last_sg = false;
		sg_req->dma_desc = dma_desc;
		sg_req->req_len = len;

		list_add_tail(&sg_req->node, &dma_desc->tx_list);
	}
	sg_req->last_sg = true;
	if (flags & DMA_CTRL_ACK)
		dma_desc->txd.flags = DMA_CTRL_ACK;

	/*
	 * Make sure that mode should not be conflicting with currently
	 * configured mode.
	 */
	if (!tdc->isr_handler) {
		tdc->isr_handler = handle_once_dma_done;
		tdc->cyclic = false;
	} else {
		if (tdc->cyclic) {
			dev_err(tdc2dev(tdc), "DMA configured in cyclic mode\n");
			tegra_dma_desc_put(tdc, dma_desc);
			return NULL;
		}
	}

	return &dma_desc->txd;
}

static struct dma_async_tx_descriptor *tegra_dma_prep_dma_cyclic(
	struct dma_chan *dc, dma_addr_t buf_addr, size_t buf_len,
	size_t period_len, enum dma_transfer_direction direction,
	unsigned long flags, void *context)
{
	struct tegra_dma_channel *tdc = to_tegra_dma_chan(dc);
	struct tegra_dma_desc *dma_desc = NULL;
	struct tegra_dma_sg_req  *sg_req = NULL;
	unsigned long csr, ahb_seq, apb_ptr, apb_seq;
	int len;
	size_t remain_len;
	dma_addr_t mem = buf_addr;
	u32 burst_size;
	enum dma_slave_buswidth slave_bw;
	int ret;

	if (!buf_len || !period_len) {
		dev_err(tdc2dev(tdc), "Invalid buffer/period len\n");
		return NULL;
	}

	if (!tdc->config_init) {
		dev_err(tdc2dev(tdc), "DMA slave is not configured\n");
		return NULL;
	}

	/*
	 * We allow to take more number of requests till DMA is
	 * not started. The driver will loop over all requests.
	 * Once DMA is started then new requests can be queued only after
	 * terminating the DMA.
	 */
	if (tdc->busy) {
		dev_err(tdc2dev(tdc), "Request not allowed when dma running\n");
		return NULL;
	}

	/*
	 * We only support cycle transfer when buf_len is multiple of
	 * period_len.
	 */
	if (buf_len % period_len) {
		dev_err(tdc2dev(tdc), "buf_len is not multiple of period_len\n");
		return NULL;
	}

	len = period_len;
	if ((len & 3) || (buf_addr & 3) ||
			(len > tdc->tdma->chip_data->max_dma_count)) {
		dev_err(tdc2dev(tdc), "Req len/mem address is not correct\n");
		return NULL;
	}

	ret = get_transfer_param(tdc, direction, &apb_ptr, &apb_seq, &csr,
				&burst_size, &slave_bw);
	if (ret < 0)
		return NULL;


	ahb_seq = TEGRA_APBDMA_AHBSEQ_INTR_ENB;
	ahb_seq |= TEGRA_APBDMA_AHBSEQ_WRAP_NONE <<
					TEGRA_APBDMA_AHBSEQ_WRAP_SHIFT;
	ahb_seq |= TEGRA_APBDMA_AHBSEQ_BUS_WIDTH_32;

	csr |= TEGRA_APBDMA_CSR_FLOW;
	if (flags & DMA_PREP_INTERRUPT)
		csr |= TEGRA_APBDMA_CSR_IE_EOC;
	csr |= tdc->dma_sconfig.slave_id << TEGRA_APBDMA_CSR_REQ_SEL_SHIFT;

	apb_seq |= TEGRA_APBDMA_APBSEQ_WRAP_WORD_1;

	dma_desc = tegra_dma_desc_get(tdc);
	if (!dma_desc) {
		dev_err(tdc2dev(tdc), "not enough descriptors available\n");
		return NULL;
	}

	INIT_LIST_HEAD(&dma_desc->tx_list);
	INIT_LIST_HEAD(&dma_desc->cb_node);
	dma_desc->cb_count = 0;

	dma_desc->bytes_transferred = 0;
	dma_desc->bytes_requested = buf_len;
	remain_len = buf_len;

	/* Split transfer equal to period size */
	while (remain_len) {
		sg_req = tegra_dma_sg_req_get(tdc);
		if (!sg_req) {
			dev_err(tdc2dev(tdc), "Dma sg-req not available\n");
			tegra_dma_desc_put(tdc, dma_desc);
			return NULL;
		}

		ahb_seq |= get_burst_size(tdc, burst_size, slave_bw, len);
		sg_req->ch_regs.apb_ptr = apb_ptr;
		sg_req->ch_regs.ahb_ptr = mem;
		sg_req->ch_regs.csr = csr | ((len - 4) & 0xFFFC);
		sg_req->ch_regs.apb_seq = apb_seq;
		sg_req->ch_regs.ahb_seq = ahb_seq;
		sg_req->configured = false;
		sg_req->half_done = false;
		sg_req->last_sg = false;
		sg_req->dma_desc = dma_desc;
		sg_req->req_len = len;

		list_add_tail(&sg_req->node, &dma_desc->tx_list);
		remain_len -= len;
		mem += len;
	}
	sg_req->last_sg = true;
	if (flags & DMA_CTRL_ACK)
		dma_desc->txd.flags = DMA_CTRL_ACK;

	/*
	 * Make sure that mode should not be conflicting with currently
	 * configured mode.
	 */
	if (!tdc->isr_handler) {
		tdc->isr_handler = handle_cont_sngl_cycle_dma_done;
		tdc->cyclic = true;
	} else {
		if (!tdc->cyclic) {
			dev_err(tdc2dev(tdc), "DMA configuration conflict\n");
			tegra_dma_desc_put(tdc, dma_desc);
			return NULL;
		}
	}

	return &dma_desc->txd;
}

static int tegra_dma_alloc_chan_resources(struct dma_chan *dc)
{
	struct tegra_dma_channel *tdc = to_tegra_dma_chan(dc);
	struct tegra_dma *tdma = tdc->tdma;
	int ret;

	dma_cookie_init(&tdc->dma_chan);
	tdc->config_init = false;
	ret = clk_prepare_enable(tdma->dma_clk);
	if (ret < 0)
		dev_err(tdc2dev(tdc), "clk_prepare_enable failed: %d\n", ret);
	return ret;
}

static void tegra_dma_free_chan_resources(struct dma_chan *dc)
{
	struct tegra_dma_channel *tdc = to_tegra_dma_chan(dc);
	struct tegra_dma *tdma = tdc->tdma;

	struct tegra_dma_desc *dma_desc;
	struct tegra_dma_sg_req *sg_req;
	struct list_head dma_desc_list;
	struct list_head sg_req_list;
	unsigned long flags;

	INIT_LIST_HEAD(&dma_desc_list);
	INIT_LIST_HEAD(&sg_req_list);

	dev_dbg(tdc2dev(tdc), "Freeing channel %d\n", tdc->id);

	if (tdc->busy)
		tegra_dma_terminate_all(dc);

	spin_lock_irqsave(&tdc->lock, flags);
	list_splice_init(&tdc->pending_sg_req, &sg_req_list);
	list_splice_init(&tdc->free_sg_req, &sg_req_list);
	list_splice_init(&tdc->free_dma_desc, &dma_desc_list);
	INIT_LIST_HEAD(&tdc->cb_desc);
	tdc->config_init = false;
	tdc->isr_handler = NULL;
	spin_unlock_irqrestore(&tdc->lock, flags);

	while (!list_empty(&dma_desc_list)) {
		dma_desc = list_first_entry(&dma_desc_list,
					typeof(*dma_desc), node);
		list_del(&dma_desc->node);
		kfree(dma_desc);
	}

	while (!list_empty(&sg_req_list)) {
		sg_req = list_first_entry(&sg_req_list, typeof(*sg_req), node);
		list_del(&sg_req->node);
		kfree(sg_req);
	}
	clk_disable_unprepare(tdma->dma_clk);
}

/* Tegra20 specific DMA controller information */
static const struct tegra_dma_chip_data tegra20_dma_chip_data = {
	.nr_channels		= 16,
	.max_dma_count		= 1024UL * 64,
	.support_channel_pause	= false,
};

/* Tegra30 specific DMA controller information */
static const struct tegra_dma_chip_data tegra30_dma_chip_data = {
	.nr_channels		= 32,
	.max_dma_count		= 1024UL * 64,
	.support_channel_pause	= false,
};

/* Tegra114 specific DMA controller information */
static const struct tegra_dma_chip_data tegra114_dma_chip_data = {
	.nr_channels		= 32,
	.max_dma_count		= 1024UL * 64,
	.support_channel_pause	= true,
};


static const struct of_device_id tegra_dma_of_match[] = {
	{
		.compatible = "nvidia,tegra114-apbdma",
		.data = &tegra114_dma_chip_data,
	}, {
		.compatible = "nvidia,tegra30-apbdma",
		.data = &tegra30_dma_chip_data,
	}, {
		.compatible = "nvidia,tegra20-apbdma",
		.data = &tegra20_dma_chip_data,
	}, {
	},
};
MODULE_DEVICE_TABLE(of, tegra_dma_of_match);

static int tegra_dma_probe(struct platform_device *pdev)
{
	struct resource	*res;
	struct tegra_dma *tdma;
	int ret;
	int i;
	const struct tegra_dma_chip_data *cdata = NULL;
	const struct of_device_id *match;

	match = of_match_device(tegra_dma_of_match, &pdev->dev);
	if (!match) {
		dev_err(&pdev->dev, "Error: No device match found\n");
		return -ENODEV;
	}
	cdata = match->data;

	tdma = devm_kzalloc(&pdev->dev, sizeof(*tdma) + cdata->nr_channels *
			sizeof(struct tegra_dma_channel), GFP_KERNEL);
	if (!tdma) {
		dev_err(&pdev->dev, "Error: memory allocation failed\n");
		return -ENOMEM;
	}

	tdma->dev = &pdev->dev;
	tdma->chip_data = cdata;
	platform_set_drvdata(pdev, tdma);

	res = platform_get_resource(pdev, IORESOURCE_MEM, 0);
	tdma->base_addr = devm_ioremap_resource(&pdev->dev, res);
	if (IS_ERR(tdma->base_addr))
		return PTR_ERR(tdma->base_addr);

	tdma->dma_clk = devm_clk_get(&pdev->dev, NULL);
	if (IS_ERR(tdma->dma_clk)) {
		dev_err(&pdev->dev, "Error: Missing controller clock\n");
		return PTR_ERR(tdma->dma_clk);
	}

	spin_lock_init(&tdma->global_lock);

	pm_runtime_enable(&pdev->dev);
	if (!pm_runtime_enabled(&pdev->dev)) {
		ret = tegra_dma_runtime_resume(&pdev->dev);
		if (ret) {
			dev_err(&pdev->dev, "dma_runtime_resume failed %d\n",
				ret);
			goto err_pm_disable;
		}
	}

	/* Enable clock before accessing registers */
	ret = clk_prepare_enable(tdma->dma_clk);
	if (ret < 0) {
		dev_err(&pdev->dev, "clk_prepare_enable failed: %d\n", ret);
		goto err_pm_disable;
	}

	/* Reset DMA controller */
	tegra_periph_reset_assert(tdma->dma_clk);
	udelay(2);
	tegra_periph_reset_deassert(tdma->dma_clk);

	/* Enable global DMA registers */
	tdma_write(tdma, TEGRA_APBDMA_GENERAL, TEGRA_APBDMA_GENERAL_ENABLE);
	tdma_write(tdma, TEGRA_APBDMA_CONTROL, 0);
	tdma_write(tdma, TEGRA_APBDMA_IRQ_MASK_SET, 0xFFFFFFFFul);

	clk_disable_unprepare(tdma->dma_clk);

	INIT_LIST_HEAD(&tdma->dma_dev.channels);
	for (i = 0; i < cdata->nr_channels; i++) {
		struct tegra_dma_channel *tdc = &tdma->channels[i];

		tdc->chan_base_offset = TEGRA_APBDMA_CHANNEL_BASE_ADD_OFFSET +
					i * TEGRA_APBDMA_CHANNEL_REGISTER_SIZE;

		res = platform_get_resource(pdev, IORESOURCE_IRQ, i);
		if (!res) {
			ret = -EINVAL;
			dev_err(&pdev->dev, "No irq resource for chan %d\n", i);
			goto err_irq;
		}
		tdc->irq = res->start;
		snprintf(tdc->name, sizeof(tdc->name), "apbdma.%d", i);
		ret = devm_request_irq(&pdev->dev, tdc->irq,
				tegra_dma_isr, 0, tdc->name, tdc);
		if (ret) {
			dev_err(&pdev->dev,
				"request_irq failed with err %d channel %d\n",
				ret, i);
			goto err_irq;
		}

		tdc->dma_chan.device = &tdma->dma_dev;
		dma_cookie_init(&tdc->dma_chan);
		list_add_tail(&tdc->dma_chan.device_node,
				&tdma->dma_dev.channels);
		tdc->tdma = tdma;
		tdc->id = i;

		tasklet_init(&tdc->tasklet, tegra_dma_tasklet,
				(unsigned long)tdc);
		spin_lock_init(&tdc->lock);

		INIT_LIST_HEAD(&tdc->pending_sg_req);
		INIT_LIST_HEAD(&tdc->free_sg_req);
		INIT_LIST_HEAD(&tdc->free_dma_desc);
		INIT_LIST_HEAD(&tdc->cb_desc);
	}

	dma_cap_set(DMA_SLAVE, tdma->dma_dev.cap_mask);
	dma_cap_set(DMA_PRIVATE, tdma->dma_dev.cap_mask);
	dma_cap_set(DMA_CYCLIC, tdma->dma_dev.cap_mask);

	tdma->dma_dev.dev = &pdev->dev;
	tdma->dma_dev.device_alloc_chan_resources =
					tegra_dma_alloc_chan_resources;
	tdma->dma_dev.device_free_chan_resources =
					tegra_dma_free_chan_resources;
	tdma->dma_dev.device_prep_slave_sg = tegra_dma_prep_slave_sg;
	tdma->dma_dev.device_prep_dma_cyclic = tegra_dma_prep_dma_cyclic;
	tdma->dma_dev.device_control = tegra_dma_device_control;
	tdma->dma_dev.device_tx_status = tegra_dma_tx_status;
	tdma->dma_dev.device_issue_pending = tegra_dma_issue_pending;

	ret = dma_async_device_register(&tdma->dma_dev);
	if (ret < 0) {
		dev_err(&pdev->dev,
			"Tegra20 APB DMA driver registration failed %d\n", ret);
		goto err_irq;
	}

	dev_info(&pdev->dev, "Tegra20 APB DMA driver register %d channels\n",
			cdata->nr_channels);
	return 0;

err_irq:
	while (--i >= 0) {
		struct tegra_dma_channel *tdc = &tdma->channels[i];
		tasklet_kill(&tdc->tasklet);
	}

err_pm_disable:
	pm_runtime_disable(&pdev->dev);
	if (!pm_runtime_status_suspended(&pdev->dev))
		tegra_dma_runtime_suspend(&pdev->dev);
	return ret;
}

static int tegra_dma_remove(struct platform_device *pdev)
{
	struct tegra_dma *tdma = platform_get_drvdata(pdev);
	int i;
	struct tegra_dma_channel *tdc;

	dma_async_device_unregister(&tdma->dma_dev);

	for (i = 0; i < tdma->chip_data->nr_channels; ++i) {
		tdc = &tdma->channels[i];
		tasklet_kill(&tdc->tasklet);
	}

	pm_runtime_disable(&pdev->dev);
	if (!pm_runtime_status_suspended(&pdev->dev))
		tegra_dma_runtime_suspend(&pdev->dev);

	return 0;
}

static int tegra_dma_runtime_suspend(struct device *dev)
{
	struct platform_device *pdev = to_platform_device(dev);
	struct tegra_dma *tdma = platform_get_drvdata(pdev);

	clk_disable_unprepare(tdma->dma_clk);
	return 0;
}

static int tegra_dma_runtime_resume(struct device *dev)
{
	struct platform_device *pdev = to_platform_device(dev);
	struct tegra_dma *tdma = platform_get_drvdata(pdev);
	int ret;

	ret = clk_prepare_enable(tdma->dma_clk);
	if (ret < 0) {
		dev_err(dev, "clk_enable failed: %d\n", ret);
		return ret;
	}
	return 0;
}

#ifdef CONFIG_PM_SLEEP
static int tegra_dma_pm_suspend(struct device *dev)
{
	struct tegra_dma *tdma = dev_get_drvdata(dev);
	int i;
	int ret;

	/* Enable clock before accessing register */
	ret = tegra_dma_runtime_resume(dev);
	if (ret < 0)
		return ret;

	tdma->reg_gen = tdma_read(tdma, TEGRA_APBDMA_GENERAL);
	for (i = 0; i < tdma->chip_data->nr_channels; i++) {
		struct tegra_dma_channel *tdc = &tdma->channels[i];
		struct tegra_dma_channel_regs *ch_reg = &tdc->channel_reg;

		ch_reg->csr = tdc_read(tdc, TEGRA_APBDMA_CHAN_CSR);
		ch_reg->ahb_ptr = tdc_read(tdc, TEGRA_APBDMA_CHAN_AHBPTR);
		ch_reg->apb_ptr = tdc_read(tdc, TEGRA_APBDMA_CHAN_APBPTR);
		ch_reg->ahb_seq = tdc_read(tdc, TEGRA_APBDMA_CHAN_AHBSEQ);
		ch_reg->apb_seq = tdc_read(tdc, TEGRA_APBDMA_CHAN_APBSEQ);
	}

	/* Disable clock */
	tegra_dma_runtime_suspend(dev);
	return 0;
}

static int tegra_dma_pm_resume(struct device *dev)
{
	struct tegra_dma *tdma = dev_get_drvdata(dev);
	int i;
	int ret;

	/* Enable clock before accessing register */
	ret = tegra_dma_runtime_resume(dev);
	if (ret < 0)
		return ret;

	tdma_write(tdma, TEGRA_APBDMA_GENERAL, tdma->reg_gen);
	tdma_write(tdma, TEGRA_APBDMA_CONTROL, 0);
	tdma_write(tdma, TEGRA_APBDMA_IRQ_MASK_SET, 0xFFFFFFFFul);

	for (i = 0; i < tdma->chip_data->nr_channels; i++) {
		struct tegra_dma_channel *tdc = &tdma->channels[i];
		struct tegra_dma_channel_regs *ch_reg = &tdc->channel_reg;

		tdc_write(tdc, TEGRA_APBDMA_CHAN_APBSEQ, ch_reg->apb_seq);
		tdc_write(tdc, TEGRA_APBDMA_CHAN_APBPTR, ch_reg->apb_ptr);
		tdc_write(tdc, TEGRA_APBDMA_CHAN_AHBSEQ, ch_reg->ahb_seq);
		tdc_write(tdc, TEGRA_APBDMA_CHAN_AHBPTR, ch_reg->ahb_ptr);
		tdc_write(tdc, TEGRA_APBDMA_CHAN_CSR,
			(ch_reg->csr & ~TEGRA_APBDMA_CSR_ENB));
	}

	/* Disable clock */
	tegra_dma_runtime_suspend(dev);
	return 0;
}
#endif

static const struct dev_pm_ops tegra_dma_dev_pm_ops = {
#ifdef CONFIG_PM_RUNTIME
	.runtime_suspend = tegra_dma_runtime_suspend,
	.runtime_resume = tegra_dma_runtime_resume,
#endif
	SET_SYSTEM_SLEEP_PM_OPS(tegra_dma_pm_suspend, tegra_dma_pm_resume)
};

static struct platform_driver tegra_dmac_driver = {
	.driver = {
		.name	= "tegra-apbdma",
		.owner = THIS_MODULE,
		.pm	= &tegra_dma_dev_pm_ops,
		.of_match_table = tegra_dma_of_match,
	},
	.probe		= tegra_dma_probe,
	.remove		= tegra_dma_remove,
};

module_platform_driver(tegra_dmac_driver);

MODULE_ALIAS("platform:tegra20-apbdma");
MODULE_DESCRIPTION("NVIDIA Tegra APB DMA Controller driver");
MODULE_AUTHOR("Laxman Dewangan <ldewangan@nvidia.com>");
MODULE_LICENSE("GPL v2");<|MERGE_RESOLUTION|>--- conflicted
+++ resolved
@@ -768,11 +768,7 @@
 	unsigned int residual;
 
 	ret = dma_cookie_status(dc, cookie, txstate);
-<<<<<<< HEAD
-	if (ret == DMA_SUCCESS)
-=======
 	if (ret == DMA_COMPLETE)
->>>>>>> d8ec26d7
 		return ret;
 
 	spin_lock_irqsave(&tdc->lock, flags);
