--- conflicted
+++ resolved
@@ -337,11 +337,7 @@
 		goto comm_init_err;
 
 	if (ssusb->wakeup_irq > 0) {
-<<<<<<< HEAD
-		ret = dev_pm_set_dedicated_wake_irq(dev, ssusb->wakeup_irq);
-=======
 		ret = dev_pm_set_dedicated_wake_irq_reverse(dev, ssusb->wakeup_irq);
->>>>>>> df0cc57e
 		if (ret) {
 			dev_err(dev, "failed to set wakeup irq %d\n", ssusb->wakeup_irq);
 			goto comm_exit;
