/* i915_irq.c -- IRQ support for the I915 -*- linux-c -*-
 */
/*
 * Copyright 2003 Tungsten Graphics, Inc., Cedar Park, Texas.
 * All Rights Reserved.
 *
 * Permission is hereby granted, free of charge, to any person obtaining a
 * copy of this software and associated documentation files (the
 * "Software"), to deal in the Software without restriction, including
 * without limitation the rights to use, copy, modify, merge, publish,
 * distribute, sub license, and/or sell copies of the Software, and to
 * permit persons to whom the Software is furnished to do so, subject to
 * the following conditions:
 *
 * The above copyright notice and this permission notice (including the
 * next paragraph) shall be included in all copies or substantial portions
 * of the Software.
 *
 * THE SOFTWARE IS PROVIDED "AS IS", WITHOUT WARRANTY OF ANY KIND, EXPRESS
 * OR IMPLIED, INCLUDING BUT NOT LIMITED TO THE WARRANTIES OF
 * MERCHANTABILITY, FITNESS FOR A PARTICULAR PURPOSE AND NON-INFRINGEMENT.
 * IN NO EVENT SHALL TUNGSTEN GRAPHICS AND/OR ITS SUPPLIERS BE LIABLE FOR
 * ANY CLAIM, DAMAGES OR OTHER LIABILITY, WHETHER IN AN ACTION OF CONTRACT,
 * TORT OR OTHERWISE, ARISING FROM, OUT OF OR IN CONNECTION WITH THE
 * SOFTWARE OR THE USE OR OTHER DEALINGS IN THE SOFTWARE.
 *
 */

#define pr_fmt(fmt) KBUILD_MODNAME ": " fmt

#include <linux/sysrq.h>
#include <linux/slab.h>
#include <linux/circ_buf.h>
#include <drm/drmP.h>
#include <drm/i915_drm.h>
#include "i915_drv.h"
#include "i915_trace.h"
#include "intel_drv.h"

/**
 * DOC: interrupt handling
 *
 * These functions provide the basic support for enabling and disabling the
 * interrupt handling support. There's a lot more functionality in i915_irq.c
 * and related files, but that will be described in separate chapters.
 */

static const u32 hpd_ilk[HPD_NUM_PINS] = {
	[HPD_PORT_A] = DE_DP_A_HOTPLUG,
};

static const u32 hpd_ivb[HPD_NUM_PINS] = {
	[HPD_PORT_A] = DE_DP_A_HOTPLUG_IVB,
};

static const u32 hpd_bdw[HPD_NUM_PINS] = {
	[HPD_PORT_A] = GEN8_PORT_DP_A_HOTPLUG,
};

static const u32 hpd_ibx[HPD_NUM_PINS] = {
	[HPD_CRT] = SDE_CRT_HOTPLUG,
	[HPD_SDVO_B] = SDE_SDVOB_HOTPLUG,
	[HPD_PORT_B] = SDE_PORTB_HOTPLUG,
	[HPD_PORT_C] = SDE_PORTC_HOTPLUG,
	[HPD_PORT_D] = SDE_PORTD_HOTPLUG
};

static const u32 hpd_cpt[HPD_NUM_PINS] = {
	[HPD_CRT] = SDE_CRT_HOTPLUG_CPT,
	[HPD_SDVO_B] = SDE_SDVOB_HOTPLUG_CPT,
	[HPD_PORT_B] = SDE_PORTB_HOTPLUG_CPT,
	[HPD_PORT_C] = SDE_PORTC_HOTPLUG_CPT,
	[HPD_PORT_D] = SDE_PORTD_HOTPLUG_CPT
};

static const u32 hpd_spt[HPD_NUM_PINS] = {
	[HPD_PORT_A] = SDE_PORTA_HOTPLUG_SPT,
	[HPD_PORT_B] = SDE_PORTB_HOTPLUG_CPT,
	[HPD_PORT_C] = SDE_PORTC_HOTPLUG_CPT,
	[HPD_PORT_D] = SDE_PORTD_HOTPLUG_CPT,
	[HPD_PORT_E] = SDE_PORTE_HOTPLUG_SPT
};

static const u32 hpd_mask_i915[HPD_NUM_PINS] = {
	[HPD_CRT] = CRT_HOTPLUG_INT_EN,
	[HPD_SDVO_B] = SDVOB_HOTPLUG_INT_EN,
	[HPD_SDVO_C] = SDVOC_HOTPLUG_INT_EN,
	[HPD_PORT_B] = PORTB_HOTPLUG_INT_EN,
	[HPD_PORT_C] = PORTC_HOTPLUG_INT_EN,
	[HPD_PORT_D] = PORTD_HOTPLUG_INT_EN
};

static const u32 hpd_status_g4x[HPD_NUM_PINS] = {
	[HPD_CRT] = CRT_HOTPLUG_INT_STATUS,
	[HPD_SDVO_B] = SDVOB_HOTPLUG_INT_STATUS_G4X,
	[HPD_SDVO_C] = SDVOC_HOTPLUG_INT_STATUS_G4X,
	[HPD_PORT_B] = PORTB_HOTPLUG_INT_STATUS,
	[HPD_PORT_C] = PORTC_HOTPLUG_INT_STATUS,
	[HPD_PORT_D] = PORTD_HOTPLUG_INT_STATUS
};

static const u32 hpd_status_i915[HPD_NUM_PINS] = {
	[HPD_CRT] = CRT_HOTPLUG_INT_STATUS,
	[HPD_SDVO_B] = SDVOB_HOTPLUG_INT_STATUS_I915,
	[HPD_SDVO_C] = SDVOC_HOTPLUG_INT_STATUS_I915,
	[HPD_PORT_B] = PORTB_HOTPLUG_INT_STATUS,
	[HPD_PORT_C] = PORTC_HOTPLUG_INT_STATUS,
	[HPD_PORT_D] = PORTD_HOTPLUG_INT_STATUS
};

/* BXT hpd list */
static const u32 hpd_bxt[HPD_NUM_PINS] = {
	[HPD_PORT_A] = BXT_DE_PORT_HP_DDIA,
	[HPD_PORT_B] = BXT_DE_PORT_HP_DDIB,
	[HPD_PORT_C] = BXT_DE_PORT_HP_DDIC
};

/* IIR can theoretically queue up two events. Be paranoid. */
#define GEN8_IRQ_RESET_NDX(type, which) do { \
	I915_WRITE(GEN8_##type##_IMR(which), 0xffffffff); \
	POSTING_READ(GEN8_##type##_IMR(which)); \
	I915_WRITE(GEN8_##type##_IER(which), 0); \
	I915_WRITE(GEN8_##type##_IIR(which), 0xffffffff); \
	POSTING_READ(GEN8_##type##_IIR(which)); \
	I915_WRITE(GEN8_##type##_IIR(which), 0xffffffff); \
	POSTING_READ(GEN8_##type##_IIR(which)); \
} while (0)

#define GEN5_IRQ_RESET(type) do { \
	I915_WRITE(type##IMR, 0xffffffff); \
	POSTING_READ(type##IMR); \
	I915_WRITE(type##IER, 0); \
	I915_WRITE(type##IIR, 0xffffffff); \
	POSTING_READ(type##IIR); \
	I915_WRITE(type##IIR, 0xffffffff); \
	POSTING_READ(type##IIR); \
} while (0)

/*
 * We should clear IMR at preinstall/uninstall, and just check at postinstall.
 */
#define GEN5_ASSERT_IIR_IS_ZERO(reg) do { \
	u32 val = I915_READ(reg); \
	if (val) { \
		WARN(1, "Interrupt register 0x%x is not zero: 0x%08x\n", \
		     (reg), val); \
		I915_WRITE((reg), 0xffffffff); \
		POSTING_READ(reg); \
		I915_WRITE((reg), 0xffffffff); \
		POSTING_READ(reg); \
	} \
} while (0)

#define GEN8_IRQ_INIT_NDX(type, which, imr_val, ier_val) do { \
	GEN5_ASSERT_IIR_IS_ZERO(GEN8_##type##_IIR(which)); \
	I915_WRITE(GEN8_##type##_IER(which), (ier_val)); \
	I915_WRITE(GEN8_##type##_IMR(which), (imr_val)); \
	POSTING_READ(GEN8_##type##_IMR(which)); \
} while (0)

#define GEN5_IRQ_INIT(type, imr_val, ier_val) do { \
	GEN5_ASSERT_IIR_IS_ZERO(type##IIR); \
	I915_WRITE(type##IER, (ier_val)); \
	I915_WRITE(type##IMR, (imr_val)); \
	POSTING_READ(type##IMR); \
} while (0)

static void gen6_rps_irq_handler(struct drm_i915_private *dev_priv, u32 pm_iir);

/* For display hotplug interrupt */
static inline void
i915_hotplug_interrupt_update_locked(struct drm_i915_private *dev_priv,
				     uint32_t mask,
				     uint32_t bits)
{
	uint32_t val;

	assert_spin_locked(&dev_priv->irq_lock);
	WARN_ON(bits & ~mask);

	val = I915_READ(PORT_HOTPLUG_EN);
	val &= ~mask;
	val |= bits;
	I915_WRITE(PORT_HOTPLUG_EN, val);
}

/**
 * i915_hotplug_interrupt_update - update hotplug interrupt enable
 * @dev_priv: driver private
 * @mask: bits to update
 * @bits: bits to enable
 * NOTE: the HPD enable bits are modified both inside and outside
 * of an interrupt context. To avoid that read-modify-write cycles
 * interfer, these bits are protected by a spinlock. Since this
 * function is usually not called from a context where the lock is
 * held already, this function acquires the lock itself. A non-locking
 * version is also available.
 */
void i915_hotplug_interrupt_update(struct drm_i915_private *dev_priv,
				   uint32_t mask,
				   uint32_t bits)
{
	spin_lock_irq(&dev_priv->irq_lock);
	i915_hotplug_interrupt_update_locked(dev_priv, mask, bits);
	spin_unlock_irq(&dev_priv->irq_lock);
}

/**
 * ilk_update_display_irq - update DEIMR
 * @dev_priv: driver private
 * @interrupt_mask: mask of interrupt bits to update
 * @enabled_irq_mask: mask of interrupt bits to enable
 */
static void ilk_update_display_irq(struct drm_i915_private *dev_priv,
				   uint32_t interrupt_mask,
				   uint32_t enabled_irq_mask)
{
	uint32_t new_val;

	assert_spin_locked(&dev_priv->irq_lock);

	WARN_ON(enabled_irq_mask & ~interrupt_mask);

	if (WARN_ON(!intel_irqs_enabled(dev_priv)))
		return;

	new_val = dev_priv->irq_mask;
	new_val &= ~interrupt_mask;
	new_val |= (~enabled_irq_mask & interrupt_mask);

	if (new_val != dev_priv->irq_mask) {
		dev_priv->irq_mask = new_val;
		I915_WRITE(DEIMR, dev_priv->irq_mask);
		POSTING_READ(DEIMR);
	}
}

void
ironlake_enable_display_irq(struct drm_i915_private *dev_priv, u32 mask)
{
	ilk_update_display_irq(dev_priv, mask, mask);
}

void
ironlake_disable_display_irq(struct drm_i915_private *dev_priv, u32 mask)
{
	ilk_update_display_irq(dev_priv, mask, 0);
}

/**
 * ilk_update_gt_irq - update GTIMR
 * @dev_priv: driver private
 * @interrupt_mask: mask of interrupt bits to update
 * @enabled_irq_mask: mask of interrupt bits to enable
 */
static void ilk_update_gt_irq(struct drm_i915_private *dev_priv,
			      uint32_t interrupt_mask,
			      uint32_t enabled_irq_mask)
{
	assert_spin_locked(&dev_priv->irq_lock);

	WARN_ON(enabled_irq_mask & ~interrupt_mask);

	if (WARN_ON(!intel_irqs_enabled(dev_priv)))
		return;

	dev_priv->gt_irq_mask &= ~interrupt_mask;
	dev_priv->gt_irq_mask |= (~enabled_irq_mask & interrupt_mask);
	I915_WRITE(GTIMR, dev_priv->gt_irq_mask);
	POSTING_READ(GTIMR);
}

void gen5_enable_gt_irq(struct drm_i915_private *dev_priv, uint32_t mask)
{
	ilk_update_gt_irq(dev_priv, mask, mask);
}

void gen5_disable_gt_irq(struct drm_i915_private *dev_priv, uint32_t mask)
{
	ilk_update_gt_irq(dev_priv, mask, 0);
}

static u32 gen6_pm_iir(struct drm_i915_private *dev_priv)
{
	return INTEL_INFO(dev_priv)->gen >= 8 ? GEN8_GT_IIR(2) : GEN6_PMIIR;
}

static u32 gen6_pm_imr(struct drm_i915_private *dev_priv)
{
	return INTEL_INFO(dev_priv)->gen >= 8 ? GEN8_GT_IMR(2) : GEN6_PMIMR;
}

static u32 gen6_pm_ier(struct drm_i915_private *dev_priv)
{
	return INTEL_INFO(dev_priv)->gen >= 8 ? GEN8_GT_IER(2) : GEN6_PMIER;
}

/**
  * snb_update_pm_irq - update GEN6_PMIMR
  * @dev_priv: driver private
  * @interrupt_mask: mask of interrupt bits to update
  * @enabled_irq_mask: mask of interrupt bits to enable
  */
static void snb_update_pm_irq(struct drm_i915_private *dev_priv,
			      uint32_t interrupt_mask,
			      uint32_t enabled_irq_mask)
{
	uint32_t new_val;

	WARN_ON(enabled_irq_mask & ~interrupt_mask);

	assert_spin_locked(&dev_priv->irq_lock);

	new_val = dev_priv->pm_irq_mask;
	new_val &= ~interrupt_mask;
	new_val |= (~enabled_irq_mask & interrupt_mask);

	if (new_val != dev_priv->pm_irq_mask) {
		dev_priv->pm_irq_mask = new_val;
		I915_WRITE(gen6_pm_imr(dev_priv), dev_priv->pm_irq_mask);
		POSTING_READ(gen6_pm_imr(dev_priv));
	}
}

void gen6_enable_pm_irq(struct drm_i915_private *dev_priv, uint32_t mask)
{
	if (WARN_ON(!intel_irqs_enabled(dev_priv)))
		return;

	snb_update_pm_irq(dev_priv, mask, mask);
}

static void __gen6_disable_pm_irq(struct drm_i915_private *dev_priv,
				  uint32_t mask)
{
	snb_update_pm_irq(dev_priv, mask, 0);
}

void gen6_disable_pm_irq(struct drm_i915_private *dev_priv, uint32_t mask)
{
	if (WARN_ON(!intel_irqs_enabled(dev_priv)))
		return;

	__gen6_disable_pm_irq(dev_priv, mask);
}

void gen6_reset_rps_interrupts(struct drm_device *dev)
{
	struct drm_i915_private *dev_priv = dev->dev_private;
	uint32_t reg = gen6_pm_iir(dev_priv);

	spin_lock_irq(&dev_priv->irq_lock);
	I915_WRITE(reg, dev_priv->pm_rps_events);
	I915_WRITE(reg, dev_priv->pm_rps_events);
	POSTING_READ(reg);
	dev_priv->rps.pm_iir = 0;
	spin_unlock_irq(&dev_priv->irq_lock);
}

void gen6_enable_rps_interrupts(struct drm_device *dev)
{
	struct drm_i915_private *dev_priv = dev->dev_private;

	spin_lock_irq(&dev_priv->irq_lock);

	WARN_ON(dev_priv->rps.pm_iir);
	WARN_ON(I915_READ(gen6_pm_iir(dev_priv)) & dev_priv->pm_rps_events);
	dev_priv->rps.interrupts_enabled = true;
	I915_WRITE(gen6_pm_ier(dev_priv), I915_READ(gen6_pm_ier(dev_priv)) |
				dev_priv->pm_rps_events);
	gen6_enable_pm_irq(dev_priv, dev_priv->pm_rps_events);

	spin_unlock_irq(&dev_priv->irq_lock);
}

u32 gen6_sanitize_rps_pm_mask(struct drm_i915_private *dev_priv, u32 mask)
{
	/*
	 * SNB,IVB can while VLV,CHV may hard hang on looping batchbuffer
	 * if GEN6_PM_UP_EI_EXPIRED is masked.
	 *
	 * TODO: verify if this can be reproduced on VLV,CHV.
	 */
	if (INTEL_INFO(dev_priv)->gen <= 7 && !IS_HASWELL(dev_priv))
		mask &= ~GEN6_PM_RP_UP_EI_EXPIRED;

	if (INTEL_INFO(dev_priv)->gen >= 8)
		mask &= ~GEN8_PMINTR_REDIRECT_TO_NON_DISP;

	return mask;
}

void gen6_disable_rps_interrupts(struct drm_device *dev)
{
	struct drm_i915_private *dev_priv = dev->dev_private;

	spin_lock_irq(&dev_priv->irq_lock);
	dev_priv->rps.interrupts_enabled = false;
	spin_unlock_irq(&dev_priv->irq_lock);

	cancel_work_sync(&dev_priv->rps.work);

	spin_lock_irq(&dev_priv->irq_lock);

	I915_WRITE(GEN6_PMINTRMSK, gen6_sanitize_rps_pm_mask(dev_priv, ~0));

	__gen6_disable_pm_irq(dev_priv, dev_priv->pm_rps_events);
	I915_WRITE(gen6_pm_ier(dev_priv), I915_READ(gen6_pm_ier(dev_priv)) &
				~dev_priv->pm_rps_events);

	spin_unlock_irq(&dev_priv->irq_lock);

	synchronize_irq(dev->irq);
}

/**
  * bdw_update_port_irq - update DE port interrupt
  * @dev_priv: driver private
  * @interrupt_mask: mask of interrupt bits to update
  * @enabled_irq_mask: mask of interrupt bits to enable
  */
static void bdw_update_port_irq(struct drm_i915_private *dev_priv,
				uint32_t interrupt_mask,
				uint32_t enabled_irq_mask)
{
	uint32_t new_val;
	uint32_t old_val;

	assert_spin_locked(&dev_priv->irq_lock);

	WARN_ON(enabled_irq_mask & ~interrupt_mask);

	if (WARN_ON(!intel_irqs_enabled(dev_priv)))
		return;

	old_val = I915_READ(GEN8_DE_PORT_IMR);

	new_val = old_val;
	new_val &= ~interrupt_mask;
	new_val |= (~enabled_irq_mask & interrupt_mask);

	if (new_val != old_val) {
		I915_WRITE(GEN8_DE_PORT_IMR, new_val);
		POSTING_READ(GEN8_DE_PORT_IMR);
	}
}

/**
 * ibx_display_interrupt_update - update SDEIMR
 * @dev_priv: driver private
 * @interrupt_mask: mask of interrupt bits to update
 * @enabled_irq_mask: mask of interrupt bits to enable
 */
void ibx_display_interrupt_update(struct drm_i915_private *dev_priv,
				  uint32_t interrupt_mask,
				  uint32_t enabled_irq_mask)
{
	uint32_t sdeimr = I915_READ(SDEIMR);
	sdeimr &= ~interrupt_mask;
	sdeimr |= (~enabled_irq_mask & interrupt_mask);

	WARN_ON(enabled_irq_mask & ~interrupt_mask);

	assert_spin_locked(&dev_priv->irq_lock);

	if (WARN_ON(!intel_irqs_enabled(dev_priv)))
		return;

	I915_WRITE(SDEIMR, sdeimr);
	POSTING_READ(SDEIMR);
}

static void
__i915_enable_pipestat(struct drm_i915_private *dev_priv, enum pipe pipe,
		       u32 enable_mask, u32 status_mask)
{
	u32 reg = PIPESTAT(pipe);
	u32 pipestat = I915_READ(reg) & PIPESTAT_INT_ENABLE_MASK;

	assert_spin_locked(&dev_priv->irq_lock);
	WARN_ON(!intel_irqs_enabled(dev_priv));

	if (WARN_ONCE(enable_mask & ~PIPESTAT_INT_ENABLE_MASK ||
		      status_mask & ~PIPESTAT_INT_STATUS_MASK,
		      "pipe %c: enable_mask=0x%x, status_mask=0x%x\n",
		      pipe_name(pipe), enable_mask, status_mask))
		return;

	if ((pipestat & enable_mask) == enable_mask)
		return;

	dev_priv->pipestat_irq_mask[pipe] |= status_mask;

	/* Enable the interrupt, clear any pending status */
	pipestat |= enable_mask | status_mask;
	I915_WRITE(reg, pipestat);
	POSTING_READ(reg);
}

static void
__i915_disable_pipestat(struct drm_i915_private *dev_priv, enum pipe pipe,
		        u32 enable_mask, u32 status_mask)
{
	u32 reg = PIPESTAT(pipe);
	u32 pipestat = I915_READ(reg) & PIPESTAT_INT_ENABLE_MASK;

	assert_spin_locked(&dev_priv->irq_lock);
	WARN_ON(!intel_irqs_enabled(dev_priv));

	if (WARN_ONCE(enable_mask & ~PIPESTAT_INT_ENABLE_MASK ||
		      status_mask & ~PIPESTAT_INT_STATUS_MASK,
		      "pipe %c: enable_mask=0x%x, status_mask=0x%x\n",
		      pipe_name(pipe), enable_mask, status_mask))
		return;

	if ((pipestat & enable_mask) == 0)
		return;

	dev_priv->pipestat_irq_mask[pipe] &= ~status_mask;

	pipestat &= ~enable_mask;
	I915_WRITE(reg, pipestat);
	POSTING_READ(reg);
}

static u32 vlv_get_pipestat_enable_mask(struct drm_device *dev, u32 status_mask)
{
	u32 enable_mask = status_mask << 16;

	/*
	 * On pipe A we don't support the PSR interrupt yet,
	 * on pipe B and C the same bit MBZ.
	 */
	if (WARN_ON_ONCE(status_mask & PIPE_A_PSR_STATUS_VLV))
		return 0;
	/*
	 * On pipe B and C we don't support the PSR interrupt yet, on pipe
	 * A the same bit is for perf counters which we don't use either.
	 */
	if (WARN_ON_ONCE(status_mask & PIPE_B_PSR_STATUS_VLV))
		return 0;

	enable_mask &= ~(PIPE_FIFO_UNDERRUN_STATUS |
			 SPRITE0_FLIP_DONE_INT_EN_VLV |
			 SPRITE1_FLIP_DONE_INT_EN_VLV);
	if (status_mask & SPRITE0_FLIP_DONE_INT_STATUS_VLV)
		enable_mask |= SPRITE0_FLIP_DONE_INT_EN_VLV;
	if (status_mask & SPRITE1_FLIP_DONE_INT_STATUS_VLV)
		enable_mask |= SPRITE1_FLIP_DONE_INT_EN_VLV;

	return enable_mask;
}

void
i915_enable_pipestat(struct drm_i915_private *dev_priv, enum pipe pipe,
		     u32 status_mask)
{
	u32 enable_mask;

	if (IS_VALLEYVIEW(dev_priv->dev))
		enable_mask = vlv_get_pipestat_enable_mask(dev_priv->dev,
							   status_mask);
	else
		enable_mask = status_mask << 16;
	__i915_enable_pipestat(dev_priv, pipe, enable_mask, status_mask);
}

void
i915_disable_pipestat(struct drm_i915_private *dev_priv, enum pipe pipe,
		      u32 status_mask)
{
	u32 enable_mask;

	if (IS_VALLEYVIEW(dev_priv->dev))
		enable_mask = vlv_get_pipestat_enable_mask(dev_priv->dev,
							   status_mask);
	else
		enable_mask = status_mask << 16;
	__i915_disable_pipestat(dev_priv, pipe, enable_mask, status_mask);
}

/**
 * i915_enable_asle_pipestat - enable ASLE pipestat for OpRegion
 */
static void i915_enable_asle_pipestat(struct drm_device *dev)
{
	struct drm_i915_private *dev_priv = dev->dev_private;

	if (!dev_priv->opregion.asle || !IS_MOBILE(dev))
		return;

	spin_lock_irq(&dev_priv->irq_lock);

	i915_enable_pipestat(dev_priv, PIPE_B, PIPE_LEGACY_BLC_EVENT_STATUS);
	if (INTEL_INFO(dev)->gen >= 4)
		i915_enable_pipestat(dev_priv, PIPE_A,
				     PIPE_LEGACY_BLC_EVENT_STATUS);

	spin_unlock_irq(&dev_priv->irq_lock);
}

/*
 * This timing diagram depicts the video signal in and
 * around the vertical blanking period.
 *
 * Assumptions about the fictitious mode used in this example:
 *  vblank_start >= 3
 *  vsync_start = vblank_start + 1
 *  vsync_end = vblank_start + 2
 *  vtotal = vblank_start + 3
 *
 *           start of vblank:
 *           latch double buffered registers
 *           increment frame counter (ctg+)
 *           generate start of vblank interrupt (gen4+)
 *           |
 *           |          frame start:
 *           |          generate frame start interrupt (aka. vblank interrupt) (gmch)
 *           |          may be shifted forward 1-3 extra lines via PIPECONF
 *           |          |
 *           |          |  start of vsync:
 *           |          |  generate vsync interrupt
 *           |          |  |
 * ___xxxx___    ___xxxx___    ___xxxx___    ___xxxx___    ___xxxx___    ___xxxx
 *       .   \hs/   .      \hs/          \hs/          \hs/   .      \hs/
 * ----va---> <-----------------vb--------------------> <--------va-------------
 *       |          |       <----vs----->                     |
 * -vbs-----> <---vbs+1---> <---vbs+2---> <-----0-----> <-----1-----> <-----2--- (scanline counter gen2)
 * -vbs-2---> <---vbs-1---> <---vbs-----> <---vbs+1---> <---vbs+2---> <-----0--- (scanline counter gen3+)
 * -vbs-2---> <---vbs-2---> <---vbs-1---> <---vbs-----> <---vbs+1---> <---vbs+2- (scanline counter hsw+ hdmi)
 *       |          |                                         |
 *       last visible pixel                                   first visible pixel
 *                  |                                         increment frame counter (gen3/4)
 *                  pixel counter = vblank_start * htotal     pixel counter = 0 (gen3/4)
 *
 * x  = horizontal active
 * _  = horizontal blanking
 * hs = horizontal sync
 * va = vertical active
 * vb = vertical blanking
 * vs = vertical sync
 * vbs = vblank_start (number)
 *
 * Summary:
 * - most events happen at the start of horizontal sync
 * - frame start happens at the start of horizontal blank, 1-4 lines
 *   (depending on PIPECONF settings) after the start of vblank
 * - gen3/4 pixel and frame counter are synchronized with the start
 *   of horizontal active on the first line of vertical active
 */

static u32 i8xx_get_vblank_counter(struct drm_device *dev, int pipe)
{
	/* Gen2 doesn't have a hardware frame counter */
	return 0;
}

/* Called from drm generic code, passed a 'crtc', which
 * we use as a pipe index
 */
static u32 i915_get_vblank_counter(struct drm_device *dev, int pipe)
{
	struct drm_i915_private *dev_priv = dev->dev_private;
	unsigned long high_frame;
	unsigned long low_frame;
	u32 high1, high2, low, pixel, vbl_start, hsync_start, htotal;
	struct intel_crtc *intel_crtc =
		to_intel_crtc(dev_priv->pipe_to_crtc_mapping[pipe]);
	const struct drm_display_mode *mode = &intel_crtc->base.hwmode;

	htotal = mode->crtc_htotal;
	hsync_start = mode->crtc_hsync_start;
	vbl_start = mode->crtc_vblank_start;
	if (mode->flags & DRM_MODE_FLAG_INTERLACE)
		vbl_start = DIV_ROUND_UP(vbl_start, 2);

	/* Convert to pixel count */
	vbl_start *= htotal;

	/* Start of vblank event occurs at start of hsync */
	vbl_start -= htotal - hsync_start;

	high_frame = PIPEFRAME(pipe);
	low_frame = PIPEFRAMEPIXEL(pipe);

	/*
	 * High & low register fields aren't synchronized, so make sure
	 * we get a low value that's stable across two reads of the high
	 * register.
	 */
	do {
		high1 = I915_READ(high_frame) & PIPE_FRAME_HIGH_MASK;
		low   = I915_READ(low_frame);
		high2 = I915_READ(high_frame) & PIPE_FRAME_HIGH_MASK;
	} while (high1 != high2);

	high1 >>= PIPE_FRAME_HIGH_SHIFT;
	pixel = low & PIPE_PIXEL_MASK;
	low >>= PIPE_FRAME_LOW_SHIFT;

	/*
	 * The frame counter increments at beginning of active.
	 * Cook up a vblank counter by also checking the pixel
	 * counter against vblank start.
	 */
	return (((high1 << 8) | low) + (pixel >= vbl_start)) & 0xffffff;
}

static u32 gm45_get_vblank_counter(struct drm_device *dev, int pipe)
{
	struct drm_i915_private *dev_priv = dev->dev_private;
	int reg = PIPE_FRMCOUNT_GM45(pipe);

	return I915_READ(reg);
}

/* raw reads, only for fast reads of display block, no need for forcewake etc. */
#define __raw_i915_read32(dev_priv__, reg__) readl((dev_priv__)->regs + (reg__))

static int __intel_get_crtc_scanline(struct intel_crtc *crtc)
{
	struct drm_device *dev = crtc->base.dev;
	struct drm_i915_private *dev_priv = dev->dev_private;
	const struct drm_display_mode *mode = &crtc->base.hwmode;
	enum pipe pipe = crtc->pipe;
	int position, vtotal;

	vtotal = mode->crtc_vtotal;
	if (mode->flags & DRM_MODE_FLAG_INTERLACE)
		vtotal /= 2;

	if (IS_GEN2(dev))
		position = __raw_i915_read32(dev_priv, PIPEDSL(pipe)) & DSL_LINEMASK_GEN2;
	else
		position = __raw_i915_read32(dev_priv, PIPEDSL(pipe)) & DSL_LINEMASK_GEN3;

	/*
	 * On HSW, the DSL reg (0x70000) appears to return 0 if we
	 * read it just before the start of vblank.  So try it again
	 * so we don't accidentally end up spanning a vblank frame
	 * increment, causing the pipe_update_end() code to squak at us.
	 *
	 * The nature of this problem means we can't simply check the ISR
	 * bit and return the vblank start value; nor can we use the scanline
	 * debug register in the transcoder as it appears to have the same
	 * problem.  We may need to extend this to include other platforms,
	 * but so far testing only shows the problem on HSW.
	 */
	if (IS_HASWELL(dev) && !position) {
		int i, temp;

		for (i = 0; i < 100; i++) {
			udelay(1);
			temp = __raw_i915_read32(dev_priv, PIPEDSL(pipe)) &
				DSL_LINEMASK_GEN3;
			if (temp != position) {
				position = temp;
				break;
			}
		}
	}

	/*
	 * See update_scanline_offset() for the details on the
	 * scanline_offset adjustment.
	 */
	return (position + crtc->scanline_offset) % vtotal;
}

static int i915_get_crtc_scanoutpos(struct drm_device *dev, int pipe,
				    unsigned int flags, int *vpos, int *hpos,
				    ktime_t *stime, ktime_t *etime,
				    const struct drm_display_mode *mode)
{
	struct drm_i915_private *dev_priv = dev->dev_private;
	struct drm_crtc *crtc = dev_priv->pipe_to_crtc_mapping[pipe];
	struct intel_crtc *intel_crtc = to_intel_crtc(crtc);
	int position;
	int vbl_start, vbl_end, hsync_start, htotal, vtotal;
	bool in_vbl = true;
	int ret = 0;
	unsigned long irqflags;

	if (WARN_ON(!mode->crtc_clock)) {
		DRM_DEBUG_DRIVER("trying to get scanoutpos for disabled "
				 "pipe %c\n", pipe_name(pipe));
		return 0;
	}

	htotal = mode->crtc_htotal;
	hsync_start = mode->crtc_hsync_start;
	vtotal = mode->crtc_vtotal;
	vbl_start = mode->crtc_vblank_start;
	vbl_end = mode->crtc_vblank_end;

	if (mode->flags & DRM_MODE_FLAG_INTERLACE) {
		vbl_start = DIV_ROUND_UP(vbl_start, 2);
		vbl_end /= 2;
		vtotal /= 2;
	}

	ret |= DRM_SCANOUTPOS_VALID | DRM_SCANOUTPOS_ACCURATE;

	/*
	 * Lock uncore.lock, as we will do multiple timing critical raw
	 * register reads, potentially with preemption disabled, so the
	 * following code must not block on uncore.lock.
	 */
	spin_lock_irqsave(&dev_priv->uncore.lock, irqflags);

	/* preempt_disable_rt() should go right here in PREEMPT_RT patchset. */

	/* Get optional system timestamp before query. */
	if (stime)
		*stime = ktime_get();

	if (IS_GEN2(dev) || IS_G4X(dev) || INTEL_INFO(dev)->gen >= 5) {
		/* No obvious pixelcount register. Only query vertical
		 * scanout position from Display scan line register.
		 */
		position = __intel_get_crtc_scanline(intel_crtc);
	} else {
		/* Have access to pixelcount since start of frame.
		 * We can split this into vertical and horizontal
		 * scanout position.
		 */
		position = (__raw_i915_read32(dev_priv, PIPEFRAMEPIXEL(pipe)) & PIPE_PIXEL_MASK) >> PIPE_PIXEL_SHIFT;

		/* convert to pixel counts */
		vbl_start *= htotal;
		vbl_end *= htotal;
		vtotal *= htotal;

		/*
		 * In interlaced modes, the pixel counter counts all pixels,
		 * so one field will have htotal more pixels. In order to avoid
		 * the reported position from jumping backwards when the pixel
		 * counter is beyond the length of the shorter field, just
		 * clamp the position the length of the shorter field. This
		 * matches how the scanline counter based position works since
		 * the scanline counter doesn't count the two half lines.
		 */
		if (position >= vtotal)
			position = vtotal - 1;

		/*
		 * Start of vblank interrupt is triggered at start of hsync,
		 * just prior to the first active line of vblank. However we
		 * consider lines to start at the leading edge of horizontal
		 * active. So, should we get here before we've crossed into
		 * the horizontal active of the first line in vblank, we would
		 * not set the DRM_SCANOUTPOS_INVBL flag. In order to fix that,
		 * always add htotal-hsync_start to the current pixel position.
		 */
		position = (position + htotal - hsync_start) % vtotal;
	}

	/* Get optional system timestamp after query. */
	if (etime)
		*etime = ktime_get();

	/* preempt_enable_rt() should go right here in PREEMPT_RT patchset. */

	spin_unlock_irqrestore(&dev_priv->uncore.lock, irqflags);

	in_vbl = position >= vbl_start && position < vbl_end;

	/*
	 * While in vblank, position will be negative
	 * counting up towards 0 at vbl_end. And outside
	 * vblank, position will be positive counting
	 * up since vbl_end.
	 */
	if (position >= vbl_start)
		position -= vbl_end;
	else
		position += vtotal - vbl_end;

	if (IS_GEN2(dev) || IS_G4X(dev) || INTEL_INFO(dev)->gen >= 5) {
		*vpos = position;
		*hpos = 0;
	} else {
		*vpos = position / htotal;
		*hpos = position - (*vpos * htotal);
	}

	/* In vblank? */
	if (in_vbl)
		ret |= DRM_SCANOUTPOS_IN_VBLANK;

	return ret;
}

int intel_get_crtc_scanline(struct intel_crtc *crtc)
{
	struct drm_i915_private *dev_priv = crtc->base.dev->dev_private;
	unsigned long irqflags;
	int position;

	spin_lock_irqsave(&dev_priv->uncore.lock, irqflags);
	position = __intel_get_crtc_scanline(crtc);
	spin_unlock_irqrestore(&dev_priv->uncore.lock, irqflags);

	return position;
}

static int i915_get_vblank_timestamp(struct drm_device *dev, int pipe,
			      int *max_error,
			      struct timeval *vblank_time,
			      unsigned flags)
{
	struct drm_crtc *crtc;

	if (pipe < 0 || pipe >= INTEL_INFO(dev)->num_pipes) {
		DRM_ERROR("Invalid crtc %d\n", pipe);
		return -EINVAL;
	}

	/* Get drm_crtc to timestamp: */
	crtc = intel_get_crtc_for_pipe(dev, pipe);
	if (crtc == NULL) {
		DRM_ERROR("Invalid crtc %d\n", pipe);
		return -EINVAL;
	}

	if (!crtc->hwmode.crtc_clock) {
		DRM_DEBUG_KMS("crtc %d is disabled\n", pipe);
		return -EBUSY;
	}

	/* Helper routine in DRM core does all the work: */
	return drm_calc_vbltimestamp_from_scanoutpos(dev, pipe, max_error,
						     vblank_time, flags,
						     &crtc->hwmode);
}

static void ironlake_rps_change_irq_handler(struct drm_device *dev)
{
	struct drm_i915_private *dev_priv = dev->dev_private;
	u32 busy_up, busy_down, max_avg, min_avg;
	u8 new_delay;

	spin_lock(&mchdev_lock);

	I915_WRITE16(MEMINTRSTS, I915_READ(MEMINTRSTS));

	new_delay = dev_priv->ips.cur_delay;

	I915_WRITE16(MEMINTRSTS, MEMINT_EVAL_CHG);
	busy_up = I915_READ(RCPREVBSYTUPAVG);
	busy_down = I915_READ(RCPREVBSYTDNAVG);
	max_avg = I915_READ(RCBMAXAVG);
	min_avg = I915_READ(RCBMINAVG);

	/* Handle RCS change request from hw */
	if (busy_up > max_avg) {
		if (dev_priv->ips.cur_delay != dev_priv->ips.max_delay)
			new_delay = dev_priv->ips.cur_delay - 1;
		if (new_delay < dev_priv->ips.max_delay)
			new_delay = dev_priv->ips.max_delay;
	} else if (busy_down < min_avg) {
		if (dev_priv->ips.cur_delay != dev_priv->ips.min_delay)
			new_delay = dev_priv->ips.cur_delay + 1;
		if (new_delay > dev_priv->ips.min_delay)
			new_delay = dev_priv->ips.min_delay;
	}

	if (ironlake_set_drps(dev, new_delay))
		dev_priv->ips.cur_delay = new_delay;

	spin_unlock(&mchdev_lock);

	return;
}

static void notify_ring(struct intel_engine_cs *ring)
{
	if (!intel_ring_initialized(ring))
		return;

	trace_i915_gem_request_notify(ring);

	wake_up_all(&ring->irq_queue);
}

static void vlv_c0_read(struct drm_i915_private *dev_priv,
			struct intel_rps_ei *ei)
{
	ei->cz_clock = vlv_punit_read(dev_priv, PUNIT_REG_CZ_TIMESTAMP);
	ei->render_c0 = I915_READ(VLV_RENDER_C0_COUNT);
	ei->media_c0 = I915_READ(VLV_MEDIA_C0_COUNT);
}

static bool vlv_c0_above(struct drm_i915_private *dev_priv,
			 const struct intel_rps_ei *old,
			 const struct intel_rps_ei *now,
			 int threshold)
{
	u64 time, c0;

	if (old->cz_clock == 0)
		return false;

	time = now->cz_clock - old->cz_clock;
	time *= threshold * dev_priv->mem_freq;

	/* Workload can be split between render + media, e.g. SwapBuffers
	 * being blitted in X after being rendered in mesa. To account for
	 * this we need to combine both engines into our activity counter.
	 */
	c0 = now->render_c0 - old->render_c0;
	c0 += now->media_c0 - old->media_c0;
	c0 *= 100 * VLV_CZ_CLOCK_TO_MILLI_SEC * 4 / 1000;

	return c0 >= time;
}

void gen6_rps_reset_ei(struct drm_i915_private *dev_priv)
{
	vlv_c0_read(dev_priv, &dev_priv->rps.down_ei);
	dev_priv->rps.up_ei = dev_priv->rps.down_ei;
}

static u32 vlv_wa_c0_ei(struct drm_i915_private *dev_priv, u32 pm_iir)
{
	struct intel_rps_ei now;
	u32 events = 0;

	if ((pm_iir & (GEN6_PM_RP_DOWN_EI_EXPIRED | GEN6_PM_RP_UP_EI_EXPIRED)) == 0)
		return 0;

	vlv_c0_read(dev_priv, &now);
	if (now.cz_clock == 0)
		return 0;

	if (pm_iir & GEN6_PM_RP_DOWN_EI_EXPIRED) {
		if (!vlv_c0_above(dev_priv,
				  &dev_priv->rps.down_ei, &now,
				  dev_priv->rps.down_threshold))
			events |= GEN6_PM_RP_DOWN_THRESHOLD;
		dev_priv->rps.down_ei = now;
	}

	if (pm_iir & GEN6_PM_RP_UP_EI_EXPIRED) {
		if (vlv_c0_above(dev_priv,
				 &dev_priv->rps.up_ei, &now,
				 dev_priv->rps.up_threshold))
			events |= GEN6_PM_RP_UP_THRESHOLD;
		dev_priv->rps.up_ei = now;
	}

	return events;
}

static bool any_waiters(struct drm_i915_private *dev_priv)
{
	struct intel_engine_cs *ring;
	int i;

	for_each_ring(ring, dev_priv, i)
		if (ring->irq_refcount)
			return true;

	return false;
}

static void gen6_pm_rps_work(struct work_struct *work)
{
	struct drm_i915_private *dev_priv =
		container_of(work, struct drm_i915_private, rps.work);
	bool client_boost;
	int new_delay, adj, min, max;
	u32 pm_iir;

	spin_lock_irq(&dev_priv->irq_lock);
	/* Speed up work cancelation during disabling rps interrupts. */
	if (!dev_priv->rps.interrupts_enabled) {
		spin_unlock_irq(&dev_priv->irq_lock);
		return;
	}
	pm_iir = dev_priv->rps.pm_iir;
	dev_priv->rps.pm_iir = 0;
	/* Make sure not to corrupt PMIMR state used by ringbuffer on GEN6 */
	gen6_enable_pm_irq(dev_priv, dev_priv->pm_rps_events);
	client_boost = dev_priv->rps.client_boost;
	dev_priv->rps.client_boost = false;
	spin_unlock_irq(&dev_priv->irq_lock);

	/* Make sure we didn't queue anything we're not going to process. */
	WARN_ON(pm_iir & ~dev_priv->pm_rps_events);

	if ((pm_iir & dev_priv->pm_rps_events) == 0 && !client_boost)
		return;

	mutex_lock(&dev_priv->rps.hw_lock);

	pm_iir |= vlv_wa_c0_ei(dev_priv, pm_iir);

	adj = dev_priv->rps.last_adj;
	new_delay = dev_priv->rps.cur_freq;
	min = dev_priv->rps.min_freq_softlimit;
	max = dev_priv->rps.max_freq_softlimit;

	if (client_boost) {
		new_delay = dev_priv->rps.max_freq_softlimit;
		adj = 0;
	} else if (pm_iir & GEN6_PM_RP_UP_THRESHOLD) {
		if (adj > 0)
			adj *= 2;
		else /* CHV needs even encode values */
			adj = IS_CHERRYVIEW(dev_priv) ? 2 : 1;
		/*
		 * For better performance, jump directly
		 * to RPe if we're below it.
		 */
		if (new_delay < dev_priv->rps.efficient_freq - adj) {
			new_delay = dev_priv->rps.efficient_freq;
			adj = 0;
		}
	} else if (any_waiters(dev_priv)) {
		adj = 0;
	} else if (pm_iir & GEN6_PM_RP_DOWN_TIMEOUT) {
		if (dev_priv->rps.cur_freq > dev_priv->rps.efficient_freq)
			new_delay = dev_priv->rps.efficient_freq;
		else
			new_delay = dev_priv->rps.min_freq_softlimit;
		adj = 0;
	} else if (pm_iir & GEN6_PM_RP_DOWN_THRESHOLD) {
		if (adj < 0)
			adj *= 2;
		else /* CHV needs even encode values */
			adj = IS_CHERRYVIEW(dev_priv) ? -2 : -1;
	} else { /* unknown event */
		adj = 0;
	}

	dev_priv->rps.last_adj = adj;

	/* sysfs frequency interfaces may have snuck in while servicing the
	 * interrupt
	 */
	new_delay += adj;
	new_delay = clamp_t(int, new_delay, min, max);

	intel_set_rps(dev_priv->dev, new_delay);

	mutex_unlock(&dev_priv->rps.hw_lock);
}


/**
 * ivybridge_parity_work - Workqueue called when a parity error interrupt
 * occurred.
 * @work: workqueue struct
 *
 * Doesn't actually do anything except notify userspace. As a consequence of
 * this event, userspace should try to remap the bad rows since statistically
 * it is likely the same row is more likely to go bad again.
 */
static void ivybridge_parity_work(struct work_struct *work)
{
	struct drm_i915_private *dev_priv =
		container_of(work, struct drm_i915_private, l3_parity.error_work);
	u32 error_status, row, bank, subbank;
	char *parity_event[6];
	uint32_t misccpctl;
	uint8_t slice = 0;

	/* We must turn off DOP level clock gating to access the L3 registers.
	 * In order to prevent a get/put style interface, acquire struct mutex
	 * any time we access those registers.
	 */
	mutex_lock(&dev_priv->dev->struct_mutex);

	/* If we've screwed up tracking, just let the interrupt fire again */
	if (WARN_ON(!dev_priv->l3_parity.which_slice))
		goto out;

	misccpctl = I915_READ(GEN7_MISCCPCTL);
	I915_WRITE(GEN7_MISCCPCTL, misccpctl & ~GEN7_DOP_CLOCK_GATE_ENABLE);
	POSTING_READ(GEN7_MISCCPCTL);

	while ((slice = ffs(dev_priv->l3_parity.which_slice)) != 0) {
		u32 reg;

		slice--;
		if (WARN_ON_ONCE(slice >= NUM_L3_SLICES(dev_priv->dev)))
			break;

		dev_priv->l3_parity.which_slice &= ~(1<<slice);

		reg = GEN7_L3CDERRST1 + (slice * 0x200);

		error_status = I915_READ(reg);
		row = GEN7_PARITY_ERROR_ROW(error_status);
		bank = GEN7_PARITY_ERROR_BANK(error_status);
		subbank = GEN7_PARITY_ERROR_SUBBANK(error_status);

		I915_WRITE(reg, GEN7_PARITY_ERROR_VALID | GEN7_L3CDERRST1_ENABLE);
		POSTING_READ(reg);

		parity_event[0] = I915_L3_PARITY_UEVENT "=1";
		parity_event[1] = kasprintf(GFP_KERNEL, "ROW=%d", row);
		parity_event[2] = kasprintf(GFP_KERNEL, "BANK=%d", bank);
		parity_event[3] = kasprintf(GFP_KERNEL, "SUBBANK=%d", subbank);
		parity_event[4] = kasprintf(GFP_KERNEL, "SLICE=%d", slice);
		parity_event[5] = NULL;

		kobject_uevent_env(&dev_priv->dev->primary->kdev->kobj,
				   KOBJ_CHANGE, parity_event);

		DRM_DEBUG("Parity error: Slice = %d, Row = %d, Bank = %d, Sub bank = %d.\n",
			  slice, row, bank, subbank);

		kfree(parity_event[4]);
		kfree(parity_event[3]);
		kfree(parity_event[2]);
		kfree(parity_event[1]);
	}

	I915_WRITE(GEN7_MISCCPCTL, misccpctl);

out:
	WARN_ON(dev_priv->l3_parity.which_slice);
	spin_lock_irq(&dev_priv->irq_lock);
	gen5_enable_gt_irq(dev_priv, GT_PARITY_ERROR(dev_priv->dev));
	spin_unlock_irq(&dev_priv->irq_lock);

	mutex_unlock(&dev_priv->dev->struct_mutex);
}

static void ivybridge_parity_error_irq_handler(struct drm_device *dev, u32 iir)
{
	struct drm_i915_private *dev_priv = dev->dev_private;

	if (!HAS_L3_DPF(dev))
		return;

	spin_lock(&dev_priv->irq_lock);
	gen5_disable_gt_irq(dev_priv, GT_PARITY_ERROR(dev));
	spin_unlock(&dev_priv->irq_lock);

	iir &= GT_PARITY_ERROR(dev);
	if (iir & GT_RENDER_L3_PARITY_ERROR_INTERRUPT_S1)
		dev_priv->l3_parity.which_slice |= 1 << 1;

	if (iir & GT_RENDER_L3_PARITY_ERROR_INTERRUPT)
		dev_priv->l3_parity.which_slice |= 1 << 0;

	queue_work(dev_priv->wq, &dev_priv->l3_parity.error_work);
}

static void ilk_gt_irq_handler(struct drm_device *dev,
			       struct drm_i915_private *dev_priv,
			       u32 gt_iir)
{
	if (gt_iir &
	    (GT_RENDER_USER_INTERRUPT | GT_RENDER_PIPECTL_NOTIFY_INTERRUPT))
		notify_ring(&dev_priv->ring[RCS]);
	if (gt_iir & ILK_BSD_USER_INTERRUPT)
		notify_ring(&dev_priv->ring[VCS]);
}

static void snb_gt_irq_handler(struct drm_device *dev,
			       struct drm_i915_private *dev_priv,
			       u32 gt_iir)
{

	if (gt_iir &
	    (GT_RENDER_USER_INTERRUPT | GT_RENDER_PIPECTL_NOTIFY_INTERRUPT))
		notify_ring(&dev_priv->ring[RCS]);
	if (gt_iir & GT_BSD_USER_INTERRUPT)
		notify_ring(&dev_priv->ring[VCS]);
	if (gt_iir & GT_BLT_USER_INTERRUPT)
		notify_ring(&dev_priv->ring[BCS]);

	if (gt_iir & (GT_BLT_CS_ERROR_INTERRUPT |
		      GT_BSD_CS_ERROR_INTERRUPT |
		      GT_RENDER_CS_MASTER_ERROR_INTERRUPT))
		DRM_DEBUG("Command parser error, gt_iir 0x%08x\n", gt_iir);

	if (gt_iir & GT_PARITY_ERROR(dev))
		ivybridge_parity_error_irq_handler(dev, gt_iir);
}

static irqreturn_t gen8_gt_irq_handler(struct drm_i915_private *dev_priv,
				       u32 master_ctl)
{
	irqreturn_t ret = IRQ_NONE;

	if (master_ctl & (GEN8_GT_RCS_IRQ | GEN8_GT_BCS_IRQ)) {
		u32 tmp = I915_READ_FW(GEN8_GT_IIR(0));
		if (tmp) {
			I915_WRITE_FW(GEN8_GT_IIR(0), tmp);
			ret = IRQ_HANDLED;

			if (tmp & (GT_CONTEXT_SWITCH_INTERRUPT << GEN8_RCS_IRQ_SHIFT))
				intel_lrc_irq_handler(&dev_priv->ring[RCS]);
			if (tmp & (GT_RENDER_USER_INTERRUPT << GEN8_RCS_IRQ_SHIFT))
				notify_ring(&dev_priv->ring[RCS]);

			if (tmp & (GT_CONTEXT_SWITCH_INTERRUPT << GEN8_BCS_IRQ_SHIFT))
				intel_lrc_irq_handler(&dev_priv->ring[BCS]);
			if (tmp & (GT_RENDER_USER_INTERRUPT << GEN8_BCS_IRQ_SHIFT))
				notify_ring(&dev_priv->ring[BCS]);
		} else
			DRM_ERROR("The master control interrupt lied (GT0)!\n");
	}

	if (master_ctl & (GEN8_GT_VCS1_IRQ | GEN8_GT_VCS2_IRQ)) {
		u32 tmp = I915_READ_FW(GEN8_GT_IIR(1));
		if (tmp) {
			I915_WRITE_FW(GEN8_GT_IIR(1), tmp);
			ret = IRQ_HANDLED;

			if (tmp & (GT_CONTEXT_SWITCH_INTERRUPT << GEN8_VCS1_IRQ_SHIFT))
				intel_lrc_irq_handler(&dev_priv->ring[VCS]);
			if (tmp & (GT_RENDER_USER_INTERRUPT << GEN8_VCS1_IRQ_SHIFT))
				notify_ring(&dev_priv->ring[VCS]);

			if (tmp & (GT_CONTEXT_SWITCH_INTERRUPT << GEN8_VCS2_IRQ_SHIFT))
				intel_lrc_irq_handler(&dev_priv->ring[VCS2]);
			if (tmp & (GT_RENDER_USER_INTERRUPT << GEN8_VCS2_IRQ_SHIFT))
				notify_ring(&dev_priv->ring[VCS2]);
		} else
			DRM_ERROR("The master control interrupt lied (GT1)!\n");
	}

	if (master_ctl & GEN8_GT_VECS_IRQ) {
		u32 tmp = I915_READ_FW(GEN8_GT_IIR(3));
		if (tmp) {
			I915_WRITE_FW(GEN8_GT_IIR(3), tmp);
			ret = IRQ_HANDLED;

			if (tmp & (GT_CONTEXT_SWITCH_INTERRUPT << GEN8_VECS_IRQ_SHIFT))
				intel_lrc_irq_handler(&dev_priv->ring[VECS]);
			if (tmp & (GT_RENDER_USER_INTERRUPT << GEN8_VECS_IRQ_SHIFT))
				notify_ring(&dev_priv->ring[VECS]);
		} else
			DRM_ERROR("The master control interrupt lied (GT3)!\n");
	}

	if (master_ctl & GEN8_GT_PM_IRQ) {
		u32 tmp = I915_READ_FW(GEN8_GT_IIR(2));
		if (tmp & dev_priv->pm_rps_events) {
			I915_WRITE_FW(GEN8_GT_IIR(2),
				      tmp & dev_priv->pm_rps_events);
			ret = IRQ_HANDLED;
			gen6_rps_irq_handler(dev_priv, tmp);
		} else
			DRM_ERROR("The master control interrupt lied (PM)!\n");
	}

	return ret;
}

static bool bxt_port_hotplug_long_detect(enum port port, u32 val)
{
	switch (port) {
	case PORT_A:
		return val & PORTA_HOTPLUG_LONG_DETECT;
	case PORT_B:
		return val & PORTB_HOTPLUG_LONG_DETECT;
	case PORT_C:
		return val & PORTC_HOTPLUG_LONG_DETECT;
	default:
		return false;
	}
}

static bool spt_port_hotplug2_long_detect(enum port port, u32 val)
{
	switch (port) {
	case PORT_E:
		return val & PORTE_HOTPLUG_LONG_DETECT;
	default:
		return false;
	}
}

static bool spt_port_hotplug_long_detect(enum port port, u32 val)
{
	switch (port) {
	case PORT_A:
		return val & PORTA_HOTPLUG_LONG_DETECT;
	case PORT_B:
		return val & PORTB_HOTPLUG_LONG_DETECT;
	case PORT_C:
		return val & PORTC_HOTPLUG_LONG_DETECT;
	case PORT_D:
		return val & PORTD_HOTPLUG_LONG_DETECT;
	default:
		return false;
	}
}

static bool ilk_port_hotplug_long_detect(enum port port, u32 val)
{
	switch (port) {
	case PORT_A:
		return val & DIGITAL_PORTA_HOTPLUG_LONG_DETECT;
	default:
		return false;
	}
}

static bool pch_port_hotplug_long_detect(enum port port, u32 val)
{
	switch (port) {
	case PORT_B:
		return val & PORTB_HOTPLUG_LONG_DETECT;
	case PORT_C:
		return val & PORTC_HOTPLUG_LONG_DETECT;
	case PORT_D:
		return val & PORTD_HOTPLUG_LONG_DETECT;
	default:
		return false;
	}
}

static bool i9xx_port_hotplug_long_detect(enum port port, u32 val)
{
	switch (port) {
	case PORT_B:
		return val & PORTB_HOTPLUG_INT_LONG_PULSE;
	case PORT_C:
		return val & PORTC_HOTPLUG_INT_LONG_PULSE;
	case PORT_D:
		return val & PORTD_HOTPLUG_INT_LONG_PULSE;
	default:
		return false;
	}
}

/*
 * Get a bit mask of pins that have triggered, and which ones may be long.
 * This can be called multiple times with the same masks to accumulate
 * hotplug detection results from several registers.
 *
 * Note that the caller is expected to zero out the masks initially.
 */
static void intel_get_hpd_pins(u32 *pin_mask, u32 *long_mask,
			     u32 hotplug_trigger, u32 dig_hotplug_reg,
			     const u32 hpd[HPD_NUM_PINS],
			     bool long_pulse_detect(enum port port, u32 val))
{
	enum port port;
	int i;

	for_each_hpd_pin(i) {
		if ((hpd[i] & hotplug_trigger) == 0)
			continue;

		*pin_mask |= BIT(i);

		if (!intel_hpd_pin_to_port(i, &port))
			continue;

		if (long_pulse_detect(port, dig_hotplug_reg))
			*long_mask |= BIT(i);
	}

	DRM_DEBUG_DRIVER("hotplug event received, stat 0x%08x, dig 0x%08x, pins 0x%08x\n",
			 hotplug_trigger, dig_hotplug_reg, *pin_mask);

}

static void gmbus_irq_handler(struct drm_device *dev)
{
	struct drm_i915_private *dev_priv = dev->dev_private;

	wake_up_all(&dev_priv->gmbus_wait_queue);
}

static void dp_aux_irq_handler(struct drm_device *dev)
{
	struct drm_i915_private *dev_priv = dev->dev_private;

	wake_up_all(&dev_priv->gmbus_wait_queue);
}

#if defined(CONFIG_DEBUG_FS)
static void display_pipe_crc_irq_handler(struct drm_device *dev, enum pipe pipe,
					 uint32_t crc0, uint32_t crc1,
					 uint32_t crc2, uint32_t crc3,
					 uint32_t crc4)
{
	struct drm_i915_private *dev_priv = dev->dev_private;
	struct intel_pipe_crc *pipe_crc = &dev_priv->pipe_crc[pipe];
	struct intel_pipe_crc_entry *entry;
	int head, tail;

	spin_lock(&pipe_crc->lock);

	if (!pipe_crc->entries) {
		spin_unlock(&pipe_crc->lock);
		DRM_DEBUG_KMS("spurious interrupt\n");
		return;
	}

	head = pipe_crc->head;
	tail = pipe_crc->tail;

	if (CIRC_SPACE(head, tail, INTEL_PIPE_CRC_ENTRIES_NR) < 1) {
		spin_unlock(&pipe_crc->lock);
		DRM_ERROR("CRC buffer overflowing\n");
		return;
	}

	entry = &pipe_crc->entries[head];

	entry->frame = dev->driver->get_vblank_counter(dev, pipe);
	entry->crc[0] = crc0;
	entry->crc[1] = crc1;
	entry->crc[2] = crc2;
	entry->crc[3] = crc3;
	entry->crc[4] = crc4;

	head = (head + 1) & (INTEL_PIPE_CRC_ENTRIES_NR - 1);
	pipe_crc->head = head;

	spin_unlock(&pipe_crc->lock);

	wake_up_interruptible(&pipe_crc->wq);
}
#else
static inline void
display_pipe_crc_irq_handler(struct drm_device *dev, enum pipe pipe,
			     uint32_t crc0, uint32_t crc1,
			     uint32_t crc2, uint32_t crc3,
			     uint32_t crc4) {}
#endif


static void hsw_pipe_crc_irq_handler(struct drm_device *dev, enum pipe pipe)
{
	struct drm_i915_private *dev_priv = dev->dev_private;

	display_pipe_crc_irq_handler(dev, pipe,
				     I915_READ(PIPE_CRC_RES_1_IVB(pipe)),
				     0, 0, 0, 0);
}

static void ivb_pipe_crc_irq_handler(struct drm_device *dev, enum pipe pipe)
{
	struct drm_i915_private *dev_priv = dev->dev_private;

	display_pipe_crc_irq_handler(dev, pipe,
				     I915_READ(PIPE_CRC_RES_1_IVB(pipe)),
				     I915_READ(PIPE_CRC_RES_2_IVB(pipe)),
				     I915_READ(PIPE_CRC_RES_3_IVB(pipe)),
				     I915_READ(PIPE_CRC_RES_4_IVB(pipe)),
				     I915_READ(PIPE_CRC_RES_5_IVB(pipe)));
}

static void i9xx_pipe_crc_irq_handler(struct drm_device *dev, enum pipe pipe)
{
	struct drm_i915_private *dev_priv = dev->dev_private;
	uint32_t res1, res2;

	if (INTEL_INFO(dev)->gen >= 3)
		res1 = I915_READ(PIPE_CRC_RES_RES1_I915(pipe));
	else
		res1 = 0;

	if (INTEL_INFO(dev)->gen >= 5 || IS_G4X(dev))
		res2 = I915_READ(PIPE_CRC_RES_RES2_G4X(pipe));
	else
		res2 = 0;

	display_pipe_crc_irq_handler(dev, pipe,
				     I915_READ(PIPE_CRC_RES_RED(pipe)),
				     I915_READ(PIPE_CRC_RES_GREEN(pipe)),
				     I915_READ(PIPE_CRC_RES_BLUE(pipe)),
				     res1, res2);
}

/* The RPS events need forcewake, so we add them to a work queue and mask their
 * IMR bits until the work is done. Other interrupts can be processed without
 * the work queue. */
static void gen6_rps_irq_handler(struct drm_i915_private *dev_priv, u32 pm_iir)
{
	if (pm_iir & dev_priv->pm_rps_events) {
		spin_lock(&dev_priv->irq_lock);
		gen6_disable_pm_irq(dev_priv, pm_iir & dev_priv->pm_rps_events);
		if (dev_priv->rps.interrupts_enabled) {
			dev_priv->rps.pm_iir |= pm_iir & dev_priv->pm_rps_events;
			queue_work(dev_priv->wq, &dev_priv->rps.work);
		}
		spin_unlock(&dev_priv->irq_lock);
	}

	if (INTEL_INFO(dev_priv)->gen >= 8)
		return;

	if (HAS_VEBOX(dev_priv->dev)) {
		if (pm_iir & PM_VEBOX_USER_INTERRUPT)
			notify_ring(&dev_priv->ring[VECS]);

		if (pm_iir & PM_VEBOX_CS_ERROR_INTERRUPT)
			DRM_DEBUG("Command parser error, pm_iir 0x%08x\n", pm_iir);
	}
}

static bool intel_pipe_handle_vblank(struct drm_device *dev, enum pipe pipe)
{
	if (!drm_handle_vblank(dev, pipe))
		return false;

	return true;
}

static void valleyview_pipestat_irq_handler(struct drm_device *dev, u32 iir)
{
	struct drm_i915_private *dev_priv = dev->dev_private;
	u32 pipe_stats[I915_MAX_PIPES] = { };
	int pipe;

	spin_lock(&dev_priv->irq_lock);
	for_each_pipe(dev_priv, pipe) {
		int reg;
		u32 mask, iir_bit = 0;

		/*
		 * PIPESTAT bits get signalled even when the interrupt is
		 * disabled with the mask bits, and some of the status bits do
		 * not generate interrupts at all (like the underrun bit). Hence
		 * we need to be careful that we only handle what we want to
		 * handle.
		 */

		/* fifo underruns are filterered in the underrun handler. */
		mask = PIPE_FIFO_UNDERRUN_STATUS;

		switch (pipe) {
		case PIPE_A:
			iir_bit = I915_DISPLAY_PIPE_A_EVENT_INTERRUPT;
			break;
		case PIPE_B:
			iir_bit = I915_DISPLAY_PIPE_B_EVENT_INTERRUPT;
			break;
		case PIPE_C:
			iir_bit = I915_DISPLAY_PIPE_C_EVENT_INTERRUPT;
			break;
		}
		if (iir & iir_bit)
			mask |= dev_priv->pipestat_irq_mask[pipe];

		if (!mask)
			continue;

		reg = PIPESTAT(pipe);
		mask |= PIPESTAT_INT_ENABLE_MASK;
		pipe_stats[pipe] = I915_READ(reg) & mask;

		/*
		 * Clear the PIPE*STAT regs before the IIR
		 */
		if (pipe_stats[pipe] & (PIPE_FIFO_UNDERRUN_STATUS |
					PIPESTAT_INT_STATUS_MASK))
			I915_WRITE(reg, pipe_stats[pipe]);
	}
	spin_unlock(&dev_priv->irq_lock);

	for_each_pipe(dev_priv, pipe) {
		if (pipe_stats[pipe] & PIPE_START_VBLANK_INTERRUPT_STATUS &&
		    intel_pipe_handle_vblank(dev, pipe))
			intel_check_page_flip(dev, pipe);

		if (pipe_stats[pipe] & PLANE_FLIP_DONE_INT_STATUS_VLV) {
			intel_prepare_page_flip(dev, pipe);
			intel_finish_page_flip(dev, pipe);
		}

		if (pipe_stats[pipe] & PIPE_CRC_DONE_INTERRUPT_STATUS)
			i9xx_pipe_crc_irq_handler(dev, pipe);

		if (pipe_stats[pipe] & PIPE_FIFO_UNDERRUN_STATUS)
			intel_cpu_fifo_underrun_irq_handler(dev_priv, pipe);
	}

	if (pipe_stats[0] & PIPE_GMBUS_INTERRUPT_STATUS)
		gmbus_irq_handler(dev);
}

static void i9xx_hpd_irq_handler(struct drm_device *dev)
{
	struct drm_i915_private *dev_priv = dev->dev_private;
	u32 hotplug_status = I915_READ(PORT_HOTPLUG_STAT);
	u32 pin_mask = 0, long_mask = 0;

	if (!hotplug_status)
		return;

	I915_WRITE(PORT_HOTPLUG_STAT, hotplug_status);
	/*
	 * Make sure hotplug status is cleared before we clear IIR, or else we
	 * may miss hotplug events.
	 */
	POSTING_READ(PORT_HOTPLUG_STAT);

	if (IS_G4X(dev) || IS_VALLEYVIEW(dev)) {
		u32 hotplug_trigger = hotplug_status & HOTPLUG_INT_STATUS_G4X;

		if (hotplug_trigger) {
			intel_get_hpd_pins(&pin_mask, &long_mask, hotplug_trigger,
					   hotplug_trigger, hpd_status_g4x,
					   i9xx_port_hotplug_long_detect);

			intel_hpd_irq_handler(dev, pin_mask, long_mask);
		}

		if (hotplug_status & DP_AUX_CHANNEL_MASK_INT_STATUS_G4X)
			dp_aux_irq_handler(dev);
	} else {
		u32 hotplug_trigger = hotplug_status & HOTPLUG_INT_STATUS_I915;

<<<<<<< HEAD
		if (hotplug_trigger) {
			intel_get_hpd_pins(&pin_mask, &long_mask, hotplug_trigger,
					   hotplug_trigger, hpd_status_g4x,
					   i9xx_port_hotplug_long_detect);

			intel_hpd_irq_handler(dev, pin_mask, long_mask);
		}
=======
		intel_get_hpd_pins(&pin_mask, &long_mask, hotplug_trigger,
				   hotplug_trigger, hpd_status_i915,
				   i9xx_port_hotplug_long_detect);
		intel_hpd_irq_handler(dev, pin_mask, long_mask);
>>>>>>> 2d4df13c
	}
}

static irqreturn_t valleyview_irq_handler(int irq, void *arg)
{
	struct drm_device *dev = arg;
	struct drm_i915_private *dev_priv = dev->dev_private;
	u32 iir, gt_iir, pm_iir;
	irqreturn_t ret = IRQ_NONE;

	if (!intel_irqs_enabled(dev_priv))
		return IRQ_NONE;

	while (true) {
		/* Find, clear, then process each source of interrupt */

		gt_iir = I915_READ(GTIIR);
		if (gt_iir)
			I915_WRITE(GTIIR, gt_iir);

		pm_iir = I915_READ(GEN6_PMIIR);
		if (pm_iir)
			I915_WRITE(GEN6_PMIIR, pm_iir);

		iir = I915_READ(VLV_IIR);
		if (iir) {
			/* Consume port before clearing IIR or we'll miss events */
			if (iir & I915_DISPLAY_PORT_INTERRUPT)
				i9xx_hpd_irq_handler(dev);
			I915_WRITE(VLV_IIR, iir);
		}

		if (gt_iir == 0 && pm_iir == 0 && iir == 0)
			goto out;

		ret = IRQ_HANDLED;

		if (gt_iir)
			snb_gt_irq_handler(dev, dev_priv, gt_iir);
		if (pm_iir)
			gen6_rps_irq_handler(dev_priv, pm_iir);
		/* Call regardless, as some status bits might not be
		 * signalled in iir */
		valleyview_pipestat_irq_handler(dev, iir);
	}

out:
	return ret;
}

static irqreturn_t cherryview_irq_handler(int irq, void *arg)
{
	struct drm_device *dev = arg;
	struct drm_i915_private *dev_priv = dev->dev_private;
	u32 master_ctl, iir;
	irqreturn_t ret = IRQ_NONE;

	if (!intel_irqs_enabled(dev_priv))
		return IRQ_NONE;

	for (;;) {
		master_ctl = I915_READ(GEN8_MASTER_IRQ) & ~GEN8_MASTER_IRQ_CONTROL;
		iir = I915_READ(VLV_IIR);

		if (master_ctl == 0 && iir == 0)
			break;

		ret = IRQ_HANDLED;

		I915_WRITE(GEN8_MASTER_IRQ, 0);

		/* Find, clear, then process each source of interrupt */

		if (iir) {
			/* Consume port before clearing IIR or we'll miss events */
			if (iir & I915_DISPLAY_PORT_INTERRUPT)
				i9xx_hpd_irq_handler(dev);
			I915_WRITE(VLV_IIR, iir);
		}

		gen8_gt_irq_handler(dev_priv, master_ctl);

		/* Call regardless, as some status bits might not be
		 * signalled in iir */
		valleyview_pipestat_irq_handler(dev, iir);

		I915_WRITE(GEN8_MASTER_IRQ, DE_MASTER_IRQ_CONTROL);
		POSTING_READ(GEN8_MASTER_IRQ);
	}

	return ret;
}

static void ibx_hpd_irq_handler(struct drm_device *dev, u32 hotplug_trigger,
				const u32 hpd[HPD_NUM_PINS])
{
	struct drm_i915_private *dev_priv = to_i915(dev);
	u32 dig_hotplug_reg, pin_mask = 0, long_mask = 0;

	dig_hotplug_reg = I915_READ(PCH_PORT_HOTPLUG);
	I915_WRITE(PCH_PORT_HOTPLUG, dig_hotplug_reg);

	intel_get_hpd_pins(&pin_mask, &long_mask, hotplug_trigger,
			   dig_hotplug_reg, hpd,
			   pch_port_hotplug_long_detect);

	intel_hpd_irq_handler(dev, pin_mask, long_mask);
}

static void ibx_irq_handler(struct drm_device *dev, u32 pch_iir)
{
	struct drm_i915_private *dev_priv = dev->dev_private;
	int pipe;
	u32 hotplug_trigger = pch_iir & SDE_HOTPLUG_MASK;

	if (hotplug_trigger)
		ibx_hpd_irq_handler(dev, hotplug_trigger, hpd_ibx);

	if (pch_iir & SDE_AUDIO_POWER_MASK) {
		int port = ffs((pch_iir & SDE_AUDIO_POWER_MASK) >>
			       SDE_AUDIO_POWER_SHIFT);
		DRM_DEBUG_DRIVER("PCH audio power change on port %d\n",
				 port_name(port));
	}

	if (pch_iir & SDE_AUX_MASK)
		dp_aux_irq_handler(dev);

	if (pch_iir & SDE_GMBUS)
		gmbus_irq_handler(dev);

	if (pch_iir & SDE_AUDIO_HDCP_MASK)
		DRM_DEBUG_DRIVER("PCH HDCP audio interrupt\n");

	if (pch_iir & SDE_AUDIO_TRANS_MASK)
		DRM_DEBUG_DRIVER("PCH transcoder audio interrupt\n");

	if (pch_iir & SDE_POISON)
		DRM_ERROR("PCH poison interrupt\n");

	if (pch_iir & SDE_FDI_MASK)
		for_each_pipe(dev_priv, pipe)
			DRM_DEBUG_DRIVER("  pipe %c FDI IIR: 0x%08x\n",
					 pipe_name(pipe),
					 I915_READ(FDI_RX_IIR(pipe)));

	if (pch_iir & (SDE_TRANSB_CRC_DONE | SDE_TRANSA_CRC_DONE))
		DRM_DEBUG_DRIVER("PCH transcoder CRC done interrupt\n");

	if (pch_iir & (SDE_TRANSB_CRC_ERR | SDE_TRANSA_CRC_ERR))
		DRM_DEBUG_DRIVER("PCH transcoder CRC error interrupt\n");

	if (pch_iir & SDE_TRANSA_FIFO_UNDER)
		intel_pch_fifo_underrun_irq_handler(dev_priv, TRANSCODER_A);

	if (pch_iir & SDE_TRANSB_FIFO_UNDER)
		intel_pch_fifo_underrun_irq_handler(dev_priv, TRANSCODER_B);
}

static void ivb_err_int_handler(struct drm_device *dev)
{
	struct drm_i915_private *dev_priv = dev->dev_private;
	u32 err_int = I915_READ(GEN7_ERR_INT);
	enum pipe pipe;

	if (err_int & ERR_INT_POISON)
		DRM_ERROR("Poison interrupt\n");

	for_each_pipe(dev_priv, pipe) {
		if (err_int & ERR_INT_FIFO_UNDERRUN(pipe))
			intel_cpu_fifo_underrun_irq_handler(dev_priv, pipe);

		if (err_int & ERR_INT_PIPE_CRC_DONE(pipe)) {
			if (IS_IVYBRIDGE(dev))
				ivb_pipe_crc_irq_handler(dev, pipe);
			else
				hsw_pipe_crc_irq_handler(dev, pipe);
		}
	}

	I915_WRITE(GEN7_ERR_INT, err_int);
}

static void cpt_serr_int_handler(struct drm_device *dev)
{
	struct drm_i915_private *dev_priv = dev->dev_private;
	u32 serr_int = I915_READ(SERR_INT);

	if (serr_int & SERR_INT_POISON)
		DRM_ERROR("PCH poison interrupt\n");

	if (serr_int & SERR_INT_TRANS_A_FIFO_UNDERRUN)
		intel_pch_fifo_underrun_irq_handler(dev_priv, TRANSCODER_A);

	if (serr_int & SERR_INT_TRANS_B_FIFO_UNDERRUN)
		intel_pch_fifo_underrun_irq_handler(dev_priv, TRANSCODER_B);

	if (serr_int & SERR_INT_TRANS_C_FIFO_UNDERRUN)
		intel_pch_fifo_underrun_irq_handler(dev_priv, TRANSCODER_C);

	I915_WRITE(SERR_INT, serr_int);
}

static void cpt_irq_handler(struct drm_device *dev, u32 pch_iir)
{
	struct drm_i915_private *dev_priv = dev->dev_private;
	int pipe;
	u32 hotplug_trigger = pch_iir & SDE_HOTPLUG_MASK_CPT;

	if (hotplug_trigger)
		ibx_hpd_irq_handler(dev, hotplug_trigger, hpd_cpt);

	if (pch_iir & SDE_AUDIO_POWER_MASK_CPT) {
		int port = ffs((pch_iir & SDE_AUDIO_POWER_MASK_CPT) >>
			       SDE_AUDIO_POWER_SHIFT_CPT);
		DRM_DEBUG_DRIVER("PCH audio power change on port %c\n",
				 port_name(port));
	}

	if (pch_iir & SDE_AUX_MASK_CPT)
		dp_aux_irq_handler(dev);

	if (pch_iir & SDE_GMBUS_CPT)
		gmbus_irq_handler(dev);

	if (pch_iir & SDE_AUDIO_CP_REQ_CPT)
		DRM_DEBUG_DRIVER("Audio CP request interrupt\n");

	if (pch_iir & SDE_AUDIO_CP_CHG_CPT)
		DRM_DEBUG_DRIVER("Audio CP change interrupt\n");

	if (pch_iir & SDE_FDI_MASK_CPT)
		for_each_pipe(dev_priv, pipe)
			DRM_DEBUG_DRIVER("  pipe %c FDI IIR: 0x%08x\n",
					 pipe_name(pipe),
					 I915_READ(FDI_RX_IIR(pipe)));

	if (pch_iir & SDE_ERROR_CPT)
		cpt_serr_int_handler(dev);
}

static void spt_irq_handler(struct drm_device *dev, u32 pch_iir)
{
	struct drm_i915_private *dev_priv = dev->dev_private;
	u32 hotplug_trigger = pch_iir & SDE_HOTPLUG_MASK_SPT &
		~SDE_PORTE_HOTPLUG_SPT;
	u32 hotplug2_trigger = pch_iir & SDE_PORTE_HOTPLUG_SPT;
	u32 pin_mask = 0, long_mask = 0;

	if (hotplug_trigger) {
		u32 dig_hotplug_reg;

		dig_hotplug_reg = I915_READ(PCH_PORT_HOTPLUG);
		I915_WRITE(PCH_PORT_HOTPLUG, dig_hotplug_reg);

		intel_get_hpd_pins(&pin_mask, &long_mask, hotplug_trigger,
				   dig_hotplug_reg, hpd_spt,
				   spt_port_hotplug_long_detect);
	}

	if (hotplug2_trigger) {
		u32 dig_hotplug_reg;

		dig_hotplug_reg = I915_READ(PCH_PORT_HOTPLUG2);
		I915_WRITE(PCH_PORT_HOTPLUG2, dig_hotplug_reg);

		intel_get_hpd_pins(&pin_mask, &long_mask, hotplug2_trigger,
				   dig_hotplug_reg, hpd_spt,
				   spt_port_hotplug2_long_detect);
	}

	if (pin_mask)
		intel_hpd_irq_handler(dev, pin_mask, long_mask);

	if (pch_iir & SDE_GMBUS_CPT)
		gmbus_irq_handler(dev);
}

static void ilk_hpd_irq_handler(struct drm_device *dev, u32 hotplug_trigger,
				const u32 hpd[HPD_NUM_PINS])
{
	struct drm_i915_private *dev_priv = to_i915(dev);
	u32 dig_hotplug_reg, pin_mask = 0, long_mask = 0;

	dig_hotplug_reg = I915_READ(DIGITAL_PORT_HOTPLUG_CNTRL);
	I915_WRITE(DIGITAL_PORT_HOTPLUG_CNTRL, dig_hotplug_reg);

	intel_get_hpd_pins(&pin_mask, &long_mask, hotplug_trigger,
			   dig_hotplug_reg, hpd,
			   ilk_port_hotplug_long_detect);

	intel_hpd_irq_handler(dev, pin_mask, long_mask);
}

static void ilk_display_irq_handler(struct drm_device *dev, u32 de_iir)
{
	struct drm_i915_private *dev_priv = dev->dev_private;
	enum pipe pipe;
	u32 hotplug_trigger = de_iir & DE_DP_A_HOTPLUG;

	if (hotplug_trigger)
		ilk_hpd_irq_handler(dev, hotplug_trigger, hpd_ilk);

	if (de_iir & DE_AUX_CHANNEL_A)
		dp_aux_irq_handler(dev);

	if (de_iir & DE_GSE)
		intel_opregion_asle_intr(dev);

	if (de_iir & DE_POISON)
		DRM_ERROR("Poison interrupt\n");

	for_each_pipe(dev_priv, pipe) {
		if (de_iir & DE_PIPE_VBLANK(pipe) &&
		    intel_pipe_handle_vblank(dev, pipe))
			intel_check_page_flip(dev, pipe);

		if (de_iir & DE_PIPE_FIFO_UNDERRUN(pipe))
			intel_cpu_fifo_underrun_irq_handler(dev_priv, pipe);

		if (de_iir & DE_PIPE_CRC_DONE(pipe))
			i9xx_pipe_crc_irq_handler(dev, pipe);

		/* plane/pipes map 1:1 on ilk+ */
		if (de_iir & DE_PLANE_FLIP_DONE(pipe)) {
			intel_prepare_page_flip(dev, pipe);
			intel_finish_page_flip_plane(dev, pipe);
		}
	}

	/* check event from PCH */
	if (de_iir & DE_PCH_EVENT) {
		u32 pch_iir = I915_READ(SDEIIR);

		if (HAS_PCH_CPT(dev))
			cpt_irq_handler(dev, pch_iir);
		else
			ibx_irq_handler(dev, pch_iir);

		/* should clear PCH hotplug event before clear CPU irq */
		I915_WRITE(SDEIIR, pch_iir);
	}

	if (IS_GEN5(dev) && de_iir & DE_PCU_EVENT)
		ironlake_rps_change_irq_handler(dev);
}

static void ivb_display_irq_handler(struct drm_device *dev, u32 de_iir)
{
	struct drm_i915_private *dev_priv = dev->dev_private;
	enum pipe pipe;
	u32 hotplug_trigger = de_iir & DE_DP_A_HOTPLUG_IVB;

	if (hotplug_trigger)
		ilk_hpd_irq_handler(dev, hotplug_trigger, hpd_ivb);

	if (de_iir & DE_ERR_INT_IVB)
		ivb_err_int_handler(dev);

	if (de_iir & DE_AUX_CHANNEL_A_IVB)
		dp_aux_irq_handler(dev);

	if (de_iir & DE_GSE_IVB)
		intel_opregion_asle_intr(dev);

	for_each_pipe(dev_priv, pipe) {
		if (de_iir & (DE_PIPE_VBLANK_IVB(pipe)) &&
		    intel_pipe_handle_vblank(dev, pipe))
			intel_check_page_flip(dev, pipe);

		/* plane/pipes map 1:1 on ilk+ */
		if (de_iir & DE_PLANE_FLIP_DONE_IVB(pipe)) {
			intel_prepare_page_flip(dev, pipe);
			intel_finish_page_flip_plane(dev, pipe);
		}
	}

	/* check event from PCH */
	if (!HAS_PCH_NOP(dev) && (de_iir & DE_PCH_EVENT_IVB)) {
		u32 pch_iir = I915_READ(SDEIIR);

		cpt_irq_handler(dev, pch_iir);

		/* clear PCH hotplug event before clear CPU irq */
		I915_WRITE(SDEIIR, pch_iir);
	}
}

/*
 * To handle irqs with the minimum potential races with fresh interrupts, we:
 * 1 - Disable Master Interrupt Control.
 * 2 - Find the source(s) of the interrupt.
 * 3 - Clear the Interrupt Identity bits (IIR).
 * 4 - Process the interrupt(s) that had bits set in the IIRs.
 * 5 - Re-enable Master Interrupt Control.
 */
static irqreturn_t ironlake_irq_handler(int irq, void *arg)
{
	struct drm_device *dev = arg;
	struct drm_i915_private *dev_priv = dev->dev_private;
	u32 de_iir, gt_iir, de_ier, sde_ier = 0;
	irqreturn_t ret = IRQ_NONE;

	if (!intel_irqs_enabled(dev_priv))
		return IRQ_NONE;

	/* We get interrupts on unclaimed registers, so check for this before we
	 * do any I915_{READ,WRITE}. */
	intel_uncore_check_errors(dev);

	/* disable master interrupt before clearing iir  */
	de_ier = I915_READ(DEIER);
	I915_WRITE(DEIER, de_ier & ~DE_MASTER_IRQ_CONTROL);
	POSTING_READ(DEIER);

	/* Disable south interrupts. We'll only write to SDEIIR once, so further
	 * interrupts will will be stored on its back queue, and then we'll be
	 * able to process them after we restore SDEIER (as soon as we restore
	 * it, we'll get an interrupt if SDEIIR still has something to process
	 * due to its back queue). */
	if (!HAS_PCH_NOP(dev)) {
		sde_ier = I915_READ(SDEIER);
		I915_WRITE(SDEIER, 0);
		POSTING_READ(SDEIER);
	}

	/* Find, clear, then process each source of interrupt */

	gt_iir = I915_READ(GTIIR);
	if (gt_iir) {
		I915_WRITE(GTIIR, gt_iir);
		ret = IRQ_HANDLED;
		if (INTEL_INFO(dev)->gen >= 6)
			snb_gt_irq_handler(dev, dev_priv, gt_iir);
		else
			ilk_gt_irq_handler(dev, dev_priv, gt_iir);
	}

	de_iir = I915_READ(DEIIR);
	if (de_iir) {
		I915_WRITE(DEIIR, de_iir);
		ret = IRQ_HANDLED;
		if (INTEL_INFO(dev)->gen >= 7)
			ivb_display_irq_handler(dev, de_iir);
		else
			ilk_display_irq_handler(dev, de_iir);
	}

	if (INTEL_INFO(dev)->gen >= 6) {
		u32 pm_iir = I915_READ(GEN6_PMIIR);
		if (pm_iir) {
			I915_WRITE(GEN6_PMIIR, pm_iir);
			ret = IRQ_HANDLED;
			gen6_rps_irq_handler(dev_priv, pm_iir);
		}
	}

	I915_WRITE(DEIER, de_ier);
	POSTING_READ(DEIER);
	if (!HAS_PCH_NOP(dev)) {
		I915_WRITE(SDEIER, sde_ier);
		POSTING_READ(SDEIER);
	}

	return ret;
}

static void bxt_hpd_irq_handler(struct drm_device *dev, u32 hotplug_trigger,
				const u32 hpd[HPD_NUM_PINS])
{
	struct drm_i915_private *dev_priv = to_i915(dev);
	u32 dig_hotplug_reg, pin_mask = 0, long_mask = 0;

	dig_hotplug_reg = I915_READ(PCH_PORT_HOTPLUG);
	I915_WRITE(PCH_PORT_HOTPLUG, dig_hotplug_reg);

	intel_get_hpd_pins(&pin_mask, &long_mask, hotplug_trigger,
			   dig_hotplug_reg, hpd,
			   bxt_port_hotplug_long_detect);

	intel_hpd_irq_handler(dev, pin_mask, long_mask);
}

static irqreturn_t gen8_irq_handler(int irq, void *arg)
{
	struct drm_device *dev = arg;
	struct drm_i915_private *dev_priv = dev->dev_private;
	u32 master_ctl;
	irqreturn_t ret = IRQ_NONE;
	uint32_t tmp = 0;
	enum pipe pipe;
	u32 aux_mask = GEN8_AUX_CHANNEL_A;

	if (!intel_irqs_enabled(dev_priv))
		return IRQ_NONE;

	if (INTEL_INFO(dev_priv)->gen >= 9)
		aux_mask |=  GEN9_AUX_CHANNEL_B | GEN9_AUX_CHANNEL_C |
			GEN9_AUX_CHANNEL_D;

	master_ctl = I915_READ_FW(GEN8_MASTER_IRQ);
	master_ctl &= ~GEN8_MASTER_IRQ_CONTROL;
	if (!master_ctl)
		return IRQ_NONE;

	I915_WRITE_FW(GEN8_MASTER_IRQ, 0);

	/* Find, clear, then process each source of interrupt */

	ret = gen8_gt_irq_handler(dev_priv, master_ctl);

	if (master_ctl & GEN8_DE_MISC_IRQ) {
		tmp = I915_READ(GEN8_DE_MISC_IIR);
		if (tmp) {
			I915_WRITE(GEN8_DE_MISC_IIR, tmp);
			ret = IRQ_HANDLED;
			if (tmp & GEN8_DE_MISC_GSE)
				intel_opregion_asle_intr(dev);
			else
				DRM_ERROR("Unexpected DE Misc interrupt\n");
		}
		else
			DRM_ERROR("The master control interrupt lied (DE MISC)!\n");
	}

	if (master_ctl & GEN8_DE_PORT_IRQ) {
		tmp = I915_READ(GEN8_DE_PORT_IIR);
		if (tmp) {
			bool found = false;
			u32 hotplug_trigger = 0;

			if (IS_BROXTON(dev_priv))
				hotplug_trigger = tmp & BXT_DE_PORT_HOTPLUG_MASK;
			else if (IS_BROADWELL(dev_priv))
				hotplug_trigger = tmp & GEN8_PORT_DP_A_HOTPLUG;

			I915_WRITE(GEN8_DE_PORT_IIR, tmp);
			ret = IRQ_HANDLED;

			if (tmp & aux_mask) {
				dp_aux_irq_handler(dev);
				found = true;
			}

			if (hotplug_trigger) {
				if (IS_BROXTON(dev))
					bxt_hpd_irq_handler(dev, hotplug_trigger, hpd_bxt);
				else
					ilk_hpd_irq_handler(dev, hotplug_trigger, hpd_bdw);
				found = true;
			}

			if (IS_BROXTON(dev) && (tmp & BXT_DE_PORT_GMBUS)) {
				gmbus_irq_handler(dev);
				found = true;
			}

			if (!found)
				DRM_ERROR("Unexpected DE Port interrupt\n");
		}
		else
			DRM_ERROR("The master control interrupt lied (DE PORT)!\n");
	}

	for_each_pipe(dev_priv, pipe) {
		uint32_t pipe_iir, flip_done = 0, fault_errors = 0;

		if (!(master_ctl & GEN8_DE_PIPE_IRQ(pipe)))
			continue;

		pipe_iir = I915_READ(GEN8_DE_PIPE_IIR(pipe));
		if (pipe_iir) {
			ret = IRQ_HANDLED;
			I915_WRITE(GEN8_DE_PIPE_IIR(pipe), pipe_iir);

			if (pipe_iir & GEN8_PIPE_VBLANK &&
			    intel_pipe_handle_vblank(dev, pipe))
				intel_check_page_flip(dev, pipe);

			if (INTEL_INFO(dev_priv)->gen >= 9)
				flip_done = pipe_iir & GEN9_PIPE_PLANE1_FLIP_DONE;
			else
				flip_done = pipe_iir & GEN8_PIPE_PRIMARY_FLIP_DONE;

			if (flip_done) {
				intel_prepare_page_flip(dev, pipe);
				intel_finish_page_flip_plane(dev, pipe);
			}

			if (pipe_iir & GEN8_PIPE_CDCLK_CRC_DONE)
				hsw_pipe_crc_irq_handler(dev, pipe);

			if (pipe_iir & GEN8_PIPE_FIFO_UNDERRUN)
				intel_cpu_fifo_underrun_irq_handler(dev_priv,
								    pipe);


			if (INTEL_INFO(dev_priv)->gen >= 9)
				fault_errors = pipe_iir & GEN9_DE_PIPE_IRQ_FAULT_ERRORS;
			else
				fault_errors = pipe_iir & GEN8_DE_PIPE_IRQ_FAULT_ERRORS;

			if (fault_errors)
				DRM_ERROR("Fault errors on pipe %c\n: 0x%08x",
					  pipe_name(pipe),
					  pipe_iir & GEN8_DE_PIPE_IRQ_FAULT_ERRORS);
		} else
			DRM_ERROR("The master control interrupt lied (DE PIPE)!\n");
	}

	if (HAS_PCH_SPLIT(dev) && !HAS_PCH_NOP(dev) &&
	    master_ctl & GEN8_DE_PCH_IRQ) {
		/*
		 * FIXME(BDW): Assume for now that the new interrupt handling
		 * scheme also closed the SDE interrupt handling race we've seen
		 * on older pch-split platforms. But this needs testing.
		 */
		u32 pch_iir = I915_READ(SDEIIR);
		if (pch_iir) {
			I915_WRITE(SDEIIR, pch_iir);
			ret = IRQ_HANDLED;

			if (HAS_PCH_SPT(dev_priv))
				spt_irq_handler(dev, pch_iir);
			else
				cpt_irq_handler(dev, pch_iir);
		} else
			DRM_ERROR("The master control interrupt lied (SDE)!\n");

	}

	I915_WRITE_FW(GEN8_MASTER_IRQ, GEN8_MASTER_IRQ_CONTROL);
	POSTING_READ_FW(GEN8_MASTER_IRQ);

	return ret;
}

static void i915_error_wake_up(struct drm_i915_private *dev_priv,
			       bool reset_completed)
{
	struct intel_engine_cs *ring;
	int i;

	/*
	 * Notify all waiters for GPU completion events that reset state has
	 * been changed, and that they need to restart their wait after
	 * checking for potential errors (and bail out to drop locks if there is
	 * a gpu reset pending so that i915_error_work_func can acquire them).
	 */

	/* Wake up __wait_seqno, potentially holding dev->struct_mutex. */
	for_each_ring(ring, dev_priv, i)
		wake_up_all(&ring->irq_queue);

	/* Wake up intel_crtc_wait_for_pending_flips, holding crtc->mutex. */
	wake_up_all(&dev_priv->pending_flip_queue);

	/*
	 * Signal tasks blocked in i915_gem_wait_for_error that the pending
	 * reset state is cleared.
	 */
	if (reset_completed)
		wake_up_all(&dev_priv->gpu_error.reset_queue);
}

/**
 * i915_reset_and_wakeup - do process context error handling work
 *
 * Fire an error uevent so userspace can see that a hang or error
 * was detected.
 */
static void i915_reset_and_wakeup(struct drm_device *dev)
{
	struct drm_i915_private *dev_priv = to_i915(dev);
	struct i915_gpu_error *error = &dev_priv->gpu_error;
	char *error_event[] = { I915_ERROR_UEVENT "=1", NULL };
	char *reset_event[] = { I915_RESET_UEVENT "=1", NULL };
	char *reset_done_event[] = { I915_ERROR_UEVENT "=0", NULL };
	int ret;

	kobject_uevent_env(&dev->primary->kdev->kobj, KOBJ_CHANGE, error_event);

	/*
	 * Note that there's only one work item which does gpu resets, so we
	 * need not worry about concurrent gpu resets potentially incrementing
	 * error->reset_counter twice. We only need to take care of another
	 * racing irq/hangcheck declaring the gpu dead for a second time. A
	 * quick check for that is good enough: schedule_work ensures the
	 * correct ordering between hang detection and this work item, and since
	 * the reset in-progress bit is only ever set by code outside of this
	 * work we don't need to worry about any other races.
	 */
	if (i915_reset_in_progress(error) && !i915_terminally_wedged(error)) {
		DRM_DEBUG_DRIVER("resetting chip\n");
		kobject_uevent_env(&dev->primary->kdev->kobj, KOBJ_CHANGE,
				   reset_event);

		/*
		 * In most cases it's guaranteed that we get here with an RPM
		 * reference held, for example because there is a pending GPU
		 * request that won't finish until the reset is done. This
		 * isn't the case at least when we get here by doing a
		 * simulated reset via debugs, so get an RPM reference.
		 */
		intel_runtime_pm_get(dev_priv);

		intel_prepare_reset(dev);

		/*
		 * All state reset _must_ be completed before we update the
		 * reset counter, for otherwise waiters might miss the reset
		 * pending state and not properly drop locks, resulting in
		 * deadlocks with the reset work.
		 */
		ret = i915_reset(dev);

		intel_finish_reset(dev);

		intel_runtime_pm_put(dev_priv);

		if (ret == 0) {
			/*
			 * After all the gem state is reset, increment the reset
			 * counter and wake up everyone waiting for the reset to
			 * complete.
			 *
			 * Since unlock operations are a one-sided barrier only,
			 * we need to insert a barrier here to order any seqno
			 * updates before
			 * the counter increment.
			 */
			smp_mb__before_atomic();
			atomic_inc(&dev_priv->gpu_error.reset_counter);

			kobject_uevent_env(&dev->primary->kdev->kobj,
					   KOBJ_CHANGE, reset_done_event);
		} else {
			atomic_or(I915_WEDGED, &error->reset_counter);
		}

		/*
		 * Note: The wake_up also serves as a memory barrier so that
		 * waiters see the update value of the reset counter atomic_t.
		 */
		i915_error_wake_up(dev_priv, true);
	}
}

static void i915_report_and_clear_eir(struct drm_device *dev)
{
	struct drm_i915_private *dev_priv = dev->dev_private;
	uint32_t instdone[I915_NUM_INSTDONE_REG];
	u32 eir = I915_READ(EIR);
	int pipe, i;

	if (!eir)
		return;

	pr_err("render error detected, EIR: 0x%08x\n", eir);

	i915_get_extra_instdone(dev, instdone);

	if (IS_G4X(dev)) {
		if (eir & (GM45_ERROR_MEM_PRIV | GM45_ERROR_CP_PRIV)) {
			u32 ipeir = I915_READ(IPEIR_I965);

			pr_err("  IPEIR: 0x%08x\n", I915_READ(IPEIR_I965));
			pr_err("  IPEHR: 0x%08x\n", I915_READ(IPEHR_I965));
			for (i = 0; i < ARRAY_SIZE(instdone); i++)
				pr_err("  INSTDONE_%d: 0x%08x\n", i, instdone[i]);
			pr_err("  INSTPS: 0x%08x\n", I915_READ(INSTPS));
			pr_err("  ACTHD: 0x%08x\n", I915_READ(ACTHD_I965));
			I915_WRITE(IPEIR_I965, ipeir);
			POSTING_READ(IPEIR_I965);
		}
		if (eir & GM45_ERROR_PAGE_TABLE) {
			u32 pgtbl_err = I915_READ(PGTBL_ER);
			pr_err("page table error\n");
			pr_err("  PGTBL_ER: 0x%08x\n", pgtbl_err);
			I915_WRITE(PGTBL_ER, pgtbl_err);
			POSTING_READ(PGTBL_ER);
		}
	}

	if (!IS_GEN2(dev)) {
		if (eir & I915_ERROR_PAGE_TABLE) {
			u32 pgtbl_err = I915_READ(PGTBL_ER);
			pr_err("page table error\n");
			pr_err("  PGTBL_ER: 0x%08x\n", pgtbl_err);
			I915_WRITE(PGTBL_ER, pgtbl_err);
			POSTING_READ(PGTBL_ER);
		}
	}

	if (eir & I915_ERROR_MEMORY_REFRESH) {
		pr_err("memory refresh error:\n");
		for_each_pipe(dev_priv, pipe)
			pr_err("pipe %c stat: 0x%08x\n",
			       pipe_name(pipe), I915_READ(PIPESTAT(pipe)));
		/* pipestat has already been acked */
	}
	if (eir & I915_ERROR_INSTRUCTION) {
		pr_err("instruction error\n");
		pr_err("  INSTPM: 0x%08x\n", I915_READ(INSTPM));
		for (i = 0; i < ARRAY_SIZE(instdone); i++)
			pr_err("  INSTDONE_%d: 0x%08x\n", i, instdone[i]);
		if (INTEL_INFO(dev)->gen < 4) {
			u32 ipeir = I915_READ(IPEIR);

			pr_err("  IPEIR: 0x%08x\n", I915_READ(IPEIR));
			pr_err("  IPEHR: 0x%08x\n", I915_READ(IPEHR));
			pr_err("  ACTHD: 0x%08x\n", I915_READ(ACTHD));
			I915_WRITE(IPEIR, ipeir);
			POSTING_READ(IPEIR);
		} else {
			u32 ipeir = I915_READ(IPEIR_I965);

			pr_err("  IPEIR: 0x%08x\n", I915_READ(IPEIR_I965));
			pr_err("  IPEHR: 0x%08x\n", I915_READ(IPEHR_I965));
			pr_err("  INSTPS: 0x%08x\n", I915_READ(INSTPS));
			pr_err("  ACTHD: 0x%08x\n", I915_READ(ACTHD_I965));
			I915_WRITE(IPEIR_I965, ipeir);
			POSTING_READ(IPEIR_I965);
		}
	}

	I915_WRITE(EIR, eir);
	POSTING_READ(EIR);
	eir = I915_READ(EIR);
	if (eir) {
		/*
		 * some errors might have become stuck,
		 * mask them.
		 */
		DRM_ERROR("EIR stuck: 0x%08x, masking\n", eir);
		I915_WRITE(EMR, I915_READ(EMR) | eir);
		I915_WRITE(IIR, I915_RENDER_COMMAND_PARSER_ERROR_INTERRUPT);
	}
}

/**
 * i915_handle_error - handle a gpu error
 * @dev: drm device
 *
 * Do some basic checking of regsiter state at error time and
 * dump it to the syslog.  Also call i915_capture_error_state() to make
 * sure we get a record and make it available in debugfs.  Fire a uevent
 * so userspace knows something bad happened (should trigger collection
 * of a ring dump etc.).
 */
void i915_handle_error(struct drm_device *dev, bool wedged,
		       const char *fmt, ...)
{
	struct drm_i915_private *dev_priv = dev->dev_private;
	va_list args;
	char error_msg[80];

	va_start(args, fmt);
	vscnprintf(error_msg, sizeof(error_msg), fmt, args);
	va_end(args);

	i915_capture_error_state(dev, wedged, error_msg);
	i915_report_and_clear_eir(dev);

	if (wedged) {
		atomic_or(I915_RESET_IN_PROGRESS_FLAG,
				&dev_priv->gpu_error.reset_counter);

		/*
		 * Wakeup waiting processes so that the reset function
		 * i915_reset_and_wakeup doesn't deadlock trying to grab
		 * various locks. By bumping the reset counter first, the woken
		 * processes will see a reset in progress and back off,
		 * releasing their locks and then wait for the reset completion.
		 * We must do this for _all_ gpu waiters that might hold locks
		 * that the reset work needs to acquire.
		 *
		 * Note: The wake_up serves as the required memory barrier to
		 * ensure that the waiters see the updated value of the reset
		 * counter atomic_t.
		 */
		i915_error_wake_up(dev_priv, false);
	}

	i915_reset_and_wakeup(dev);
}

/* Called from drm generic code, passed 'crtc' which
 * we use as a pipe index
 */
static int i915_enable_vblank(struct drm_device *dev, int pipe)
{
	struct drm_i915_private *dev_priv = dev->dev_private;
	unsigned long irqflags;

	spin_lock_irqsave(&dev_priv->irq_lock, irqflags);
	if (INTEL_INFO(dev)->gen >= 4)
		i915_enable_pipestat(dev_priv, pipe,
				     PIPE_START_VBLANK_INTERRUPT_STATUS);
	else
		i915_enable_pipestat(dev_priv, pipe,
				     PIPE_VBLANK_INTERRUPT_STATUS);
	spin_unlock_irqrestore(&dev_priv->irq_lock, irqflags);

	return 0;
}

static int ironlake_enable_vblank(struct drm_device *dev, int pipe)
{
	struct drm_i915_private *dev_priv = dev->dev_private;
	unsigned long irqflags;
	uint32_t bit = (INTEL_INFO(dev)->gen >= 7) ? DE_PIPE_VBLANK_IVB(pipe) :
						     DE_PIPE_VBLANK(pipe);

	spin_lock_irqsave(&dev_priv->irq_lock, irqflags);
	ironlake_enable_display_irq(dev_priv, bit);
	spin_unlock_irqrestore(&dev_priv->irq_lock, irqflags);

	return 0;
}

static int valleyview_enable_vblank(struct drm_device *dev, int pipe)
{
	struct drm_i915_private *dev_priv = dev->dev_private;
	unsigned long irqflags;

	spin_lock_irqsave(&dev_priv->irq_lock, irqflags);
	i915_enable_pipestat(dev_priv, pipe,
			     PIPE_START_VBLANK_INTERRUPT_STATUS);
	spin_unlock_irqrestore(&dev_priv->irq_lock, irqflags);

	return 0;
}

static int gen8_enable_vblank(struct drm_device *dev, int pipe)
{
	struct drm_i915_private *dev_priv = dev->dev_private;
	unsigned long irqflags;

	spin_lock_irqsave(&dev_priv->irq_lock, irqflags);
	dev_priv->de_irq_mask[pipe] &= ~GEN8_PIPE_VBLANK;
	I915_WRITE(GEN8_DE_PIPE_IMR(pipe), dev_priv->de_irq_mask[pipe]);
	POSTING_READ(GEN8_DE_PIPE_IMR(pipe));
	spin_unlock_irqrestore(&dev_priv->irq_lock, irqflags);
	return 0;
}

/* Called from drm generic code, passed 'crtc' which
 * we use as a pipe index
 */
static void i915_disable_vblank(struct drm_device *dev, int pipe)
{
	struct drm_i915_private *dev_priv = dev->dev_private;
	unsigned long irqflags;

	spin_lock_irqsave(&dev_priv->irq_lock, irqflags);
	i915_disable_pipestat(dev_priv, pipe,
			      PIPE_VBLANK_INTERRUPT_STATUS |
			      PIPE_START_VBLANK_INTERRUPT_STATUS);
	spin_unlock_irqrestore(&dev_priv->irq_lock, irqflags);
}

static void ironlake_disable_vblank(struct drm_device *dev, int pipe)
{
	struct drm_i915_private *dev_priv = dev->dev_private;
	unsigned long irqflags;
	uint32_t bit = (INTEL_INFO(dev)->gen >= 7) ? DE_PIPE_VBLANK_IVB(pipe) :
						     DE_PIPE_VBLANK(pipe);

	spin_lock_irqsave(&dev_priv->irq_lock, irqflags);
	ironlake_disable_display_irq(dev_priv, bit);
	spin_unlock_irqrestore(&dev_priv->irq_lock, irqflags);
}

static void valleyview_disable_vblank(struct drm_device *dev, int pipe)
{
	struct drm_i915_private *dev_priv = dev->dev_private;
	unsigned long irqflags;

	spin_lock_irqsave(&dev_priv->irq_lock, irqflags);
	i915_disable_pipestat(dev_priv, pipe,
			      PIPE_START_VBLANK_INTERRUPT_STATUS);
	spin_unlock_irqrestore(&dev_priv->irq_lock, irqflags);
}

static void gen8_disable_vblank(struct drm_device *dev, int pipe)
{
	struct drm_i915_private *dev_priv = dev->dev_private;
	unsigned long irqflags;

	spin_lock_irqsave(&dev_priv->irq_lock, irqflags);
	dev_priv->de_irq_mask[pipe] |= GEN8_PIPE_VBLANK;
	I915_WRITE(GEN8_DE_PIPE_IMR(pipe), dev_priv->de_irq_mask[pipe]);
	POSTING_READ(GEN8_DE_PIPE_IMR(pipe));
	spin_unlock_irqrestore(&dev_priv->irq_lock, irqflags);
}

static bool
ring_idle(struct intel_engine_cs *ring, u32 seqno)
{
	return (list_empty(&ring->request_list) ||
		i915_seqno_passed(seqno, ring->last_submitted_seqno));
}

static bool
ipehr_is_semaphore_wait(struct drm_device *dev, u32 ipehr)
{
	if (INTEL_INFO(dev)->gen >= 8) {
		return (ipehr >> 23) == 0x1c;
	} else {
		ipehr &= ~MI_SEMAPHORE_SYNC_MASK;
		return ipehr == (MI_SEMAPHORE_MBOX | MI_SEMAPHORE_COMPARE |
				 MI_SEMAPHORE_REGISTER);
	}
}

static struct intel_engine_cs *
semaphore_wait_to_signaller_ring(struct intel_engine_cs *ring, u32 ipehr, u64 offset)
{
	struct drm_i915_private *dev_priv = ring->dev->dev_private;
	struct intel_engine_cs *signaller;
	int i;

	if (INTEL_INFO(dev_priv->dev)->gen >= 8) {
		for_each_ring(signaller, dev_priv, i) {
			if (ring == signaller)
				continue;

			if (offset == signaller->semaphore.signal_ggtt[ring->id])
				return signaller;
		}
	} else {
		u32 sync_bits = ipehr & MI_SEMAPHORE_SYNC_MASK;

		for_each_ring(signaller, dev_priv, i) {
			if(ring == signaller)
				continue;

			if (sync_bits == signaller->semaphore.mbox.wait[ring->id])
				return signaller;
		}
	}

	DRM_ERROR("No signaller ring found for ring %i, ipehr 0x%08x, offset 0x%016llx\n",
		  ring->id, ipehr, offset);

	return NULL;
}

static struct intel_engine_cs *
semaphore_waits_for(struct intel_engine_cs *ring, u32 *seqno)
{
	struct drm_i915_private *dev_priv = ring->dev->dev_private;
	u32 cmd, ipehr, head;
	u64 offset = 0;
	int i, backwards;

	ipehr = I915_READ(RING_IPEHR(ring->mmio_base));
	if (!ipehr_is_semaphore_wait(ring->dev, ipehr))
		return NULL;

	/*
	 * HEAD is likely pointing to the dword after the actual command,
	 * so scan backwards until we find the MBOX. But limit it to just 3
	 * or 4 dwords depending on the semaphore wait command size.
	 * Note that we don't care about ACTHD here since that might
	 * point at at batch, and semaphores are always emitted into the
	 * ringbuffer itself.
	 */
	head = I915_READ_HEAD(ring) & HEAD_ADDR;
	backwards = (INTEL_INFO(ring->dev)->gen >= 8) ? 5 : 4;

	for (i = backwards; i; --i) {
		/*
		 * Be paranoid and presume the hw has gone off into the wild -
		 * our ring is smaller than what the hardware (and hence
		 * HEAD_ADDR) allows. Also handles wrap-around.
		 */
		head &= ring->buffer->size - 1;

		/* This here seems to blow up */
		cmd = ioread32(ring->buffer->virtual_start + head);
		if (cmd == ipehr)
			break;

		head -= 4;
	}

	if (!i)
		return NULL;

	*seqno = ioread32(ring->buffer->virtual_start + head + 4) + 1;
	if (INTEL_INFO(ring->dev)->gen >= 8) {
		offset = ioread32(ring->buffer->virtual_start + head + 12);
		offset <<= 32;
		offset = ioread32(ring->buffer->virtual_start + head + 8);
	}
	return semaphore_wait_to_signaller_ring(ring, ipehr, offset);
}

static int semaphore_passed(struct intel_engine_cs *ring)
{
	struct drm_i915_private *dev_priv = ring->dev->dev_private;
	struct intel_engine_cs *signaller;
	u32 seqno;

	ring->hangcheck.deadlock++;

	signaller = semaphore_waits_for(ring, &seqno);
	if (signaller == NULL)
		return -1;

	/* Prevent pathological recursion due to driver bugs */
	if (signaller->hangcheck.deadlock >= I915_NUM_RINGS)
		return -1;

	if (i915_seqno_passed(signaller->get_seqno(signaller, false), seqno))
		return 1;

	/* cursory check for an unkickable deadlock */
	if (I915_READ_CTL(signaller) & RING_WAIT_SEMAPHORE &&
	    semaphore_passed(signaller) < 0)
		return -1;

	return 0;
}

static void semaphore_clear_deadlocks(struct drm_i915_private *dev_priv)
{
	struct intel_engine_cs *ring;
	int i;

	for_each_ring(ring, dev_priv, i)
		ring->hangcheck.deadlock = 0;
}

static enum intel_ring_hangcheck_action
ring_stuck(struct intel_engine_cs *ring, u64 acthd)
{
	struct drm_device *dev = ring->dev;
	struct drm_i915_private *dev_priv = dev->dev_private;
	u32 tmp;

	if (acthd != ring->hangcheck.acthd) {
		if (acthd > ring->hangcheck.max_acthd) {
			ring->hangcheck.max_acthd = acthd;
			return HANGCHECK_ACTIVE;
		}

		return HANGCHECK_ACTIVE_LOOP;
	}

	if (IS_GEN2(dev))
		return HANGCHECK_HUNG;

	/* Is the chip hanging on a WAIT_FOR_EVENT?
	 * If so we can simply poke the RB_WAIT bit
	 * and break the hang. This should work on
	 * all but the second generation chipsets.
	 */
	tmp = I915_READ_CTL(ring);
	if (tmp & RING_WAIT) {
		i915_handle_error(dev, false,
				  "Kicking stuck wait on %s",
				  ring->name);
		I915_WRITE_CTL(ring, tmp);
		return HANGCHECK_KICK;
	}

	if (INTEL_INFO(dev)->gen >= 6 && tmp & RING_WAIT_SEMAPHORE) {
		switch (semaphore_passed(ring)) {
		default:
			return HANGCHECK_HUNG;
		case 1:
			i915_handle_error(dev, false,
					  "Kicking stuck semaphore on %s",
					  ring->name);
			I915_WRITE_CTL(ring, tmp);
			return HANGCHECK_KICK;
		case 0:
			return HANGCHECK_WAIT;
		}
	}

	return HANGCHECK_HUNG;
}

/*
 * This is called when the chip hasn't reported back with completed
 * batchbuffers in a long time. We keep track per ring seqno progress and
 * if there are no progress, hangcheck score for that ring is increased.
 * Further, acthd is inspected to see if the ring is stuck. On stuck case
 * we kick the ring. If we see no progress on three subsequent calls
 * we assume chip is wedged and try to fix it by resetting the chip.
 */
static void i915_hangcheck_elapsed(struct work_struct *work)
{
	struct drm_i915_private *dev_priv =
		container_of(work, typeof(*dev_priv),
			     gpu_error.hangcheck_work.work);
	struct drm_device *dev = dev_priv->dev;
	struct intel_engine_cs *ring;
	int i;
	int busy_count = 0, rings_hung = 0;
	bool stuck[I915_NUM_RINGS] = { 0 };
#define BUSY 1
#define KICK 5
#define HUNG 20

	if (!i915.enable_hangcheck)
		return;

	for_each_ring(ring, dev_priv, i) {
		u64 acthd;
		u32 seqno;
		bool busy = true;

		semaphore_clear_deadlocks(dev_priv);

		seqno = ring->get_seqno(ring, false);
		acthd = intel_ring_get_active_head(ring);

		if (ring->hangcheck.seqno == seqno) {
			if (ring_idle(ring, seqno)) {
				ring->hangcheck.action = HANGCHECK_IDLE;

				if (waitqueue_active(&ring->irq_queue)) {
					/* Issue a wake-up to catch stuck h/w. */
					if (!test_and_set_bit(ring->id, &dev_priv->gpu_error.missed_irq_rings)) {
						if (!(dev_priv->gpu_error.test_irq_rings & intel_ring_flag(ring)))
							DRM_ERROR("Hangcheck timer elapsed... %s idle\n",
								  ring->name);
						else
							DRM_INFO("Fake missed irq on %s\n",
								 ring->name);
						wake_up_all(&ring->irq_queue);
					}
					/* Safeguard against driver failure */
					ring->hangcheck.score += BUSY;
				} else
					busy = false;
			} else {
				/* We always increment the hangcheck score
				 * if the ring is busy and still processing
				 * the same request, so that no single request
				 * can run indefinitely (such as a chain of
				 * batches). The only time we do not increment
				 * the hangcheck score on this ring, if this
				 * ring is in a legitimate wait for another
				 * ring. In that case the waiting ring is a
				 * victim and we want to be sure we catch the
				 * right culprit. Then every time we do kick
				 * the ring, add a small increment to the
				 * score so that we can catch a batch that is
				 * being repeatedly kicked and so responsible
				 * for stalling the machine.
				 */
				ring->hangcheck.action = ring_stuck(ring,
								    acthd);

				switch (ring->hangcheck.action) {
				case HANGCHECK_IDLE:
				case HANGCHECK_WAIT:
				case HANGCHECK_ACTIVE:
					break;
				case HANGCHECK_ACTIVE_LOOP:
					ring->hangcheck.score += BUSY;
					break;
				case HANGCHECK_KICK:
					ring->hangcheck.score += KICK;
					break;
				case HANGCHECK_HUNG:
					ring->hangcheck.score += HUNG;
					stuck[i] = true;
					break;
				}
			}
		} else {
			ring->hangcheck.action = HANGCHECK_ACTIVE;

			/* Gradually reduce the count so that we catch DoS
			 * attempts across multiple batches.
			 */
			if (ring->hangcheck.score > 0)
				ring->hangcheck.score--;

			ring->hangcheck.acthd = ring->hangcheck.max_acthd = 0;
		}

		ring->hangcheck.seqno = seqno;
		ring->hangcheck.acthd = acthd;
		busy_count += busy;
	}

	for_each_ring(ring, dev_priv, i) {
		if (ring->hangcheck.score >= HANGCHECK_SCORE_RING_HUNG) {
			DRM_INFO("%s on %s\n",
				 stuck[i] ? "stuck" : "no progress",
				 ring->name);
			rings_hung++;
		}
	}

	if (rings_hung)
		return i915_handle_error(dev, true, "Ring hung");

	if (busy_count)
		/* Reset timer case chip hangs without another request
		 * being added */
		i915_queue_hangcheck(dev);
}

void i915_queue_hangcheck(struct drm_device *dev)
{
	struct i915_gpu_error *e = &to_i915(dev)->gpu_error;

	if (!i915.enable_hangcheck)
		return;

	/* Don't continually defer the hangcheck so that it is always run at
	 * least once after work has been scheduled on any ring. Otherwise,
	 * we will ignore a hung ring if a second ring is kept busy.
	 */

	queue_delayed_work(e->hangcheck_wq, &e->hangcheck_work,
			   round_jiffies_up_relative(DRM_I915_HANGCHECK_JIFFIES));
}

static void ibx_irq_reset(struct drm_device *dev)
{
	struct drm_i915_private *dev_priv = dev->dev_private;

	if (HAS_PCH_NOP(dev))
		return;

	GEN5_IRQ_RESET(SDE);

	if (HAS_PCH_CPT(dev) || HAS_PCH_LPT(dev))
		I915_WRITE(SERR_INT, 0xffffffff);
}

/*
 * SDEIER is also touched by the interrupt handler to work around missed PCH
 * interrupts. Hence we can't update it after the interrupt handler is enabled -
 * instead we unconditionally enable all PCH interrupt sources here, but then
 * only unmask them as needed with SDEIMR.
 *
 * This function needs to be called before interrupts are enabled.
 */
static void ibx_irq_pre_postinstall(struct drm_device *dev)
{
	struct drm_i915_private *dev_priv = dev->dev_private;

	if (HAS_PCH_NOP(dev))
		return;

	WARN_ON(I915_READ(SDEIER) != 0);
	I915_WRITE(SDEIER, 0xffffffff);
	POSTING_READ(SDEIER);
}

static void gen5_gt_irq_reset(struct drm_device *dev)
{
	struct drm_i915_private *dev_priv = dev->dev_private;

	GEN5_IRQ_RESET(GT);
	if (INTEL_INFO(dev)->gen >= 6)
		GEN5_IRQ_RESET(GEN6_PM);
}

/* drm_dma.h hooks
*/
static void ironlake_irq_reset(struct drm_device *dev)
{
	struct drm_i915_private *dev_priv = dev->dev_private;

	I915_WRITE(HWSTAM, 0xffffffff);

	GEN5_IRQ_RESET(DE);
	if (IS_GEN7(dev))
		I915_WRITE(GEN7_ERR_INT, 0xffffffff);

	gen5_gt_irq_reset(dev);

	ibx_irq_reset(dev);
}

static void vlv_display_irq_reset(struct drm_i915_private *dev_priv)
{
	enum pipe pipe;

	i915_hotplug_interrupt_update(dev_priv, 0xFFFFFFFF, 0);
	I915_WRITE(PORT_HOTPLUG_STAT, I915_READ(PORT_HOTPLUG_STAT));

	for_each_pipe(dev_priv, pipe)
		I915_WRITE(PIPESTAT(pipe), 0xffff);

	GEN5_IRQ_RESET(VLV_);
}

static void valleyview_irq_preinstall(struct drm_device *dev)
{
	struct drm_i915_private *dev_priv = dev->dev_private;

	/* VLV magic */
	I915_WRITE(VLV_IMR, 0);
	I915_WRITE(RING_IMR(RENDER_RING_BASE), 0);
	I915_WRITE(RING_IMR(GEN6_BSD_RING_BASE), 0);
	I915_WRITE(RING_IMR(BLT_RING_BASE), 0);

	gen5_gt_irq_reset(dev);

	I915_WRITE(DPINVGTT, DPINVGTT_STATUS_MASK);

	vlv_display_irq_reset(dev_priv);
}

static void gen8_gt_irq_reset(struct drm_i915_private *dev_priv)
{
	GEN8_IRQ_RESET_NDX(GT, 0);
	GEN8_IRQ_RESET_NDX(GT, 1);
	GEN8_IRQ_RESET_NDX(GT, 2);
	GEN8_IRQ_RESET_NDX(GT, 3);
}

static void gen8_irq_reset(struct drm_device *dev)
{
	struct drm_i915_private *dev_priv = dev->dev_private;
	int pipe;

	I915_WRITE(GEN8_MASTER_IRQ, 0);
	POSTING_READ(GEN8_MASTER_IRQ);

	gen8_gt_irq_reset(dev_priv);

	for_each_pipe(dev_priv, pipe)
		if (intel_display_power_is_enabled(dev_priv,
						   POWER_DOMAIN_PIPE(pipe)))
			GEN8_IRQ_RESET_NDX(DE_PIPE, pipe);

	GEN5_IRQ_RESET(GEN8_DE_PORT_);
	GEN5_IRQ_RESET(GEN8_DE_MISC_);
	GEN5_IRQ_RESET(GEN8_PCU_);

	if (HAS_PCH_SPLIT(dev))
		ibx_irq_reset(dev);
}

void gen8_irq_power_well_post_enable(struct drm_i915_private *dev_priv,
				     unsigned int pipe_mask)
{
	uint32_t extra_ier = GEN8_PIPE_VBLANK | GEN8_PIPE_FIFO_UNDERRUN;

	spin_lock_irq(&dev_priv->irq_lock);
	if (pipe_mask & 1 << PIPE_A)
		GEN8_IRQ_INIT_NDX(DE_PIPE, PIPE_A,
				  dev_priv->de_irq_mask[PIPE_A],
				  ~dev_priv->de_irq_mask[PIPE_A] | extra_ier);
	if (pipe_mask & 1 << PIPE_B)
		GEN8_IRQ_INIT_NDX(DE_PIPE, PIPE_B,
				  dev_priv->de_irq_mask[PIPE_B],
				  ~dev_priv->de_irq_mask[PIPE_B] | extra_ier);
	if (pipe_mask & 1 << PIPE_C)
		GEN8_IRQ_INIT_NDX(DE_PIPE, PIPE_C,
				  dev_priv->de_irq_mask[PIPE_C],
				  ~dev_priv->de_irq_mask[PIPE_C] | extra_ier);
	spin_unlock_irq(&dev_priv->irq_lock);
}

static void cherryview_irq_preinstall(struct drm_device *dev)
{
	struct drm_i915_private *dev_priv = dev->dev_private;

	I915_WRITE(GEN8_MASTER_IRQ, 0);
	POSTING_READ(GEN8_MASTER_IRQ);

	gen8_gt_irq_reset(dev_priv);

	GEN5_IRQ_RESET(GEN8_PCU_);

	I915_WRITE(DPINVGTT, DPINVGTT_STATUS_MASK_CHV);

	vlv_display_irq_reset(dev_priv);
}

static u32 intel_hpd_enabled_irqs(struct drm_device *dev,
				  const u32 hpd[HPD_NUM_PINS])
{
	struct drm_i915_private *dev_priv = to_i915(dev);
	struct intel_encoder *encoder;
	u32 enabled_irqs = 0;

	for_each_intel_encoder(dev, encoder)
		if (dev_priv->hotplug.stats[encoder->hpd_pin].state == HPD_ENABLED)
			enabled_irqs |= hpd[encoder->hpd_pin];

	return enabled_irqs;
}

static void ibx_hpd_irq_setup(struct drm_device *dev)
{
	struct drm_i915_private *dev_priv = dev->dev_private;
	u32 hotplug_irqs, hotplug, enabled_irqs;

	if (HAS_PCH_IBX(dev)) {
		hotplug_irqs = SDE_HOTPLUG_MASK;
		enabled_irqs = intel_hpd_enabled_irqs(dev, hpd_ibx);
	} else {
		hotplug_irqs = SDE_HOTPLUG_MASK_CPT;
		enabled_irqs = intel_hpd_enabled_irqs(dev, hpd_cpt);
	}

	ibx_display_interrupt_update(dev_priv, hotplug_irqs, enabled_irqs);

	/*
	 * Enable digital hotplug on the PCH, and configure the DP short pulse
	 * duration to 2ms (which is the minimum in the Display Port spec).
	 * The pulse duration bits are reserved on LPT+.
	 */
	hotplug = I915_READ(PCH_PORT_HOTPLUG);
	hotplug &= ~(PORTD_PULSE_DURATION_MASK|PORTC_PULSE_DURATION_MASK|PORTB_PULSE_DURATION_MASK);
	hotplug |= PORTD_HOTPLUG_ENABLE | PORTD_PULSE_DURATION_2ms;
	hotplug |= PORTC_HOTPLUG_ENABLE | PORTC_PULSE_DURATION_2ms;
	hotplug |= PORTB_HOTPLUG_ENABLE | PORTB_PULSE_DURATION_2ms;
	/*
	 * When CPU and PCH are on the same package, port A
	 * HPD must be enabled in both north and south.
	 */
	if (HAS_PCH_LPT_LP(dev))
		hotplug |= PORTA_HOTPLUG_ENABLE;
	I915_WRITE(PCH_PORT_HOTPLUG, hotplug);
}

static void spt_hpd_irq_setup(struct drm_device *dev)
{
	struct drm_i915_private *dev_priv = dev->dev_private;
	u32 hotplug_irqs, hotplug, enabled_irqs;

	hotplug_irqs = SDE_HOTPLUG_MASK_SPT;
	enabled_irqs = intel_hpd_enabled_irqs(dev, hpd_spt);

	ibx_display_interrupt_update(dev_priv, hotplug_irqs, enabled_irqs);

	/* Enable digital hotplug on the PCH */
	hotplug = I915_READ(PCH_PORT_HOTPLUG);
	hotplug |= PORTD_HOTPLUG_ENABLE | PORTC_HOTPLUG_ENABLE |
		PORTB_HOTPLUG_ENABLE | PORTA_HOTPLUG_ENABLE;
	I915_WRITE(PCH_PORT_HOTPLUG, hotplug);

	hotplug = I915_READ(PCH_PORT_HOTPLUG2);
	hotplug |= PORTE_HOTPLUG_ENABLE;
	I915_WRITE(PCH_PORT_HOTPLUG2, hotplug);
}

static void ilk_hpd_irq_setup(struct drm_device *dev)
{
	struct drm_i915_private *dev_priv = dev->dev_private;
	u32 hotplug_irqs, hotplug, enabled_irqs;

	if (INTEL_INFO(dev)->gen >= 8) {
		hotplug_irqs = GEN8_PORT_DP_A_HOTPLUG;
		enabled_irqs = intel_hpd_enabled_irqs(dev, hpd_bdw);

		bdw_update_port_irq(dev_priv, hotplug_irqs, enabled_irqs);
	} else if (INTEL_INFO(dev)->gen >= 7) {
		hotplug_irqs = DE_DP_A_HOTPLUG_IVB;
		enabled_irqs = intel_hpd_enabled_irqs(dev, hpd_ivb);

		ilk_update_display_irq(dev_priv, hotplug_irqs, enabled_irqs);
	} else {
		hotplug_irqs = DE_DP_A_HOTPLUG;
		enabled_irqs = intel_hpd_enabled_irqs(dev, hpd_ilk);

		ilk_update_display_irq(dev_priv, hotplug_irqs, enabled_irqs);
	}

	/*
	 * Enable digital hotplug on the CPU, and configure the DP short pulse
	 * duration to 2ms (which is the minimum in the Display Port spec)
	 * The pulse duration bits are reserved on HSW+.
	 */
	hotplug = I915_READ(DIGITAL_PORT_HOTPLUG_CNTRL);
	hotplug &= ~DIGITAL_PORTA_PULSE_DURATION_MASK;
	hotplug |= DIGITAL_PORTA_HOTPLUG_ENABLE | DIGITAL_PORTA_PULSE_DURATION_2ms;
	I915_WRITE(DIGITAL_PORT_HOTPLUG_CNTRL, hotplug);

	ibx_hpd_irq_setup(dev);
}

static void bxt_hpd_irq_setup(struct drm_device *dev)
{
	struct drm_i915_private *dev_priv = dev->dev_private;
	u32 hotplug_irqs, hotplug, enabled_irqs;

	enabled_irqs = intel_hpd_enabled_irqs(dev, hpd_bxt);
	hotplug_irqs = BXT_DE_PORT_HOTPLUG_MASK;

	bdw_update_port_irq(dev_priv, hotplug_irqs, enabled_irqs);

	hotplug = I915_READ(PCH_PORT_HOTPLUG);
	hotplug |= PORTC_HOTPLUG_ENABLE | PORTB_HOTPLUG_ENABLE |
		PORTA_HOTPLUG_ENABLE;
	I915_WRITE(PCH_PORT_HOTPLUG, hotplug);
}

static void ibx_irq_postinstall(struct drm_device *dev)
{
	struct drm_i915_private *dev_priv = dev->dev_private;
	u32 mask;

	if (HAS_PCH_NOP(dev))
		return;

	if (HAS_PCH_IBX(dev))
		mask = SDE_GMBUS | SDE_AUX_MASK | SDE_POISON;
	else
		mask = SDE_GMBUS_CPT | SDE_AUX_MASK_CPT;

	GEN5_ASSERT_IIR_IS_ZERO(SDEIIR);
	I915_WRITE(SDEIMR, ~mask);
}

static void gen5_gt_irq_postinstall(struct drm_device *dev)
{
	struct drm_i915_private *dev_priv = dev->dev_private;
	u32 pm_irqs, gt_irqs;

	pm_irqs = gt_irqs = 0;

	dev_priv->gt_irq_mask = ~0;
	if (HAS_L3_DPF(dev)) {
		/* L3 parity interrupt is always unmasked. */
		dev_priv->gt_irq_mask = ~GT_PARITY_ERROR(dev);
		gt_irqs |= GT_PARITY_ERROR(dev);
	}

	gt_irqs |= GT_RENDER_USER_INTERRUPT;
	if (IS_GEN5(dev)) {
		gt_irqs |= GT_RENDER_PIPECTL_NOTIFY_INTERRUPT |
			   ILK_BSD_USER_INTERRUPT;
	} else {
		gt_irqs |= GT_BLT_USER_INTERRUPT | GT_BSD_USER_INTERRUPT;
	}

	GEN5_IRQ_INIT(GT, dev_priv->gt_irq_mask, gt_irqs);

	if (INTEL_INFO(dev)->gen >= 6) {
		/*
		 * RPS interrupts will get enabled/disabled on demand when RPS
		 * itself is enabled/disabled.
		 */
		if (HAS_VEBOX(dev))
			pm_irqs |= PM_VEBOX_USER_INTERRUPT;

		dev_priv->pm_irq_mask = 0xffffffff;
		GEN5_IRQ_INIT(GEN6_PM, dev_priv->pm_irq_mask, pm_irqs);
	}
}

static int ironlake_irq_postinstall(struct drm_device *dev)
{
	struct drm_i915_private *dev_priv = dev->dev_private;
	u32 display_mask, extra_mask;

	if (INTEL_INFO(dev)->gen >= 7) {
		display_mask = (DE_MASTER_IRQ_CONTROL | DE_GSE_IVB |
				DE_PCH_EVENT_IVB | DE_PLANEC_FLIP_DONE_IVB |
				DE_PLANEB_FLIP_DONE_IVB |
				DE_PLANEA_FLIP_DONE_IVB | DE_AUX_CHANNEL_A_IVB);
		extra_mask = (DE_PIPEC_VBLANK_IVB | DE_PIPEB_VBLANK_IVB |
			      DE_PIPEA_VBLANK_IVB | DE_ERR_INT_IVB |
			      DE_DP_A_HOTPLUG_IVB);
	} else {
		display_mask = (DE_MASTER_IRQ_CONTROL | DE_GSE | DE_PCH_EVENT |
				DE_PLANEA_FLIP_DONE | DE_PLANEB_FLIP_DONE |
				DE_AUX_CHANNEL_A |
				DE_PIPEB_CRC_DONE | DE_PIPEA_CRC_DONE |
				DE_POISON);
		extra_mask = (DE_PIPEA_VBLANK | DE_PIPEB_VBLANK | DE_PCU_EVENT |
			      DE_PIPEB_FIFO_UNDERRUN | DE_PIPEA_FIFO_UNDERRUN |
			      DE_DP_A_HOTPLUG);
	}

	dev_priv->irq_mask = ~display_mask;

	I915_WRITE(HWSTAM, 0xeffe);

	ibx_irq_pre_postinstall(dev);

	GEN5_IRQ_INIT(DE, dev_priv->irq_mask, display_mask | extra_mask);

	gen5_gt_irq_postinstall(dev);

	ibx_irq_postinstall(dev);

	if (IS_IRONLAKE_M(dev)) {
		/* Enable PCU event interrupts
		 *
		 * spinlocking not required here for correctness since interrupt
		 * setup is guaranteed to run in single-threaded context. But we
		 * need it to make the assert_spin_locked happy. */
		spin_lock_irq(&dev_priv->irq_lock);
		ironlake_enable_display_irq(dev_priv, DE_PCU_EVENT);
		spin_unlock_irq(&dev_priv->irq_lock);
	}

	return 0;
}

static void valleyview_display_irqs_install(struct drm_i915_private *dev_priv)
{
	u32 pipestat_mask;
	u32 iir_mask;
	enum pipe pipe;

	pipestat_mask = PIPESTAT_INT_STATUS_MASK |
			PIPE_FIFO_UNDERRUN_STATUS;

	for_each_pipe(dev_priv, pipe)
		I915_WRITE(PIPESTAT(pipe), pipestat_mask);
	POSTING_READ(PIPESTAT(PIPE_A));

	pipestat_mask = PLANE_FLIP_DONE_INT_STATUS_VLV |
			PIPE_CRC_DONE_INTERRUPT_STATUS;

	i915_enable_pipestat(dev_priv, PIPE_A, PIPE_GMBUS_INTERRUPT_STATUS);
	for_each_pipe(dev_priv, pipe)
		      i915_enable_pipestat(dev_priv, pipe, pipestat_mask);

	iir_mask = I915_DISPLAY_PORT_INTERRUPT |
		   I915_DISPLAY_PIPE_A_EVENT_INTERRUPT |
		   I915_DISPLAY_PIPE_B_EVENT_INTERRUPT;
	if (IS_CHERRYVIEW(dev_priv))
		iir_mask |= I915_DISPLAY_PIPE_C_EVENT_INTERRUPT;
	dev_priv->irq_mask &= ~iir_mask;

	I915_WRITE(VLV_IIR, iir_mask);
	I915_WRITE(VLV_IIR, iir_mask);
	I915_WRITE(VLV_IER, ~dev_priv->irq_mask);
	I915_WRITE(VLV_IMR, dev_priv->irq_mask);
	POSTING_READ(VLV_IMR);
}

static void valleyview_display_irqs_uninstall(struct drm_i915_private *dev_priv)
{
	u32 pipestat_mask;
	u32 iir_mask;
	enum pipe pipe;

	iir_mask = I915_DISPLAY_PORT_INTERRUPT |
		   I915_DISPLAY_PIPE_A_EVENT_INTERRUPT |
		   I915_DISPLAY_PIPE_B_EVENT_INTERRUPT;
	if (IS_CHERRYVIEW(dev_priv))
		iir_mask |= I915_DISPLAY_PIPE_C_EVENT_INTERRUPT;

	dev_priv->irq_mask |= iir_mask;
	I915_WRITE(VLV_IMR, dev_priv->irq_mask);
	I915_WRITE(VLV_IER, ~dev_priv->irq_mask);
	I915_WRITE(VLV_IIR, iir_mask);
	I915_WRITE(VLV_IIR, iir_mask);
	POSTING_READ(VLV_IIR);

	pipestat_mask = PLANE_FLIP_DONE_INT_STATUS_VLV |
			PIPE_CRC_DONE_INTERRUPT_STATUS;

	i915_disable_pipestat(dev_priv, PIPE_A, PIPE_GMBUS_INTERRUPT_STATUS);
	for_each_pipe(dev_priv, pipe)
		i915_disable_pipestat(dev_priv, pipe, pipestat_mask);

	pipestat_mask = PIPESTAT_INT_STATUS_MASK |
			PIPE_FIFO_UNDERRUN_STATUS;

	for_each_pipe(dev_priv, pipe)
		I915_WRITE(PIPESTAT(pipe), pipestat_mask);
	POSTING_READ(PIPESTAT(PIPE_A));
}

void valleyview_enable_display_irqs(struct drm_i915_private *dev_priv)
{
	assert_spin_locked(&dev_priv->irq_lock);

	if (dev_priv->display_irqs_enabled)
		return;

	dev_priv->display_irqs_enabled = true;

	if (intel_irqs_enabled(dev_priv))
		valleyview_display_irqs_install(dev_priv);
}

void valleyview_disable_display_irqs(struct drm_i915_private *dev_priv)
{
	assert_spin_locked(&dev_priv->irq_lock);

	if (!dev_priv->display_irqs_enabled)
		return;

	dev_priv->display_irqs_enabled = false;

	if (intel_irqs_enabled(dev_priv))
		valleyview_display_irqs_uninstall(dev_priv);
}

static void vlv_display_irq_postinstall(struct drm_i915_private *dev_priv)
{
	dev_priv->irq_mask = ~0;

	i915_hotplug_interrupt_update(dev_priv, 0xffffffff, 0);
	POSTING_READ(PORT_HOTPLUG_EN);

	I915_WRITE(VLV_IIR, 0xffffffff);
	I915_WRITE(VLV_IIR, 0xffffffff);
	I915_WRITE(VLV_IER, ~dev_priv->irq_mask);
	I915_WRITE(VLV_IMR, dev_priv->irq_mask);
	POSTING_READ(VLV_IMR);

	/* Interrupt setup is already guaranteed to be single-threaded, this is
	 * just to make the assert_spin_locked check happy. */
	spin_lock_irq(&dev_priv->irq_lock);
	if (dev_priv->display_irqs_enabled)
		valleyview_display_irqs_install(dev_priv);
	spin_unlock_irq(&dev_priv->irq_lock);
}

static int valleyview_irq_postinstall(struct drm_device *dev)
{
	struct drm_i915_private *dev_priv = dev->dev_private;

	vlv_display_irq_postinstall(dev_priv);

	gen5_gt_irq_postinstall(dev);

	/* ack & enable invalid PTE error interrupts */
#if 0 /* FIXME: add support to irq handler for checking these bits */
	I915_WRITE(DPINVGTT, DPINVGTT_STATUS_MASK);
	I915_WRITE(DPINVGTT, DPINVGTT_EN_MASK);
#endif

	I915_WRITE(VLV_MASTER_IER, MASTER_INTERRUPT_ENABLE);

	return 0;
}

static void gen8_gt_irq_postinstall(struct drm_i915_private *dev_priv)
{
	/* These are interrupts we'll toggle with the ring mask register */
	uint32_t gt_interrupts[] = {
		GT_RENDER_USER_INTERRUPT << GEN8_RCS_IRQ_SHIFT |
			GT_CONTEXT_SWITCH_INTERRUPT << GEN8_RCS_IRQ_SHIFT |
			GT_RENDER_L3_PARITY_ERROR_INTERRUPT |
			GT_RENDER_USER_INTERRUPT << GEN8_BCS_IRQ_SHIFT |
			GT_CONTEXT_SWITCH_INTERRUPT << GEN8_BCS_IRQ_SHIFT,
		GT_RENDER_USER_INTERRUPT << GEN8_VCS1_IRQ_SHIFT |
			GT_CONTEXT_SWITCH_INTERRUPT << GEN8_VCS1_IRQ_SHIFT |
			GT_RENDER_USER_INTERRUPT << GEN8_VCS2_IRQ_SHIFT |
			GT_CONTEXT_SWITCH_INTERRUPT << GEN8_VCS2_IRQ_SHIFT,
		0,
		GT_RENDER_USER_INTERRUPT << GEN8_VECS_IRQ_SHIFT |
			GT_CONTEXT_SWITCH_INTERRUPT << GEN8_VECS_IRQ_SHIFT
		};

	dev_priv->pm_irq_mask = 0xffffffff;
	GEN8_IRQ_INIT_NDX(GT, 0, ~gt_interrupts[0], gt_interrupts[0]);
	GEN8_IRQ_INIT_NDX(GT, 1, ~gt_interrupts[1], gt_interrupts[1]);
	/*
	 * RPS interrupts will get enabled/disabled on demand when RPS itself
	 * is enabled/disabled.
	 */
	GEN8_IRQ_INIT_NDX(GT, 2, dev_priv->pm_irq_mask, 0);
	GEN8_IRQ_INIT_NDX(GT, 3, ~gt_interrupts[3], gt_interrupts[3]);
}

static void gen8_de_irq_postinstall(struct drm_i915_private *dev_priv)
{
	uint32_t de_pipe_masked = GEN8_PIPE_CDCLK_CRC_DONE;
	uint32_t de_pipe_enables;
	u32 de_port_masked = GEN8_AUX_CHANNEL_A;
	u32 de_port_enables;
	enum pipe pipe;

	if (INTEL_INFO(dev_priv)->gen >= 9) {
		de_pipe_masked |= GEN9_PIPE_PLANE1_FLIP_DONE |
				  GEN9_DE_PIPE_IRQ_FAULT_ERRORS;
		de_port_masked |= GEN9_AUX_CHANNEL_B | GEN9_AUX_CHANNEL_C |
				  GEN9_AUX_CHANNEL_D;
		if (IS_BROXTON(dev_priv))
			de_port_masked |= BXT_DE_PORT_GMBUS;
	} else {
		de_pipe_masked |= GEN8_PIPE_PRIMARY_FLIP_DONE |
				  GEN8_DE_PIPE_IRQ_FAULT_ERRORS;
	}

	de_pipe_enables = de_pipe_masked | GEN8_PIPE_VBLANK |
					   GEN8_PIPE_FIFO_UNDERRUN;

	de_port_enables = de_port_masked;
	if (IS_BROXTON(dev_priv))
		de_port_enables |= BXT_DE_PORT_HOTPLUG_MASK;
	else if (IS_BROADWELL(dev_priv))
		de_port_enables |= GEN8_PORT_DP_A_HOTPLUG;

	dev_priv->de_irq_mask[PIPE_A] = ~de_pipe_masked;
	dev_priv->de_irq_mask[PIPE_B] = ~de_pipe_masked;
	dev_priv->de_irq_mask[PIPE_C] = ~de_pipe_masked;

	for_each_pipe(dev_priv, pipe)
		if (intel_display_power_is_enabled(dev_priv,
				POWER_DOMAIN_PIPE(pipe)))
			GEN8_IRQ_INIT_NDX(DE_PIPE, pipe,
					  dev_priv->de_irq_mask[pipe],
					  de_pipe_enables);

	GEN5_IRQ_INIT(GEN8_DE_PORT_, ~de_port_masked, de_port_enables);
}

static int gen8_irq_postinstall(struct drm_device *dev)
{
	struct drm_i915_private *dev_priv = dev->dev_private;

	if (HAS_PCH_SPLIT(dev))
		ibx_irq_pre_postinstall(dev);

	gen8_gt_irq_postinstall(dev_priv);
	gen8_de_irq_postinstall(dev_priv);

	if (HAS_PCH_SPLIT(dev))
		ibx_irq_postinstall(dev);

	I915_WRITE(GEN8_MASTER_IRQ, DE_MASTER_IRQ_CONTROL);
	POSTING_READ(GEN8_MASTER_IRQ);

	return 0;
}

static int cherryview_irq_postinstall(struct drm_device *dev)
{
	struct drm_i915_private *dev_priv = dev->dev_private;

	vlv_display_irq_postinstall(dev_priv);

	gen8_gt_irq_postinstall(dev_priv);

	I915_WRITE(GEN8_MASTER_IRQ, MASTER_INTERRUPT_ENABLE);
	POSTING_READ(GEN8_MASTER_IRQ);

	return 0;
}

static void gen8_irq_uninstall(struct drm_device *dev)
{
	struct drm_i915_private *dev_priv = dev->dev_private;

	if (!dev_priv)
		return;

	gen8_irq_reset(dev);
}

static void vlv_display_irq_uninstall(struct drm_i915_private *dev_priv)
{
	/* Interrupt setup is already guaranteed to be single-threaded, this is
	 * just to make the assert_spin_locked check happy. */
	spin_lock_irq(&dev_priv->irq_lock);
	if (dev_priv->display_irqs_enabled)
		valleyview_display_irqs_uninstall(dev_priv);
	spin_unlock_irq(&dev_priv->irq_lock);

	vlv_display_irq_reset(dev_priv);

	dev_priv->irq_mask = ~0;
}

static void valleyview_irq_uninstall(struct drm_device *dev)
{
	struct drm_i915_private *dev_priv = dev->dev_private;

	if (!dev_priv)
		return;

	I915_WRITE(VLV_MASTER_IER, 0);

	gen5_gt_irq_reset(dev);

	I915_WRITE(HWSTAM, 0xffffffff);

	vlv_display_irq_uninstall(dev_priv);
}

static void cherryview_irq_uninstall(struct drm_device *dev)
{
	struct drm_i915_private *dev_priv = dev->dev_private;

	if (!dev_priv)
		return;

	I915_WRITE(GEN8_MASTER_IRQ, 0);
	POSTING_READ(GEN8_MASTER_IRQ);

	gen8_gt_irq_reset(dev_priv);

	GEN5_IRQ_RESET(GEN8_PCU_);

	vlv_display_irq_uninstall(dev_priv);
}

static void ironlake_irq_uninstall(struct drm_device *dev)
{
	struct drm_i915_private *dev_priv = dev->dev_private;

	if (!dev_priv)
		return;

	ironlake_irq_reset(dev);
}

static void i8xx_irq_preinstall(struct drm_device * dev)
{
	struct drm_i915_private *dev_priv = dev->dev_private;
	int pipe;

	for_each_pipe(dev_priv, pipe)
		I915_WRITE(PIPESTAT(pipe), 0);
	I915_WRITE16(IMR, 0xffff);
	I915_WRITE16(IER, 0x0);
	POSTING_READ16(IER);
}

static int i8xx_irq_postinstall(struct drm_device *dev)
{
	struct drm_i915_private *dev_priv = dev->dev_private;

	I915_WRITE16(EMR,
		     ~(I915_ERROR_PAGE_TABLE | I915_ERROR_MEMORY_REFRESH));

	/* Unmask the interrupts that we always want on. */
	dev_priv->irq_mask =
		~(I915_DISPLAY_PIPE_A_EVENT_INTERRUPT |
		  I915_DISPLAY_PIPE_B_EVENT_INTERRUPT |
		  I915_DISPLAY_PLANE_A_FLIP_PENDING_INTERRUPT |
		  I915_DISPLAY_PLANE_B_FLIP_PENDING_INTERRUPT);
	I915_WRITE16(IMR, dev_priv->irq_mask);

	I915_WRITE16(IER,
		     I915_DISPLAY_PIPE_A_EVENT_INTERRUPT |
		     I915_DISPLAY_PIPE_B_EVENT_INTERRUPT |
		     I915_USER_INTERRUPT);
	POSTING_READ16(IER);

	/* Interrupt setup is already guaranteed to be single-threaded, this is
	 * just to make the assert_spin_locked check happy. */
	spin_lock_irq(&dev_priv->irq_lock);
	i915_enable_pipestat(dev_priv, PIPE_A, PIPE_CRC_DONE_INTERRUPT_STATUS);
	i915_enable_pipestat(dev_priv, PIPE_B, PIPE_CRC_DONE_INTERRUPT_STATUS);
	spin_unlock_irq(&dev_priv->irq_lock);

	return 0;
}

/*
 * Returns true when a page flip has completed.
 */
static bool i8xx_handle_vblank(struct drm_device *dev,
			       int plane, int pipe, u32 iir)
{
	struct drm_i915_private *dev_priv = dev->dev_private;
	u16 flip_pending = DISPLAY_PLANE_FLIP_PENDING(plane);

	if (!intel_pipe_handle_vblank(dev, pipe))
		return false;

	if ((iir & flip_pending) == 0)
		goto check_page_flip;

	/* We detect FlipDone by looking for the change in PendingFlip from '1'
	 * to '0' on the following vblank, i.e. IIR has the Pendingflip
	 * asserted following the MI_DISPLAY_FLIP, but ISR is deasserted, hence
	 * the flip is completed (no longer pending). Since this doesn't raise
	 * an interrupt per se, we watch for the change at vblank.
	 */
	if (I915_READ16(ISR) & flip_pending)
		goto check_page_flip;

	intel_prepare_page_flip(dev, plane);
	intel_finish_page_flip(dev, pipe);
	return true;

check_page_flip:
	intel_check_page_flip(dev, pipe);
	return false;
}

static irqreturn_t i8xx_irq_handler(int irq, void *arg)
{
	struct drm_device *dev = arg;
	struct drm_i915_private *dev_priv = dev->dev_private;
	u16 iir, new_iir;
	u32 pipe_stats[2];
	int pipe;
	u16 flip_mask =
		I915_DISPLAY_PLANE_A_FLIP_PENDING_INTERRUPT |
		I915_DISPLAY_PLANE_B_FLIP_PENDING_INTERRUPT;

	if (!intel_irqs_enabled(dev_priv))
		return IRQ_NONE;

	iir = I915_READ16(IIR);
	if (iir == 0)
		return IRQ_NONE;

	while (iir & ~flip_mask) {
		/* Can't rely on pipestat interrupt bit in iir as it might
		 * have been cleared after the pipestat interrupt was received.
		 * It doesn't set the bit in iir again, but it still produces
		 * interrupts (for non-MSI).
		 */
		spin_lock(&dev_priv->irq_lock);
		if (iir & I915_RENDER_COMMAND_PARSER_ERROR_INTERRUPT)
			DRM_DEBUG("Command parser error, iir 0x%08x\n", iir);

		for_each_pipe(dev_priv, pipe) {
			int reg = PIPESTAT(pipe);
			pipe_stats[pipe] = I915_READ(reg);

			/*
			 * Clear the PIPE*STAT regs before the IIR
			 */
			if (pipe_stats[pipe] & 0x8000ffff)
				I915_WRITE(reg, pipe_stats[pipe]);
		}
		spin_unlock(&dev_priv->irq_lock);

		I915_WRITE16(IIR, iir & ~flip_mask);
		new_iir = I915_READ16(IIR); /* Flush posted writes */

		if (iir & I915_USER_INTERRUPT)
			notify_ring(&dev_priv->ring[RCS]);

		for_each_pipe(dev_priv, pipe) {
			int plane = pipe;
			if (HAS_FBC(dev))
				plane = !plane;

			if (pipe_stats[pipe] & PIPE_VBLANK_INTERRUPT_STATUS &&
			    i8xx_handle_vblank(dev, plane, pipe, iir))
				flip_mask &= ~DISPLAY_PLANE_FLIP_PENDING(plane);

			if (pipe_stats[pipe] & PIPE_CRC_DONE_INTERRUPT_STATUS)
				i9xx_pipe_crc_irq_handler(dev, pipe);

			if (pipe_stats[pipe] & PIPE_FIFO_UNDERRUN_STATUS)
				intel_cpu_fifo_underrun_irq_handler(dev_priv,
								    pipe);
		}

		iir = new_iir;
	}

	return IRQ_HANDLED;
}

static void i8xx_irq_uninstall(struct drm_device * dev)
{
	struct drm_i915_private *dev_priv = dev->dev_private;
	int pipe;

	for_each_pipe(dev_priv, pipe) {
		/* Clear enable bits; then clear status bits */
		I915_WRITE(PIPESTAT(pipe), 0);
		I915_WRITE(PIPESTAT(pipe), I915_READ(PIPESTAT(pipe)));
	}
	I915_WRITE16(IMR, 0xffff);
	I915_WRITE16(IER, 0x0);
	I915_WRITE16(IIR, I915_READ16(IIR));
}

static void i915_irq_preinstall(struct drm_device * dev)
{
	struct drm_i915_private *dev_priv = dev->dev_private;
	int pipe;

	if (I915_HAS_HOTPLUG(dev)) {
		i915_hotplug_interrupt_update(dev_priv, 0xffffffff, 0);
		I915_WRITE(PORT_HOTPLUG_STAT, I915_READ(PORT_HOTPLUG_STAT));
	}

	I915_WRITE16(HWSTAM, 0xeffe);
	for_each_pipe(dev_priv, pipe)
		I915_WRITE(PIPESTAT(pipe), 0);
	I915_WRITE(IMR, 0xffffffff);
	I915_WRITE(IER, 0x0);
	POSTING_READ(IER);
}

static int i915_irq_postinstall(struct drm_device *dev)
{
	struct drm_i915_private *dev_priv = dev->dev_private;
	u32 enable_mask;

	I915_WRITE(EMR, ~(I915_ERROR_PAGE_TABLE | I915_ERROR_MEMORY_REFRESH));

	/* Unmask the interrupts that we always want on. */
	dev_priv->irq_mask =
		~(I915_ASLE_INTERRUPT |
		  I915_DISPLAY_PIPE_A_EVENT_INTERRUPT |
		  I915_DISPLAY_PIPE_B_EVENT_INTERRUPT |
		  I915_DISPLAY_PLANE_A_FLIP_PENDING_INTERRUPT |
		  I915_DISPLAY_PLANE_B_FLIP_PENDING_INTERRUPT);

	enable_mask =
		I915_ASLE_INTERRUPT |
		I915_DISPLAY_PIPE_A_EVENT_INTERRUPT |
		I915_DISPLAY_PIPE_B_EVENT_INTERRUPT |
		I915_USER_INTERRUPT;

	if (I915_HAS_HOTPLUG(dev)) {
		i915_hotplug_interrupt_update(dev_priv, 0xffffffff, 0);
		POSTING_READ(PORT_HOTPLUG_EN);

		/* Enable in IER... */
		enable_mask |= I915_DISPLAY_PORT_INTERRUPT;
		/* and unmask in IMR */
		dev_priv->irq_mask &= ~I915_DISPLAY_PORT_INTERRUPT;
	}

	I915_WRITE(IMR, dev_priv->irq_mask);
	I915_WRITE(IER, enable_mask);
	POSTING_READ(IER);

	i915_enable_asle_pipestat(dev);

	/* Interrupt setup is already guaranteed to be single-threaded, this is
	 * just to make the assert_spin_locked check happy. */
	spin_lock_irq(&dev_priv->irq_lock);
	i915_enable_pipestat(dev_priv, PIPE_A, PIPE_CRC_DONE_INTERRUPT_STATUS);
	i915_enable_pipestat(dev_priv, PIPE_B, PIPE_CRC_DONE_INTERRUPT_STATUS);
	spin_unlock_irq(&dev_priv->irq_lock);

	return 0;
}

/*
 * Returns true when a page flip has completed.
 */
static bool i915_handle_vblank(struct drm_device *dev,
			       int plane, int pipe, u32 iir)
{
	struct drm_i915_private *dev_priv = dev->dev_private;
	u32 flip_pending = DISPLAY_PLANE_FLIP_PENDING(plane);

	if (!intel_pipe_handle_vblank(dev, pipe))
		return false;

	if ((iir & flip_pending) == 0)
		goto check_page_flip;

	/* We detect FlipDone by looking for the change in PendingFlip from '1'
	 * to '0' on the following vblank, i.e. IIR has the Pendingflip
	 * asserted following the MI_DISPLAY_FLIP, but ISR is deasserted, hence
	 * the flip is completed (no longer pending). Since this doesn't raise
	 * an interrupt per se, we watch for the change at vblank.
	 */
	if (I915_READ(ISR) & flip_pending)
		goto check_page_flip;

	intel_prepare_page_flip(dev, plane);
	intel_finish_page_flip(dev, pipe);
	return true;

check_page_flip:
	intel_check_page_flip(dev, pipe);
	return false;
}

static irqreturn_t i915_irq_handler(int irq, void *arg)
{
	struct drm_device *dev = arg;
	struct drm_i915_private *dev_priv = dev->dev_private;
	u32 iir, new_iir, pipe_stats[I915_MAX_PIPES];
	u32 flip_mask =
		I915_DISPLAY_PLANE_A_FLIP_PENDING_INTERRUPT |
		I915_DISPLAY_PLANE_B_FLIP_PENDING_INTERRUPT;
	int pipe, ret = IRQ_NONE;

	if (!intel_irqs_enabled(dev_priv))
		return IRQ_NONE;

	iir = I915_READ(IIR);
	do {
		bool irq_received = (iir & ~flip_mask) != 0;
		bool blc_event = false;

		/* Can't rely on pipestat interrupt bit in iir as it might
		 * have been cleared after the pipestat interrupt was received.
		 * It doesn't set the bit in iir again, but it still produces
		 * interrupts (for non-MSI).
		 */
		spin_lock(&dev_priv->irq_lock);
		if (iir & I915_RENDER_COMMAND_PARSER_ERROR_INTERRUPT)
			DRM_DEBUG("Command parser error, iir 0x%08x\n", iir);

		for_each_pipe(dev_priv, pipe) {
			int reg = PIPESTAT(pipe);
			pipe_stats[pipe] = I915_READ(reg);

			/* Clear the PIPE*STAT regs before the IIR */
			if (pipe_stats[pipe] & 0x8000ffff) {
				I915_WRITE(reg, pipe_stats[pipe]);
				irq_received = true;
			}
		}
		spin_unlock(&dev_priv->irq_lock);

		if (!irq_received)
			break;

		/* Consume port.  Then clear IIR or we'll miss events */
		if (I915_HAS_HOTPLUG(dev) &&
		    iir & I915_DISPLAY_PORT_INTERRUPT)
			i9xx_hpd_irq_handler(dev);

		I915_WRITE(IIR, iir & ~flip_mask);
		new_iir = I915_READ(IIR); /* Flush posted writes */

		if (iir & I915_USER_INTERRUPT)
			notify_ring(&dev_priv->ring[RCS]);

		for_each_pipe(dev_priv, pipe) {
			int plane = pipe;
			if (HAS_FBC(dev))
				plane = !plane;

			if (pipe_stats[pipe] & PIPE_VBLANK_INTERRUPT_STATUS &&
			    i915_handle_vblank(dev, plane, pipe, iir))
				flip_mask &= ~DISPLAY_PLANE_FLIP_PENDING(plane);

			if (pipe_stats[pipe] & PIPE_LEGACY_BLC_EVENT_STATUS)
				blc_event = true;

			if (pipe_stats[pipe] & PIPE_CRC_DONE_INTERRUPT_STATUS)
				i9xx_pipe_crc_irq_handler(dev, pipe);

			if (pipe_stats[pipe] & PIPE_FIFO_UNDERRUN_STATUS)
				intel_cpu_fifo_underrun_irq_handler(dev_priv,
								    pipe);
		}

		if (blc_event || (iir & I915_ASLE_INTERRUPT))
			intel_opregion_asle_intr(dev);

		/* With MSI, interrupts are only generated when iir
		 * transitions from zero to nonzero.  If another bit got
		 * set while we were handling the existing iir bits, then
		 * we would never get another interrupt.
		 *
		 * This is fine on non-MSI as well, as if we hit this path
		 * we avoid exiting the interrupt handler only to generate
		 * another one.
		 *
		 * Note that for MSI this could cause a stray interrupt report
		 * if an interrupt landed in the time between writing IIR and
		 * the posting read.  This should be rare enough to never
		 * trigger the 99% of 100,000 interrupts test for disabling
		 * stray interrupts.
		 */
		ret = IRQ_HANDLED;
		iir = new_iir;
	} while (iir & ~flip_mask);

	return ret;
}

static void i915_irq_uninstall(struct drm_device * dev)
{
	struct drm_i915_private *dev_priv = dev->dev_private;
	int pipe;

	if (I915_HAS_HOTPLUG(dev)) {
		i915_hotplug_interrupt_update(dev_priv, 0xffffffff, 0);
		I915_WRITE(PORT_HOTPLUG_STAT, I915_READ(PORT_HOTPLUG_STAT));
	}

	I915_WRITE16(HWSTAM, 0xffff);
	for_each_pipe(dev_priv, pipe) {
		/* Clear enable bits; then clear status bits */
		I915_WRITE(PIPESTAT(pipe), 0);
		I915_WRITE(PIPESTAT(pipe), I915_READ(PIPESTAT(pipe)));
	}
	I915_WRITE(IMR, 0xffffffff);
	I915_WRITE(IER, 0x0);

	I915_WRITE(IIR, I915_READ(IIR));
}

static void i965_irq_preinstall(struct drm_device * dev)
{
	struct drm_i915_private *dev_priv = dev->dev_private;
	int pipe;

	i915_hotplug_interrupt_update(dev_priv, 0xffffffff, 0);
	I915_WRITE(PORT_HOTPLUG_STAT, I915_READ(PORT_HOTPLUG_STAT));

	I915_WRITE(HWSTAM, 0xeffe);
	for_each_pipe(dev_priv, pipe)
		I915_WRITE(PIPESTAT(pipe), 0);
	I915_WRITE(IMR, 0xffffffff);
	I915_WRITE(IER, 0x0);
	POSTING_READ(IER);
}

static int i965_irq_postinstall(struct drm_device *dev)
{
	struct drm_i915_private *dev_priv = dev->dev_private;
	u32 enable_mask;
	u32 error_mask;

	/* Unmask the interrupts that we always want on. */
	dev_priv->irq_mask = ~(I915_ASLE_INTERRUPT |
			       I915_DISPLAY_PORT_INTERRUPT |
			       I915_DISPLAY_PIPE_A_EVENT_INTERRUPT |
			       I915_DISPLAY_PIPE_B_EVENT_INTERRUPT |
			       I915_DISPLAY_PLANE_A_FLIP_PENDING_INTERRUPT |
			       I915_DISPLAY_PLANE_B_FLIP_PENDING_INTERRUPT |
			       I915_RENDER_COMMAND_PARSER_ERROR_INTERRUPT);

	enable_mask = ~dev_priv->irq_mask;
	enable_mask &= ~(I915_DISPLAY_PLANE_A_FLIP_PENDING_INTERRUPT |
			 I915_DISPLAY_PLANE_B_FLIP_PENDING_INTERRUPT);
	enable_mask |= I915_USER_INTERRUPT;

	if (IS_G4X(dev))
		enable_mask |= I915_BSD_USER_INTERRUPT;

	/* Interrupt setup is already guaranteed to be single-threaded, this is
	 * just to make the assert_spin_locked check happy. */
	spin_lock_irq(&dev_priv->irq_lock);
	i915_enable_pipestat(dev_priv, PIPE_A, PIPE_GMBUS_INTERRUPT_STATUS);
	i915_enable_pipestat(dev_priv, PIPE_A, PIPE_CRC_DONE_INTERRUPT_STATUS);
	i915_enable_pipestat(dev_priv, PIPE_B, PIPE_CRC_DONE_INTERRUPT_STATUS);
	spin_unlock_irq(&dev_priv->irq_lock);

	/*
	 * Enable some error detection, note the instruction error mask
	 * bit is reserved, so we leave it masked.
	 */
	if (IS_G4X(dev)) {
		error_mask = ~(GM45_ERROR_PAGE_TABLE |
			       GM45_ERROR_MEM_PRIV |
			       GM45_ERROR_CP_PRIV |
			       I915_ERROR_MEMORY_REFRESH);
	} else {
		error_mask = ~(I915_ERROR_PAGE_TABLE |
			       I915_ERROR_MEMORY_REFRESH);
	}
	I915_WRITE(EMR, error_mask);

	I915_WRITE(IMR, dev_priv->irq_mask);
	I915_WRITE(IER, enable_mask);
	POSTING_READ(IER);

	i915_hotplug_interrupt_update(dev_priv, 0xffffffff, 0);
	POSTING_READ(PORT_HOTPLUG_EN);

	i915_enable_asle_pipestat(dev);

	return 0;
}

static void i915_hpd_irq_setup(struct drm_device *dev)
{
	struct drm_i915_private *dev_priv = dev->dev_private;
	u32 hotplug_en;

	assert_spin_locked(&dev_priv->irq_lock);

	/* Note HDMI and DP share hotplug bits */
	/* enable bits are the same for all generations */
	hotplug_en = intel_hpd_enabled_irqs(dev, hpd_mask_i915);
	/* Programming the CRT detection parameters tends
	   to generate a spurious hotplug event about three
	   seconds later.  So just do it once.
	*/
	if (IS_G4X(dev))
		hotplug_en |= CRT_HOTPLUG_ACTIVATION_PERIOD_64;
	hotplug_en |= CRT_HOTPLUG_VOLTAGE_COMPARE_50;

	/* Ignore TV since it's buggy */
	i915_hotplug_interrupt_update_locked(dev_priv,
				      (HOTPLUG_INT_EN_MASK
				       | CRT_HOTPLUG_VOLTAGE_COMPARE_MASK),
				      hotplug_en);
}

static irqreturn_t i965_irq_handler(int irq, void *arg)
{
	struct drm_device *dev = arg;
	struct drm_i915_private *dev_priv = dev->dev_private;
	u32 iir, new_iir;
	u32 pipe_stats[I915_MAX_PIPES];
	int ret = IRQ_NONE, pipe;
	u32 flip_mask =
		I915_DISPLAY_PLANE_A_FLIP_PENDING_INTERRUPT |
		I915_DISPLAY_PLANE_B_FLIP_PENDING_INTERRUPT;

	if (!intel_irqs_enabled(dev_priv))
		return IRQ_NONE;

	iir = I915_READ(IIR);

	for (;;) {
		bool irq_received = (iir & ~flip_mask) != 0;
		bool blc_event = false;

		/* Can't rely on pipestat interrupt bit in iir as it might
		 * have been cleared after the pipestat interrupt was received.
		 * It doesn't set the bit in iir again, but it still produces
		 * interrupts (for non-MSI).
		 */
		spin_lock(&dev_priv->irq_lock);
		if (iir & I915_RENDER_COMMAND_PARSER_ERROR_INTERRUPT)
			DRM_DEBUG("Command parser error, iir 0x%08x\n", iir);

		for_each_pipe(dev_priv, pipe) {
			int reg = PIPESTAT(pipe);
			pipe_stats[pipe] = I915_READ(reg);

			/*
			 * Clear the PIPE*STAT regs before the IIR
			 */
			if (pipe_stats[pipe] & 0x8000ffff) {
				I915_WRITE(reg, pipe_stats[pipe]);
				irq_received = true;
			}
		}
		spin_unlock(&dev_priv->irq_lock);

		if (!irq_received)
			break;

		ret = IRQ_HANDLED;

		/* Consume port.  Then clear IIR or we'll miss events */
		if (iir & I915_DISPLAY_PORT_INTERRUPT)
			i9xx_hpd_irq_handler(dev);

		I915_WRITE(IIR, iir & ~flip_mask);
		new_iir = I915_READ(IIR); /* Flush posted writes */

		if (iir & I915_USER_INTERRUPT)
			notify_ring(&dev_priv->ring[RCS]);
		if (iir & I915_BSD_USER_INTERRUPT)
			notify_ring(&dev_priv->ring[VCS]);

		for_each_pipe(dev_priv, pipe) {
			if (pipe_stats[pipe] & PIPE_START_VBLANK_INTERRUPT_STATUS &&
			    i915_handle_vblank(dev, pipe, pipe, iir))
				flip_mask &= ~DISPLAY_PLANE_FLIP_PENDING(pipe);

			if (pipe_stats[pipe] & PIPE_LEGACY_BLC_EVENT_STATUS)
				blc_event = true;

			if (pipe_stats[pipe] & PIPE_CRC_DONE_INTERRUPT_STATUS)
				i9xx_pipe_crc_irq_handler(dev, pipe);

			if (pipe_stats[pipe] & PIPE_FIFO_UNDERRUN_STATUS)
				intel_cpu_fifo_underrun_irq_handler(dev_priv, pipe);
		}

		if (blc_event || (iir & I915_ASLE_INTERRUPT))
			intel_opregion_asle_intr(dev);

		if (pipe_stats[0] & PIPE_GMBUS_INTERRUPT_STATUS)
			gmbus_irq_handler(dev);

		/* With MSI, interrupts are only generated when iir
		 * transitions from zero to nonzero.  If another bit got
		 * set while we were handling the existing iir bits, then
		 * we would never get another interrupt.
		 *
		 * This is fine on non-MSI as well, as if we hit this path
		 * we avoid exiting the interrupt handler only to generate
		 * another one.
		 *
		 * Note that for MSI this could cause a stray interrupt report
		 * if an interrupt landed in the time between writing IIR and
		 * the posting read.  This should be rare enough to never
		 * trigger the 99% of 100,000 interrupts test for disabling
		 * stray interrupts.
		 */
		iir = new_iir;
	}

	return ret;
}

static void i965_irq_uninstall(struct drm_device * dev)
{
	struct drm_i915_private *dev_priv = dev->dev_private;
	int pipe;

	if (!dev_priv)
		return;

	i915_hotplug_interrupt_update(dev_priv, 0xffffffff, 0);
	I915_WRITE(PORT_HOTPLUG_STAT, I915_READ(PORT_HOTPLUG_STAT));

	I915_WRITE(HWSTAM, 0xffffffff);
	for_each_pipe(dev_priv, pipe)
		I915_WRITE(PIPESTAT(pipe), 0);
	I915_WRITE(IMR, 0xffffffff);
	I915_WRITE(IER, 0x0);

	for_each_pipe(dev_priv, pipe)
		I915_WRITE(PIPESTAT(pipe),
			   I915_READ(PIPESTAT(pipe)) & 0x8000ffff);
	I915_WRITE(IIR, I915_READ(IIR));
}

/**
 * intel_irq_init - initializes irq support
 * @dev_priv: i915 device instance
 *
 * This function initializes all the irq support including work items, timers
 * and all the vtables. It does not setup the interrupt itself though.
 */
void intel_irq_init(struct drm_i915_private *dev_priv)
{
	struct drm_device *dev = dev_priv->dev;

	intel_hpd_init_work(dev_priv);

	INIT_WORK(&dev_priv->rps.work, gen6_pm_rps_work);
	INIT_WORK(&dev_priv->l3_parity.error_work, ivybridge_parity_work);

	/* Let's track the enabled rps events */
	if (IS_VALLEYVIEW(dev_priv) && !IS_CHERRYVIEW(dev_priv))
		/* WaGsvRC0ResidencyMethod:vlv */
		dev_priv->pm_rps_events = GEN6_PM_RP_DOWN_EI_EXPIRED | GEN6_PM_RP_UP_EI_EXPIRED;
	else
		dev_priv->pm_rps_events = GEN6_PM_RPS_EVENTS;

	INIT_DELAYED_WORK(&dev_priv->gpu_error.hangcheck_work,
			  i915_hangcheck_elapsed);

	pm_qos_add_request(&dev_priv->pm_qos, PM_QOS_CPU_DMA_LATENCY, PM_QOS_DEFAULT_VALUE);

	if (IS_GEN2(dev_priv)) {
		dev->max_vblank_count = 0;
		dev->driver->get_vblank_counter = i8xx_get_vblank_counter;
	} else if (IS_G4X(dev_priv) || INTEL_INFO(dev_priv)->gen >= 5) {
		dev->max_vblank_count = 0xffffffff; /* full 32 bit counter */
		dev->driver->get_vblank_counter = gm45_get_vblank_counter;
	} else {
		dev->driver->get_vblank_counter = i915_get_vblank_counter;
		dev->max_vblank_count = 0xffffff; /* only 24 bits of frame count */
	}

	/*
	 * Opt out of the vblank disable timer on everything except gen2.
	 * Gen2 doesn't have a hardware frame counter and so depends on
	 * vblank interrupts to produce sane vblank seuquence numbers.
	 */
	if (!IS_GEN2(dev_priv))
		dev->vblank_disable_immediate = true;

	dev->driver->get_vblank_timestamp = i915_get_vblank_timestamp;
	dev->driver->get_scanout_position = i915_get_crtc_scanoutpos;

	if (IS_CHERRYVIEW(dev_priv)) {
		dev->driver->irq_handler = cherryview_irq_handler;
		dev->driver->irq_preinstall = cherryview_irq_preinstall;
		dev->driver->irq_postinstall = cherryview_irq_postinstall;
		dev->driver->irq_uninstall = cherryview_irq_uninstall;
		dev->driver->enable_vblank = valleyview_enable_vblank;
		dev->driver->disable_vblank = valleyview_disable_vblank;
		dev_priv->display.hpd_irq_setup = i915_hpd_irq_setup;
	} else if (IS_VALLEYVIEW(dev_priv)) {
		dev->driver->irq_handler = valleyview_irq_handler;
		dev->driver->irq_preinstall = valleyview_irq_preinstall;
		dev->driver->irq_postinstall = valleyview_irq_postinstall;
		dev->driver->irq_uninstall = valleyview_irq_uninstall;
		dev->driver->enable_vblank = valleyview_enable_vblank;
		dev->driver->disable_vblank = valleyview_disable_vblank;
		dev_priv->display.hpd_irq_setup = i915_hpd_irq_setup;
	} else if (INTEL_INFO(dev_priv)->gen >= 8) {
		dev->driver->irq_handler = gen8_irq_handler;
		dev->driver->irq_preinstall = gen8_irq_reset;
		dev->driver->irq_postinstall = gen8_irq_postinstall;
		dev->driver->irq_uninstall = gen8_irq_uninstall;
		dev->driver->enable_vblank = gen8_enable_vblank;
		dev->driver->disable_vblank = gen8_disable_vblank;
		if (IS_BROXTON(dev))
			dev_priv->display.hpd_irq_setup = bxt_hpd_irq_setup;
		else if (HAS_PCH_SPT(dev))
			dev_priv->display.hpd_irq_setup = spt_hpd_irq_setup;
		else
			dev_priv->display.hpd_irq_setup = ilk_hpd_irq_setup;
	} else if (HAS_PCH_SPLIT(dev)) {
		dev->driver->irq_handler = ironlake_irq_handler;
		dev->driver->irq_preinstall = ironlake_irq_reset;
		dev->driver->irq_postinstall = ironlake_irq_postinstall;
		dev->driver->irq_uninstall = ironlake_irq_uninstall;
		dev->driver->enable_vblank = ironlake_enable_vblank;
		dev->driver->disable_vblank = ironlake_disable_vblank;
		dev_priv->display.hpd_irq_setup = ilk_hpd_irq_setup;
	} else {
		if (INTEL_INFO(dev_priv)->gen == 2) {
			dev->driver->irq_preinstall = i8xx_irq_preinstall;
			dev->driver->irq_postinstall = i8xx_irq_postinstall;
			dev->driver->irq_handler = i8xx_irq_handler;
			dev->driver->irq_uninstall = i8xx_irq_uninstall;
		} else if (INTEL_INFO(dev_priv)->gen == 3) {
			dev->driver->irq_preinstall = i915_irq_preinstall;
			dev->driver->irq_postinstall = i915_irq_postinstall;
			dev->driver->irq_uninstall = i915_irq_uninstall;
			dev->driver->irq_handler = i915_irq_handler;
		} else {
			dev->driver->irq_preinstall = i965_irq_preinstall;
			dev->driver->irq_postinstall = i965_irq_postinstall;
			dev->driver->irq_uninstall = i965_irq_uninstall;
			dev->driver->irq_handler = i965_irq_handler;
		}
		if (I915_HAS_HOTPLUG(dev_priv))
			dev_priv->display.hpd_irq_setup = i915_hpd_irq_setup;
		dev->driver->enable_vblank = i915_enable_vblank;
		dev->driver->disable_vblank = i915_disable_vblank;
	}
}

/**
 * intel_irq_install - enables the hardware interrupt
 * @dev_priv: i915 device instance
 *
 * This function enables the hardware interrupt handling, but leaves the hotplug
 * handling still disabled. It is called after intel_irq_init().
 *
 * In the driver load and resume code we need working interrupts in a few places
 * but don't want to deal with the hassle of concurrent probe and hotplug
 * workers. Hence the split into this two-stage approach.
 */
int intel_irq_install(struct drm_i915_private *dev_priv)
{
	/*
	 * We enable some interrupt sources in our postinstall hooks, so mark
	 * interrupts as enabled _before_ actually enabling them to avoid
	 * special cases in our ordering checks.
	 */
	dev_priv->pm.irqs_enabled = true;

	return drm_irq_install(dev_priv->dev, dev_priv->dev->pdev->irq);
}

/**
 * intel_irq_uninstall - finilizes all irq handling
 * @dev_priv: i915 device instance
 *
 * This stops interrupt and hotplug handling and unregisters and frees all
 * resources acquired in the init functions.
 */
void intel_irq_uninstall(struct drm_i915_private *dev_priv)
{
	drm_irq_uninstall(dev_priv->dev);
	intel_hpd_cancel_work(dev_priv);
	dev_priv->pm.irqs_enabled = false;
}

/**
 * intel_runtime_pm_disable_interrupts - runtime interrupt disabling
 * @dev_priv: i915 device instance
 *
 * This function is used to disable interrupts at runtime, both in the runtime
 * pm and the system suspend/resume code.
 */
void intel_runtime_pm_disable_interrupts(struct drm_i915_private *dev_priv)
{
	dev_priv->dev->driver->irq_uninstall(dev_priv->dev);
	dev_priv->pm.irqs_enabled = false;
	synchronize_irq(dev_priv->dev->irq);
}

/**
 * intel_runtime_pm_enable_interrupts - runtime interrupt enabling
 * @dev_priv: i915 device instance
 *
 * This function is used to enable interrupts at runtime, both in the runtime
 * pm and the system suspend/resume code.
 */
void intel_runtime_pm_enable_interrupts(struct drm_i915_private *dev_priv)
{
	dev_priv->pm.irqs_enabled = true;
	dev_priv->dev->driver->irq_preinstall(dev_priv->dev);
	dev_priv->dev->driver->irq_postinstall(dev_priv->dev);
}<|MERGE_RESOLUTION|>--- conflicted
+++ resolved
@@ -1715,20 +1715,12 @@
 	} else {
 		u32 hotplug_trigger = hotplug_status & HOTPLUG_INT_STATUS_I915;
 
-<<<<<<< HEAD
 		if (hotplug_trigger) {
 			intel_get_hpd_pins(&pin_mask, &long_mask, hotplug_trigger,
-					   hotplug_trigger, hpd_status_g4x,
+					   hotplug_trigger, hpd_status_i915,
 					   i9xx_port_hotplug_long_detect);
-
 			intel_hpd_irq_handler(dev, pin_mask, long_mask);
 		}
-=======
-		intel_get_hpd_pins(&pin_mask, &long_mask, hotplug_trigger,
-				   hotplug_trigger, hpd_status_i915,
-				   i9xx_port_hotplug_long_detect);
-		intel_hpd_irq_handler(dev, pin_mask, long_mask);
->>>>>>> 2d4df13c
 	}
 }
 
