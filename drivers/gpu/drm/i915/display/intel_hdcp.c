/* SPDX-License-Identifier: MIT */
/*
 * Copyright (C) 2017 Google, Inc.
 * Copyright _ 2017-2019, Intel Corporation.
 *
 * Authors:
 * Sean Paul <seanpaul@chromium.org>
 * Ramalingam C <ramalingam.c@intel.com>
 */

#include <linux/component.h>
#include <linux/i2c.h>
#include <linux/random.h>

#include <drm/drm_hdcp.h>
#include <drm/i915_component.h>

#include "i915_drv.h"
#include "i915_reg.h"
#include "intel_display_power.h"
#include "intel_display_types.h"
#include "intel_hdcp.h"
#include "intel_sideband.h"
#include "intel_connector.h"

#define KEY_LOAD_TRIES	5
#define HDCP2_LC_RETRY_CNT			3

static int intel_conn_to_vcpi(struct intel_connector *connector)
{
	/* For HDMI this is forced to be 0x0. For DP SST also this is 0x0. */
	return connector->port	? connector->port->vcpi.vcpi : 0;
}

static bool
intel_streams_type1_capable(struct intel_connector *connector)
{
	const struct intel_hdcp_shim *shim = connector->hdcp.shim;
	bool capable = false;

	if (!shim)
		return capable;

	if (shim->streams_type1_capable)
		shim->streams_type1_capable(connector, &capable);

	return capable;
}

/*
 * intel_hdcp_required_content_stream selects the most highest common possible HDCP
 * content_type for all streams in DP MST topology because security f/w doesn't
 * have any provision to mark content_type for each stream separately, it marks
 * all available streams with the content_type proivided at the time of port
 * authentication. This may prohibit the userspace to use type1 content on
 * HDCP 2.2 capable sink because of other sink are not capable of HDCP 2.2 in
 * DP MST topology. Though it is not compulsory, security fw should change its
 * policy to mark different content_types for different streams.
 */
static int
intel_hdcp_required_content_stream(struct intel_digital_port *dig_port)
{
	struct drm_connector_list_iter conn_iter;
	struct intel_digital_port *conn_dig_port;
	struct intel_connector *connector;
	struct drm_i915_private *i915 = to_i915(dig_port->base.base.dev);
	struct hdcp_port_data *data = &dig_port->hdcp_port_data;
	bool enforce_type0 = false;
	int k;

	data->k = 0;

	if (dig_port->hdcp_auth_status)
		return 0;

	drm_connector_list_iter_begin(&i915->drm, &conn_iter);
	for_each_intel_connector_iter(connector, &conn_iter) {
		if (connector->base.status == connector_status_disconnected)
			continue;

		if (!intel_encoder_is_mst(intel_attached_encoder(connector)))
			continue;

		conn_dig_port = intel_attached_dig_port(connector);
		if (conn_dig_port != dig_port)
			continue;

		if (!enforce_type0 && !intel_streams_type1_capable(connector))
			enforce_type0 = true;

		data->streams[data->k].stream_id = intel_conn_to_vcpi(connector);
		data->k++;

		/* if there is only one active stream */
		if (dig_port->dp.active_mst_links <= 1)
			break;
	}
	drm_connector_list_iter_end(&conn_iter);

	if (drm_WARN_ON(&i915->drm, data->k > INTEL_NUM_PIPES(i915) || data->k == 0))
		return -EINVAL;

	/*
	 * Apply common protection level across all streams in DP MST Topology.
	 * Use highest supported content type for all streams in DP MST Topology.
	 */
	for (k = 0; k < data->k; k++)
		data->streams[k].stream_type =
			enforce_type0 ? DRM_MODE_HDCP_CONTENT_TYPE0 : DRM_MODE_HDCP_CONTENT_TYPE1;

	return 0;
}

static
bool intel_hdcp_is_ksv_valid(u8 *ksv)
{
	int i, ones = 0;
	/* KSV has 20 1's and 20 0's */
	for (i = 0; i < DRM_HDCP_KSV_LEN; i++)
		ones += hweight8(ksv[i]);
	if (ones != 20)
		return false;

	return true;
}

static
int intel_hdcp_read_valid_bksv(struct intel_digital_port *dig_port,
			       const struct intel_hdcp_shim *shim, u8 *bksv)
{
	struct drm_i915_private *i915 = to_i915(dig_port->base.base.dev);
	int ret, i, tries = 2;

	/* HDCP spec states that we must retry the bksv if it is invalid */
	for (i = 0; i < tries; i++) {
		ret = shim->read_bksv(dig_port, bksv);
		if (ret)
			return ret;
		if (intel_hdcp_is_ksv_valid(bksv))
			break;
	}
	if (i == tries) {
		drm_dbg_kms(&i915->drm, "Bksv is invalid\n");
		return -ENODEV;
	}

	return 0;
}

/* Is HDCP1.4 capable on Platform and Sink */
bool intel_hdcp_capable(struct intel_connector *connector)
{
	struct intel_digital_port *dig_port = intel_attached_dig_port(connector);
	const struct intel_hdcp_shim *shim = connector->hdcp.shim;
	bool capable = false;
	u8 bksv[5];

	if (!shim)
		return capable;

	if (shim->hdcp_capable) {
		shim->hdcp_capable(dig_port, &capable);
	} else {
		if (!intel_hdcp_read_valid_bksv(dig_port, shim, bksv))
			capable = true;
	}

	return capable;
}

/* Is HDCP2.2 capable on Platform and Sink */
bool intel_hdcp2_capable(struct intel_connector *connector)
{
	struct intel_digital_port *dig_port = intel_attached_dig_port(connector);
	struct drm_i915_private *dev_priv = to_i915(connector->base.dev);
	struct intel_hdcp *hdcp = &connector->hdcp;
	bool capable = false;

	/* I915 support for HDCP2.2 */
	if (!hdcp->hdcp2_supported)
		return false;

	/* MEI interface is solid */
	mutex_lock(&dev_priv->hdcp_comp_mutex);
	if (!dev_priv->hdcp_comp_added ||  !dev_priv->hdcp_master) {
		mutex_unlock(&dev_priv->hdcp_comp_mutex);
		return false;
	}
	mutex_unlock(&dev_priv->hdcp_comp_mutex);

	/* Sink's capability for HDCP2.2 */
	hdcp->shim->hdcp_2_2_capable(dig_port, &capable);

	return capable;
}

static bool intel_hdcp_in_use(struct drm_i915_private *dev_priv,
			      enum transcoder cpu_transcoder, enum port port)
{
	return intel_de_read(dev_priv,
	                     HDCP_STATUS(dev_priv, cpu_transcoder, port)) &
	       HDCP_STATUS_ENC;
}

static bool intel_hdcp2_in_use(struct drm_i915_private *dev_priv,
			       enum transcoder cpu_transcoder, enum port port)
{
	return intel_de_read(dev_priv,
	                     HDCP2_STATUS(dev_priv, cpu_transcoder, port)) &
	       LINK_ENCRYPTION_STATUS;
}

static int intel_hdcp_poll_ksv_fifo(struct intel_digital_port *dig_port,
				    const struct intel_hdcp_shim *shim)
{
	int ret, read_ret;
	bool ksv_ready;

	/* Poll for ksv list ready (spec says max time allowed is 5s) */
	ret = __wait_for(read_ret = shim->read_ksv_ready(dig_port,
							 &ksv_ready),
			 read_ret || ksv_ready, 5 * 1000 * 1000, 1000,
			 100 * 1000);
	if (ret)
		return ret;
	if (read_ret)
		return read_ret;
	if (!ksv_ready)
		return -ETIMEDOUT;

	return 0;
}

static bool hdcp_key_loadable(struct drm_i915_private *dev_priv)
{
	enum i915_power_well_id id;
	intel_wakeref_t wakeref;
	bool enabled = false;

	/*
	 * On HSW and BDW, Display HW loads the Key as soon as Display resumes.
	 * On all BXT+, SW can load the keys only when the PW#1 is turned on.
	 */
	if (IS_HASWELL(dev_priv) || IS_BROADWELL(dev_priv))
		id = HSW_DISP_PW_GLOBAL;
	else
		id = SKL_DISP_PW_1;

	/* PG1 (power well #1) needs to be enabled */
	with_intel_runtime_pm(&dev_priv->runtime_pm, wakeref)
		enabled = intel_display_power_well_is_enabled(dev_priv, id);

	/*
	 * Another req for hdcp key loadability is enabled state of pll for
	 * cdclk. Without active crtc we wont land here. So we are assuming that
	 * cdclk is already on.
	 */

	return enabled;
}

static void intel_hdcp_clear_keys(struct drm_i915_private *dev_priv)
{
	intel_de_write(dev_priv, HDCP_KEY_CONF, HDCP_CLEAR_KEYS_TRIGGER);
	intel_de_write(dev_priv, HDCP_KEY_STATUS,
		       HDCP_KEY_LOAD_DONE | HDCP_KEY_LOAD_STATUS | HDCP_FUSE_IN_PROGRESS | HDCP_FUSE_ERROR | HDCP_FUSE_DONE);
}

static int intel_hdcp_load_keys(struct drm_i915_private *dev_priv)
{
	int ret;
	u32 val;

	val = intel_de_read(dev_priv, HDCP_KEY_STATUS);
	if ((val & HDCP_KEY_LOAD_DONE) && (val & HDCP_KEY_LOAD_STATUS))
		return 0;

	/*
	 * On HSW and BDW HW loads the HDCP1.4 Key when Display comes
	 * out of reset. So if Key is not already loaded, its an error state.
	 */
	if (IS_HASWELL(dev_priv) || IS_BROADWELL(dev_priv))
		if (!(intel_de_read(dev_priv, HDCP_KEY_STATUS) & HDCP_KEY_LOAD_DONE))
			return -ENXIO;

	/*
	 * Initiate loading the HDCP key from fuses.
	 *
	 * BXT+ platforms, HDCP key needs to be loaded by SW. Only display
	 * version 9 platforms (minus BXT) differ in the key load trigger
	 * process from other platforms. These platforms use the GT Driver
	 * Mailbox interface.
	 */
<<<<<<< HEAD
	if (IS_DISPLAY_VER(dev_priv, 9) && !IS_BROXTON(dev_priv)) {
=======
	if (DISPLAY_VER(dev_priv) == 9 && !IS_BROXTON(dev_priv)) {
>>>>>>> 425390c5
		ret = sandybridge_pcode_write(dev_priv,
					      SKL_PCODE_LOAD_HDCP_KEYS, 1);
		if (ret) {
			drm_err(&dev_priv->drm,
				"Failed to initiate HDCP key load (%d)\n",
				ret);
			return ret;
		}
	} else {
		intel_de_write(dev_priv, HDCP_KEY_CONF, HDCP_KEY_LOAD_TRIGGER);
	}

	/* Wait for the keys to load (500us) */
	ret = __intel_wait_for_register(&dev_priv->uncore, HDCP_KEY_STATUS,
					HDCP_KEY_LOAD_DONE, HDCP_KEY_LOAD_DONE,
					10, 1, &val);
	if (ret)
		return ret;
	else if (!(val & HDCP_KEY_LOAD_STATUS))
		return -ENXIO;

	/* Send Aksv over to PCH display for use in authentication */
	intel_de_write(dev_priv, HDCP_KEY_CONF, HDCP_AKSV_SEND_TRIGGER);

	return 0;
}

/* Returns updated SHA-1 index */
static int intel_write_sha_text(struct drm_i915_private *dev_priv, u32 sha_text)
{
	intel_de_write(dev_priv, HDCP_SHA_TEXT, sha_text);
	if (intel_de_wait_for_set(dev_priv, HDCP_REP_CTL, HDCP_SHA1_READY, 1)) {
		drm_err(&dev_priv->drm, "Timed out waiting for SHA1 ready\n");
		return -ETIMEDOUT;
	}
	return 0;
}

static
u32 intel_hdcp_get_repeater_ctl(struct drm_i915_private *dev_priv,
				enum transcoder cpu_transcoder, enum port port)
{
	if (DISPLAY_VER(dev_priv) >= 12) {
		switch (cpu_transcoder) {
		case TRANSCODER_A:
			return HDCP_TRANSA_REP_PRESENT |
			       HDCP_TRANSA_SHA1_M0;
		case TRANSCODER_B:
			return HDCP_TRANSB_REP_PRESENT |
			       HDCP_TRANSB_SHA1_M0;
		case TRANSCODER_C:
			return HDCP_TRANSC_REP_PRESENT |
			       HDCP_TRANSC_SHA1_M0;
		case TRANSCODER_D:
			return HDCP_TRANSD_REP_PRESENT |
			       HDCP_TRANSD_SHA1_M0;
		default:
			drm_err(&dev_priv->drm, "Unknown transcoder %d\n",
				cpu_transcoder);
			return -EINVAL;
		}
	}

	switch (port) {
	case PORT_A:
		return HDCP_DDIA_REP_PRESENT | HDCP_DDIA_SHA1_M0;
	case PORT_B:
		return HDCP_DDIB_REP_PRESENT | HDCP_DDIB_SHA1_M0;
	case PORT_C:
		return HDCP_DDIC_REP_PRESENT | HDCP_DDIC_SHA1_M0;
	case PORT_D:
		return HDCP_DDID_REP_PRESENT | HDCP_DDID_SHA1_M0;
	case PORT_E:
		return HDCP_DDIE_REP_PRESENT | HDCP_DDIE_SHA1_M0;
	default:
		drm_err(&dev_priv->drm, "Unknown port %d\n", port);
		return -EINVAL;
	}
}

static
int intel_hdcp_validate_v_prime(struct intel_connector *connector,
				const struct intel_hdcp_shim *shim,
				u8 *ksv_fifo, u8 num_downstream, u8 *bstatus)
{
	struct intel_digital_port *dig_port = intel_attached_dig_port(connector);
	struct drm_i915_private *dev_priv = to_i915(connector->base.dev);
	enum transcoder cpu_transcoder = connector->hdcp.cpu_transcoder;
	enum port port = dig_port->base.port;
	u32 vprime, sha_text, sha_leftovers, rep_ctl;
	int ret, i, j, sha_idx;

	/* Process V' values from the receiver */
	for (i = 0; i < DRM_HDCP_V_PRIME_NUM_PARTS; i++) {
		ret = shim->read_v_prime_part(dig_port, i, &vprime);
		if (ret)
			return ret;
		intel_de_write(dev_priv, HDCP_SHA_V_PRIME(i), vprime);
	}

	/*
	 * We need to write the concatenation of all device KSVs, BINFO (DP) ||
	 * BSTATUS (HDMI), and M0 (which is added via HDCP_REP_CTL). This byte
	 * stream is written via the HDCP_SHA_TEXT register in 32-bit
	 * increments. Every 64 bytes, we need to write HDCP_REP_CTL again. This
	 * index will keep track of our progress through the 64 bytes as well as
	 * helping us work the 40-bit KSVs through our 32-bit register.
	 *
	 * NOTE: data passed via HDCP_SHA_TEXT should be big-endian
	 */
	sha_idx = 0;
	sha_text = 0;
	sha_leftovers = 0;
	rep_ctl = intel_hdcp_get_repeater_ctl(dev_priv, cpu_transcoder, port);
	intel_de_write(dev_priv, HDCP_REP_CTL, rep_ctl | HDCP_SHA1_TEXT_32);
	for (i = 0; i < num_downstream; i++) {
		unsigned int sha_empty;
		u8 *ksv = &ksv_fifo[i * DRM_HDCP_KSV_LEN];

		/* Fill up the empty slots in sha_text and write it out */
		sha_empty = sizeof(sha_text) - sha_leftovers;
		for (j = 0; j < sha_empty; j++) {
			u8 off = ((sizeof(sha_text) - j - 1 - sha_leftovers) * 8);
			sha_text |= ksv[j] << off;
		}

		ret = intel_write_sha_text(dev_priv, sha_text);
		if (ret < 0)
			return ret;

		/* Programming guide writes this every 64 bytes */
		sha_idx += sizeof(sha_text);
		if (!(sha_idx % 64))
			intel_de_write(dev_priv, HDCP_REP_CTL,
				       rep_ctl | HDCP_SHA1_TEXT_32);

		/* Store the leftover bytes from the ksv in sha_text */
		sha_leftovers = DRM_HDCP_KSV_LEN - sha_empty;
		sha_text = 0;
		for (j = 0; j < sha_leftovers; j++)
			sha_text |= ksv[sha_empty + j] <<
					((sizeof(sha_text) - j - 1) * 8);

		/*
		 * If we still have room in sha_text for more data, continue.
		 * Otherwise, write it out immediately.
		 */
		if (sizeof(sha_text) > sha_leftovers)
			continue;

		ret = intel_write_sha_text(dev_priv, sha_text);
		if (ret < 0)
			return ret;
		sha_leftovers = 0;
		sha_text = 0;
		sha_idx += sizeof(sha_text);
	}

	/*
	 * We need to write BINFO/BSTATUS, and M0 now. Depending on how many
	 * bytes are leftover from the last ksv, we might be able to fit them
	 * all in sha_text (first 2 cases), or we might need to split them up
	 * into 2 writes (last 2 cases).
	 */
	if (sha_leftovers == 0) {
		/* Write 16 bits of text, 16 bits of M0 */
		intel_de_write(dev_priv, HDCP_REP_CTL,
			       rep_ctl | HDCP_SHA1_TEXT_16);
		ret = intel_write_sha_text(dev_priv,
					   bstatus[0] << 8 | bstatus[1]);
		if (ret < 0)
			return ret;
		sha_idx += sizeof(sha_text);

		/* Write 32 bits of M0 */
		intel_de_write(dev_priv, HDCP_REP_CTL,
			       rep_ctl | HDCP_SHA1_TEXT_0);
		ret = intel_write_sha_text(dev_priv, 0);
		if (ret < 0)
			return ret;
		sha_idx += sizeof(sha_text);

		/* Write 16 bits of M0 */
		intel_de_write(dev_priv, HDCP_REP_CTL,
			       rep_ctl | HDCP_SHA1_TEXT_16);
		ret = intel_write_sha_text(dev_priv, 0);
		if (ret < 0)
			return ret;
		sha_idx += sizeof(sha_text);

	} else if (sha_leftovers == 1) {
		/* Write 24 bits of text, 8 bits of M0 */
		intel_de_write(dev_priv, HDCP_REP_CTL,
			       rep_ctl | HDCP_SHA1_TEXT_24);
		sha_text |= bstatus[0] << 16 | bstatus[1] << 8;
		/* Only 24-bits of data, must be in the LSB */
		sha_text = (sha_text & 0xffffff00) >> 8;
		ret = intel_write_sha_text(dev_priv, sha_text);
		if (ret < 0)
			return ret;
		sha_idx += sizeof(sha_text);

		/* Write 32 bits of M0 */
		intel_de_write(dev_priv, HDCP_REP_CTL,
			       rep_ctl | HDCP_SHA1_TEXT_0);
		ret = intel_write_sha_text(dev_priv, 0);
		if (ret < 0)
			return ret;
		sha_idx += sizeof(sha_text);

		/* Write 24 bits of M0 */
		intel_de_write(dev_priv, HDCP_REP_CTL,
			       rep_ctl | HDCP_SHA1_TEXT_8);
		ret = intel_write_sha_text(dev_priv, 0);
		if (ret < 0)
			return ret;
		sha_idx += sizeof(sha_text);

	} else if (sha_leftovers == 2) {
		/* Write 32 bits of text */
		intel_de_write(dev_priv, HDCP_REP_CTL,
			       rep_ctl | HDCP_SHA1_TEXT_32);
		sha_text |= bstatus[0] << 8 | bstatus[1];
		ret = intel_write_sha_text(dev_priv, sha_text);
		if (ret < 0)
			return ret;
		sha_idx += sizeof(sha_text);

		/* Write 64 bits of M0 */
		intel_de_write(dev_priv, HDCP_REP_CTL,
			       rep_ctl | HDCP_SHA1_TEXT_0);
		for (i = 0; i < 2; i++) {
			ret = intel_write_sha_text(dev_priv, 0);
			if (ret < 0)
				return ret;
			sha_idx += sizeof(sha_text);
		}

		/*
		 * Terminate the SHA-1 stream by hand. For the other leftover
		 * cases this is appended by the hardware.
		 */
		intel_de_write(dev_priv, HDCP_REP_CTL,
			       rep_ctl | HDCP_SHA1_TEXT_32);
		sha_text = DRM_HDCP_SHA1_TERMINATOR << 24;
		ret = intel_write_sha_text(dev_priv, sha_text);
		if (ret < 0)
			return ret;
		sha_idx += sizeof(sha_text);
	} else if (sha_leftovers == 3) {
		/* Write 32 bits of text (filled from LSB) */
		intel_de_write(dev_priv, HDCP_REP_CTL,
			       rep_ctl | HDCP_SHA1_TEXT_32);
		sha_text |= bstatus[0];
		ret = intel_write_sha_text(dev_priv, sha_text);
		if (ret < 0)
			return ret;
		sha_idx += sizeof(sha_text);

		/* Write 8 bits of text (filled from LSB), 24 bits of M0 */
		intel_de_write(dev_priv, HDCP_REP_CTL,
			       rep_ctl | HDCP_SHA1_TEXT_8);
		ret = intel_write_sha_text(dev_priv, bstatus[1]);
		if (ret < 0)
			return ret;
		sha_idx += sizeof(sha_text);

		/* Write 32 bits of M0 */
		intel_de_write(dev_priv, HDCP_REP_CTL,
			       rep_ctl | HDCP_SHA1_TEXT_0);
		ret = intel_write_sha_text(dev_priv, 0);
		if (ret < 0)
			return ret;
		sha_idx += sizeof(sha_text);

		/* Write 8 bits of M0 */
		intel_de_write(dev_priv, HDCP_REP_CTL,
			       rep_ctl | HDCP_SHA1_TEXT_24);
		ret = intel_write_sha_text(dev_priv, 0);
		if (ret < 0)
			return ret;
		sha_idx += sizeof(sha_text);
	} else {
		drm_dbg_kms(&dev_priv->drm, "Invalid number of leftovers %d\n",
			    sha_leftovers);
		return -EINVAL;
	}

	intel_de_write(dev_priv, HDCP_REP_CTL, rep_ctl | HDCP_SHA1_TEXT_32);
	/* Fill up to 64-4 bytes with zeros (leave the last write for length) */
	while ((sha_idx % 64) < (64 - sizeof(sha_text))) {
		ret = intel_write_sha_text(dev_priv, 0);
		if (ret < 0)
			return ret;
		sha_idx += sizeof(sha_text);
	}

	/*
	 * Last write gets the length of the concatenation in bits. That is:
	 *  - 5 bytes per device
	 *  - 10 bytes for BINFO/BSTATUS(2), M0(8)
	 */
	sha_text = (num_downstream * 5 + 10) * 8;
	ret = intel_write_sha_text(dev_priv, sha_text);
	if (ret < 0)
		return ret;

	/* Tell the HW we're done with the hash and wait for it to ACK */
	intel_de_write(dev_priv, HDCP_REP_CTL,
		       rep_ctl | HDCP_SHA1_COMPLETE_HASH);
	if (intel_de_wait_for_set(dev_priv, HDCP_REP_CTL,
				  HDCP_SHA1_COMPLETE, 1)) {
		drm_err(&dev_priv->drm, "Timed out waiting for SHA1 complete\n");
		return -ETIMEDOUT;
	}
	if (!(intel_de_read(dev_priv, HDCP_REP_CTL) & HDCP_SHA1_V_MATCH)) {
		drm_dbg_kms(&dev_priv->drm, "SHA-1 mismatch, HDCP failed\n");
		return -ENXIO;
	}

	return 0;
}

/* Implements Part 2 of the HDCP authorization procedure */
static
int intel_hdcp_auth_downstream(struct intel_connector *connector)
{
	struct intel_digital_port *dig_port = intel_attached_dig_port(connector);
	struct drm_i915_private *dev_priv = to_i915(connector->base.dev);
	const struct intel_hdcp_shim *shim = connector->hdcp.shim;
	u8 bstatus[2], num_downstream, *ksv_fifo;
	int ret, i, tries = 3;

	ret = intel_hdcp_poll_ksv_fifo(dig_port, shim);
	if (ret) {
		drm_dbg_kms(&dev_priv->drm,
			    "KSV list failed to become ready (%d)\n", ret);
		return ret;
	}

	ret = shim->read_bstatus(dig_port, bstatus);
	if (ret)
		return ret;

	if (DRM_HDCP_MAX_DEVICE_EXCEEDED(bstatus[0]) ||
	    DRM_HDCP_MAX_CASCADE_EXCEEDED(bstatus[1])) {
		drm_dbg_kms(&dev_priv->drm, "Max Topology Limit Exceeded\n");
		return -EPERM;
	}

	/*
	 * When repeater reports 0 device count, HDCP1.4 spec allows disabling
	 * the HDCP encryption. That implies that repeater can't have its own
	 * display. As there is no consumption of encrypted content in the
	 * repeater with 0 downstream devices, we are failing the
	 * authentication.
	 */
	num_downstream = DRM_HDCP_NUM_DOWNSTREAM(bstatus[0]);
	if (num_downstream == 0) {
		drm_dbg_kms(&dev_priv->drm,
			    "Repeater with zero downstream devices\n");
		return -EINVAL;
	}

	ksv_fifo = kcalloc(DRM_HDCP_KSV_LEN, num_downstream, GFP_KERNEL);
	if (!ksv_fifo) {
		drm_dbg_kms(&dev_priv->drm, "Out of mem: ksv_fifo\n");
		return -ENOMEM;
	}

	ret = shim->read_ksv_fifo(dig_port, num_downstream, ksv_fifo);
	if (ret)
		goto err;

	if (drm_hdcp_check_ksvs_revoked(&dev_priv->drm, ksv_fifo,
					num_downstream) > 0) {
		drm_err(&dev_priv->drm, "Revoked Ksv(s) in ksv_fifo\n");
		ret = -EPERM;
		goto err;
	}

	/*
	 * When V prime mismatches, DP Spec mandates re-read of
	 * V prime atleast twice.
	 */
	for (i = 0; i < tries; i++) {
		ret = intel_hdcp_validate_v_prime(connector, shim,
						  ksv_fifo, num_downstream,
						  bstatus);
		if (!ret)
			break;
	}

	if (i == tries) {
		drm_dbg_kms(&dev_priv->drm,
			    "V Prime validation failed.(%d)\n", ret);
		goto err;
	}

	drm_dbg_kms(&dev_priv->drm, "HDCP is enabled (%d downstream devices)\n",
		    num_downstream);
	ret = 0;
err:
	kfree(ksv_fifo);
	return ret;
}

/* Implements Part 1 of the HDCP authorization procedure */
static int intel_hdcp_auth(struct intel_connector *connector)
{
	struct intel_digital_port *dig_port = intel_attached_dig_port(connector);
	struct drm_i915_private *dev_priv = to_i915(connector->base.dev);
	struct intel_hdcp *hdcp = &connector->hdcp;
	const struct intel_hdcp_shim *shim = hdcp->shim;
	enum transcoder cpu_transcoder = connector->hdcp.cpu_transcoder;
	enum port port = dig_port->base.port;
	unsigned long r0_prime_gen_start;
	int ret, i, tries = 2;
	union {
		u32 reg[2];
		u8 shim[DRM_HDCP_AN_LEN];
	} an;
	union {
		u32 reg[2];
		u8 shim[DRM_HDCP_KSV_LEN];
	} bksv;
	union {
		u32 reg;
		u8 shim[DRM_HDCP_RI_LEN];
	} ri;
	bool repeater_present, hdcp_capable;

	/*
	 * Detects whether the display is HDCP capable. Although we check for
	 * valid Bksv below, the HDCP over DP spec requires that we check
	 * whether the display supports HDCP before we write An. For HDMI
	 * displays, this is not necessary.
	 */
	if (shim->hdcp_capable) {
		ret = shim->hdcp_capable(dig_port, &hdcp_capable);
		if (ret)
			return ret;
		if (!hdcp_capable) {
			drm_dbg_kms(&dev_priv->drm,
				    "Panel is not HDCP capable\n");
			return -EINVAL;
		}
	}

	/* Initialize An with 2 random values and acquire it */
	for (i = 0; i < 2; i++)
		intel_de_write(dev_priv,
			       HDCP_ANINIT(dev_priv, cpu_transcoder, port),
			       get_random_u32());
	intel_de_write(dev_priv, HDCP_CONF(dev_priv, cpu_transcoder, port),
		       HDCP_CONF_CAPTURE_AN);

	/* Wait for An to be acquired */
	if (intel_de_wait_for_set(dev_priv,
				  HDCP_STATUS(dev_priv, cpu_transcoder, port),
				  HDCP_STATUS_AN_READY, 1)) {
		drm_err(&dev_priv->drm, "Timed out waiting for An\n");
		return -ETIMEDOUT;
	}

	an.reg[0] = intel_de_read(dev_priv,
				  HDCP_ANLO(dev_priv, cpu_transcoder, port));
	an.reg[1] = intel_de_read(dev_priv,
				  HDCP_ANHI(dev_priv, cpu_transcoder, port));
	ret = shim->write_an_aksv(dig_port, an.shim);
	if (ret)
		return ret;

	r0_prime_gen_start = jiffies;

	memset(&bksv, 0, sizeof(bksv));

	ret = intel_hdcp_read_valid_bksv(dig_port, shim, bksv.shim);
	if (ret < 0)
		return ret;

	if (drm_hdcp_check_ksvs_revoked(&dev_priv->drm, bksv.shim, 1) > 0) {
		drm_err(&dev_priv->drm, "BKSV is revoked\n");
		return -EPERM;
	}

	intel_de_write(dev_priv, HDCP_BKSVLO(dev_priv, cpu_transcoder, port),
		       bksv.reg[0]);
	intel_de_write(dev_priv, HDCP_BKSVHI(dev_priv, cpu_transcoder, port),
		       bksv.reg[1]);

	ret = shim->repeater_present(dig_port, &repeater_present);
	if (ret)
		return ret;
	if (repeater_present)
		intel_de_write(dev_priv, HDCP_REP_CTL,
			       intel_hdcp_get_repeater_ctl(dev_priv, cpu_transcoder, port));

	ret = shim->toggle_signalling(dig_port, cpu_transcoder, true);
	if (ret)
		return ret;

	intel_de_write(dev_priv, HDCP_CONF(dev_priv, cpu_transcoder, port),
		       HDCP_CONF_AUTH_AND_ENC);

	/* Wait for R0 ready */
	if (wait_for(intel_de_read(dev_priv, HDCP_STATUS(dev_priv, cpu_transcoder, port)) &
		     (HDCP_STATUS_R0_READY | HDCP_STATUS_ENC), 1)) {
		drm_err(&dev_priv->drm, "Timed out waiting for R0 ready\n");
		return -ETIMEDOUT;
	}

	/*
	 * Wait for R0' to become available. The spec says 100ms from Aksv, but
	 * some monitors can take longer than this. We'll set the timeout at
	 * 300ms just to be sure.
	 *
	 * On DP, there's an R0_READY bit available but no such bit
	 * exists on HDMI. Since the upper-bound is the same, we'll just do
	 * the stupid thing instead of polling on one and not the other.
	 */
	wait_remaining_ms_from_jiffies(r0_prime_gen_start, 300);

	tries = 3;

	/*
	 * DP HDCP Spec mandates the two more reattempt to read R0, incase
	 * of R0 mismatch.
	 */
	for (i = 0; i < tries; i++) {
		ri.reg = 0;
		ret = shim->read_ri_prime(dig_port, ri.shim);
		if (ret)
			return ret;
		intel_de_write(dev_priv,
			       HDCP_RPRIME(dev_priv, cpu_transcoder, port),
			       ri.reg);

		/* Wait for Ri prime match */
		if (!wait_for(intel_de_read(dev_priv, HDCP_STATUS(dev_priv, cpu_transcoder, port)) &
			      (HDCP_STATUS_RI_MATCH | HDCP_STATUS_ENC), 1))
			break;
	}

	if (i == tries) {
		drm_dbg_kms(&dev_priv->drm,
			    "Timed out waiting for Ri prime match (%x)\n",
			    intel_de_read(dev_priv, HDCP_STATUS(dev_priv,
					  cpu_transcoder, port)));
		return -ETIMEDOUT;
	}

	/* Wait for encryption confirmation */
	if (intel_de_wait_for_set(dev_priv,
				  HDCP_STATUS(dev_priv, cpu_transcoder, port),
				  HDCP_STATUS_ENC,
				  HDCP_ENCRYPT_STATUS_CHANGE_TIMEOUT_MS)) {
		drm_err(&dev_priv->drm, "Timed out waiting for encryption\n");
		return -ETIMEDOUT;
	}

	/* DP MST Auth Part 1 Step 2.a and Step 2.b */
	if (shim->stream_encryption) {
		ret = shim->stream_encryption(connector, true);
		if (ret) {
			drm_err(&dev_priv->drm, "[%s:%d] Failed to enable HDCP 1.4 stream enc\n",
				connector->base.name, connector->base.base.id);
			return ret;
		}
		drm_dbg_kms(&dev_priv->drm, "HDCP 1.4 transcoder: %s stream encrypted\n",
			    transcoder_name(hdcp->stream_transcoder));
	}

	if (repeater_present)
		return intel_hdcp_auth_downstream(connector);

	drm_dbg_kms(&dev_priv->drm, "HDCP is enabled (no repeater present)\n");
	return 0;
}

static int _intel_hdcp_disable(struct intel_connector *connector)
{
	struct intel_digital_port *dig_port = intel_attached_dig_port(connector);
	struct drm_i915_private *dev_priv = to_i915(connector->base.dev);
	struct intel_hdcp *hdcp = &connector->hdcp;
	enum port port = dig_port->base.port;
	enum transcoder cpu_transcoder = hdcp->cpu_transcoder;
	u32 repeater_ctl;
	int ret;

	drm_dbg_kms(&dev_priv->drm, "[%s:%d] HDCP is being disabled...\n",
		    connector->base.name, connector->base.base.id);

	if (hdcp->shim->stream_encryption) {
		ret = hdcp->shim->stream_encryption(connector, false);
		if (ret) {
			drm_err(&dev_priv->drm, "[%s:%d] Failed to disable HDCP 1.4 stream enc\n",
				connector->base.name, connector->base.base.id);
			return ret;
		}
		drm_dbg_kms(&dev_priv->drm, "HDCP 1.4 transcoder: %s stream encryption disabled\n",
			    transcoder_name(hdcp->stream_transcoder));
		/*
		 * If there are other connectors on this port using HDCP,
		 * don't disable it until it disabled HDCP encryption for
		 * all connectors in MST topology.
		 */
		if (dig_port->num_hdcp_streams > 0)
			return 0;
	}

	hdcp->hdcp_encrypted = false;
	intel_de_write(dev_priv, HDCP_CONF(dev_priv, cpu_transcoder, port), 0);
	if (intel_de_wait_for_clear(dev_priv,
				    HDCP_STATUS(dev_priv, cpu_transcoder, port),
				    ~0, HDCP_ENCRYPT_STATUS_CHANGE_TIMEOUT_MS)) {
		drm_err(&dev_priv->drm,
			"Failed to disable HDCP, timeout clearing status\n");
		return -ETIMEDOUT;
	}

	repeater_ctl = intel_hdcp_get_repeater_ctl(dev_priv, cpu_transcoder,
						   port);
	intel_de_write(dev_priv, HDCP_REP_CTL,
		       intel_de_read(dev_priv, HDCP_REP_CTL) & ~repeater_ctl);

	ret = hdcp->shim->toggle_signalling(dig_port, cpu_transcoder, false);
	if (ret) {
		drm_err(&dev_priv->drm, "Failed to disable HDCP signalling\n");
		return ret;
	}

	drm_dbg_kms(&dev_priv->drm, "HDCP is disabled\n");
	return 0;
}

static int _intel_hdcp_enable(struct intel_connector *connector)
{
	struct drm_i915_private *dev_priv = to_i915(connector->base.dev);
	struct intel_hdcp *hdcp = &connector->hdcp;
	int i, ret, tries = 3;

	drm_dbg_kms(&dev_priv->drm, "[%s:%d] HDCP is being enabled...\n",
		    connector->base.name, connector->base.base.id);

	if (!hdcp_key_loadable(dev_priv)) {
		drm_err(&dev_priv->drm, "HDCP key Load is not possible\n");
		return -ENXIO;
	}

	for (i = 0; i < KEY_LOAD_TRIES; i++) {
		ret = intel_hdcp_load_keys(dev_priv);
		if (!ret)
			break;
		intel_hdcp_clear_keys(dev_priv);
	}
	if (ret) {
		drm_err(&dev_priv->drm, "Could not load HDCP keys, (%d)\n",
			ret);
		return ret;
	}

	/* Incase of authentication failures, HDCP spec expects reauth. */
	for (i = 0; i < tries; i++) {
		ret = intel_hdcp_auth(connector);
		if (!ret) {
			hdcp->hdcp_encrypted = true;
			return 0;
		}

		drm_dbg_kms(&dev_priv->drm, "HDCP Auth failure (%d)\n", ret);

		/* Ensuring HDCP encryption and signalling are stopped. */
		_intel_hdcp_disable(connector);
	}

	drm_dbg_kms(&dev_priv->drm,
		    "HDCP authentication failed (%d tries/%d)\n", tries, ret);
	return ret;
}

static struct intel_connector *intel_hdcp_to_connector(struct intel_hdcp *hdcp)
{
	return container_of(hdcp, struct intel_connector, hdcp);
}

static void intel_hdcp_update_value(struct intel_connector *connector,
				    u64 value, bool update_property)
{
	struct drm_device *dev = connector->base.dev;
	struct intel_digital_port *dig_port = intel_attached_dig_port(connector);
	struct intel_hdcp *hdcp = &connector->hdcp;

	drm_WARN_ON(connector->base.dev, !mutex_is_locked(&hdcp->mutex));

	if (hdcp->value == value)
		return;

	drm_WARN_ON(dev, !mutex_is_locked(&dig_port->hdcp_mutex));

	if (hdcp->value == DRM_MODE_CONTENT_PROTECTION_ENABLED) {
		if (!drm_WARN_ON(dev, dig_port->num_hdcp_streams == 0))
			dig_port->num_hdcp_streams--;
	} else if (value == DRM_MODE_CONTENT_PROTECTION_ENABLED) {
		dig_port->num_hdcp_streams++;
	}

	hdcp->value = value;
	if (update_property) {
		drm_connector_get(&connector->base);
		schedule_work(&hdcp->prop_work);
	}
}

/* Implements Part 3 of the HDCP authorization procedure */
static int intel_hdcp_check_link(struct intel_connector *connector)
{
	struct intel_digital_port *dig_port = intel_attached_dig_port(connector);
	struct drm_i915_private *dev_priv = to_i915(connector->base.dev);
	struct intel_hdcp *hdcp = &connector->hdcp;
	enum port port = dig_port->base.port;
	enum transcoder cpu_transcoder;
	int ret = 0;

	mutex_lock(&hdcp->mutex);
	mutex_lock(&dig_port->hdcp_mutex);

	cpu_transcoder = hdcp->cpu_transcoder;

	/* Check_link valid only when HDCP1.4 is enabled */
	if (hdcp->value != DRM_MODE_CONTENT_PROTECTION_ENABLED ||
	    !hdcp->hdcp_encrypted) {
		ret = -EINVAL;
		goto out;
	}

	if (drm_WARN_ON(&dev_priv->drm,
			!intel_hdcp_in_use(dev_priv, cpu_transcoder, port))) {
		drm_err(&dev_priv->drm,
			"%s:%d HDCP link stopped encryption,%x\n",
			connector->base.name, connector->base.base.id,
			intel_de_read(dev_priv, HDCP_STATUS(dev_priv, cpu_transcoder, port)));
		ret = -ENXIO;
		intel_hdcp_update_value(connector,
					DRM_MODE_CONTENT_PROTECTION_DESIRED,
					true);
		goto out;
	}

	if (hdcp->shim->check_link(dig_port, connector)) {
		if (hdcp->value != DRM_MODE_CONTENT_PROTECTION_UNDESIRED) {
			intel_hdcp_update_value(connector,
				DRM_MODE_CONTENT_PROTECTION_ENABLED, true);
		}
		goto out;
	}

	drm_dbg_kms(&dev_priv->drm,
		    "[%s:%d] HDCP link failed, retrying authentication\n",
		    connector->base.name, connector->base.base.id);

	ret = _intel_hdcp_disable(connector);
	if (ret) {
		drm_err(&dev_priv->drm, "Failed to disable hdcp (%d)\n", ret);
		intel_hdcp_update_value(connector,
					DRM_MODE_CONTENT_PROTECTION_DESIRED,
					true);
		goto out;
	}

	ret = _intel_hdcp_enable(connector);
	if (ret) {
		drm_err(&dev_priv->drm, "Failed to enable hdcp (%d)\n", ret);
		intel_hdcp_update_value(connector,
					DRM_MODE_CONTENT_PROTECTION_DESIRED,
					true);
		goto out;
	}

out:
	mutex_unlock(&dig_port->hdcp_mutex);
	mutex_unlock(&hdcp->mutex);
	return ret;
}

static void intel_hdcp_prop_work(struct work_struct *work)
{
	struct intel_hdcp *hdcp = container_of(work, struct intel_hdcp,
					       prop_work);
	struct intel_connector *connector = intel_hdcp_to_connector(hdcp);
	struct drm_i915_private *dev_priv = to_i915(connector->base.dev);

	drm_modeset_lock(&dev_priv->drm.mode_config.connection_mutex, NULL);
	mutex_lock(&hdcp->mutex);

	/*
	 * This worker is only used to flip between ENABLED/DESIRED. Either of
	 * those to UNDESIRED is handled by core. If value == UNDESIRED,
	 * we're running just after hdcp has been disabled, so just exit
	 */
	if (hdcp->value != DRM_MODE_CONTENT_PROTECTION_UNDESIRED)
		drm_hdcp_update_content_protection(&connector->base,
						   hdcp->value);

	mutex_unlock(&hdcp->mutex);
	drm_modeset_unlock(&dev_priv->drm.mode_config.connection_mutex);

	drm_connector_put(&connector->base);
}

bool is_hdcp_supported(struct drm_i915_private *dev_priv, enum port port)
{
	return INTEL_INFO(dev_priv)->display.has_hdcp &&
			(DISPLAY_VER(dev_priv) >= 12 || port < PORT_E);
}

static int
hdcp2_prepare_ake_init(struct intel_connector *connector,
		       struct hdcp2_ake_init *ake_data)
{
	struct intel_digital_port *dig_port = intel_attached_dig_port(connector);
	struct hdcp_port_data *data = &dig_port->hdcp_port_data;
	struct drm_i915_private *dev_priv = to_i915(connector->base.dev);
	struct i915_hdcp_comp_master *comp;
	int ret;

	mutex_lock(&dev_priv->hdcp_comp_mutex);
	comp = dev_priv->hdcp_master;

	if (!comp || !comp->ops) {
		mutex_unlock(&dev_priv->hdcp_comp_mutex);
		return -EINVAL;
	}

	ret = comp->ops->initiate_hdcp2_session(comp->mei_dev, data, ake_data);
	if (ret)
		drm_dbg_kms(&dev_priv->drm, "Prepare_ake_init failed. %d\n",
			    ret);
	mutex_unlock(&dev_priv->hdcp_comp_mutex);

	return ret;
}

static int
hdcp2_verify_rx_cert_prepare_km(struct intel_connector *connector,
				struct hdcp2_ake_send_cert *rx_cert,
				bool *paired,
				struct hdcp2_ake_no_stored_km *ek_pub_km,
				size_t *msg_sz)
{
	struct intel_digital_port *dig_port = intel_attached_dig_port(connector);
	struct hdcp_port_data *data = &dig_port->hdcp_port_data;
	struct drm_i915_private *dev_priv = to_i915(connector->base.dev);
	struct i915_hdcp_comp_master *comp;
	int ret;

	mutex_lock(&dev_priv->hdcp_comp_mutex);
	comp = dev_priv->hdcp_master;

	if (!comp || !comp->ops) {
		mutex_unlock(&dev_priv->hdcp_comp_mutex);
		return -EINVAL;
	}

	ret = comp->ops->verify_receiver_cert_prepare_km(comp->mei_dev, data,
							 rx_cert, paired,
							 ek_pub_km, msg_sz);
	if (ret < 0)
		drm_dbg_kms(&dev_priv->drm, "Verify rx_cert failed. %d\n",
			    ret);
	mutex_unlock(&dev_priv->hdcp_comp_mutex);

	return ret;
}

static int hdcp2_verify_hprime(struct intel_connector *connector,
			       struct hdcp2_ake_send_hprime *rx_hprime)
{
	struct intel_digital_port *dig_port = intel_attached_dig_port(connector);
	struct hdcp_port_data *data = &dig_port->hdcp_port_data;
	struct drm_i915_private *dev_priv = to_i915(connector->base.dev);
	struct i915_hdcp_comp_master *comp;
	int ret;

	mutex_lock(&dev_priv->hdcp_comp_mutex);
	comp = dev_priv->hdcp_master;

	if (!comp || !comp->ops) {
		mutex_unlock(&dev_priv->hdcp_comp_mutex);
		return -EINVAL;
	}

	ret = comp->ops->verify_hprime(comp->mei_dev, data, rx_hprime);
	if (ret < 0)
		drm_dbg_kms(&dev_priv->drm, "Verify hprime failed. %d\n", ret);
	mutex_unlock(&dev_priv->hdcp_comp_mutex);

	return ret;
}

static int
hdcp2_store_pairing_info(struct intel_connector *connector,
			 struct hdcp2_ake_send_pairing_info *pairing_info)
{
	struct intel_digital_port *dig_port = intel_attached_dig_port(connector);
	struct hdcp_port_data *data = &dig_port->hdcp_port_data;
	struct drm_i915_private *dev_priv = to_i915(connector->base.dev);
	struct i915_hdcp_comp_master *comp;
	int ret;

	mutex_lock(&dev_priv->hdcp_comp_mutex);
	comp = dev_priv->hdcp_master;

	if (!comp || !comp->ops) {
		mutex_unlock(&dev_priv->hdcp_comp_mutex);
		return -EINVAL;
	}

	ret = comp->ops->store_pairing_info(comp->mei_dev, data, pairing_info);
	if (ret < 0)
		drm_dbg_kms(&dev_priv->drm, "Store pairing info failed. %d\n",
			    ret);
	mutex_unlock(&dev_priv->hdcp_comp_mutex);

	return ret;
}

static int
hdcp2_prepare_lc_init(struct intel_connector *connector,
		      struct hdcp2_lc_init *lc_init)
{
	struct intel_digital_port *dig_port = intel_attached_dig_port(connector);
	struct hdcp_port_data *data = &dig_port->hdcp_port_data;
	struct drm_i915_private *dev_priv = to_i915(connector->base.dev);
	struct i915_hdcp_comp_master *comp;
	int ret;

	mutex_lock(&dev_priv->hdcp_comp_mutex);
	comp = dev_priv->hdcp_master;

	if (!comp || !comp->ops) {
		mutex_unlock(&dev_priv->hdcp_comp_mutex);
		return -EINVAL;
	}

	ret = comp->ops->initiate_locality_check(comp->mei_dev, data, lc_init);
	if (ret < 0)
		drm_dbg_kms(&dev_priv->drm, "Prepare lc_init failed. %d\n",
			    ret);
	mutex_unlock(&dev_priv->hdcp_comp_mutex);

	return ret;
}

static int
hdcp2_verify_lprime(struct intel_connector *connector,
		    struct hdcp2_lc_send_lprime *rx_lprime)
{
	struct intel_digital_port *dig_port = intel_attached_dig_port(connector);
	struct hdcp_port_data *data = &dig_port->hdcp_port_data;
	struct drm_i915_private *dev_priv = to_i915(connector->base.dev);
	struct i915_hdcp_comp_master *comp;
	int ret;

	mutex_lock(&dev_priv->hdcp_comp_mutex);
	comp = dev_priv->hdcp_master;

	if (!comp || !comp->ops) {
		mutex_unlock(&dev_priv->hdcp_comp_mutex);
		return -EINVAL;
	}

	ret = comp->ops->verify_lprime(comp->mei_dev, data, rx_lprime);
	if (ret < 0)
		drm_dbg_kms(&dev_priv->drm, "Verify L_Prime failed. %d\n",
			    ret);
	mutex_unlock(&dev_priv->hdcp_comp_mutex);

	return ret;
}

static int hdcp2_prepare_skey(struct intel_connector *connector,
			      struct hdcp2_ske_send_eks *ske_data)
{
	struct intel_digital_port *dig_port = intel_attached_dig_port(connector);
	struct hdcp_port_data *data = &dig_port->hdcp_port_data;
	struct drm_i915_private *dev_priv = to_i915(connector->base.dev);
	struct i915_hdcp_comp_master *comp;
	int ret;

	mutex_lock(&dev_priv->hdcp_comp_mutex);
	comp = dev_priv->hdcp_master;

	if (!comp || !comp->ops) {
		mutex_unlock(&dev_priv->hdcp_comp_mutex);
		return -EINVAL;
	}

	ret = comp->ops->get_session_key(comp->mei_dev, data, ske_data);
	if (ret < 0)
		drm_dbg_kms(&dev_priv->drm, "Get session key failed. %d\n",
			    ret);
	mutex_unlock(&dev_priv->hdcp_comp_mutex);

	return ret;
}

static int
hdcp2_verify_rep_topology_prepare_ack(struct intel_connector *connector,
				      struct hdcp2_rep_send_receiverid_list
								*rep_topology,
				      struct hdcp2_rep_send_ack *rep_send_ack)
{
	struct intel_digital_port *dig_port = intel_attached_dig_port(connector);
	struct hdcp_port_data *data = &dig_port->hdcp_port_data;
	struct drm_i915_private *dev_priv = to_i915(connector->base.dev);
	struct i915_hdcp_comp_master *comp;
	int ret;

	mutex_lock(&dev_priv->hdcp_comp_mutex);
	comp = dev_priv->hdcp_master;

	if (!comp || !comp->ops) {
		mutex_unlock(&dev_priv->hdcp_comp_mutex);
		return -EINVAL;
	}

	ret = comp->ops->repeater_check_flow_prepare_ack(comp->mei_dev, data,
							 rep_topology,
							 rep_send_ack);
	if (ret < 0)
		drm_dbg_kms(&dev_priv->drm,
			    "Verify rep topology failed. %d\n", ret);
	mutex_unlock(&dev_priv->hdcp_comp_mutex);

	return ret;
}

static int
hdcp2_verify_mprime(struct intel_connector *connector,
		    struct hdcp2_rep_stream_ready *stream_ready)
{
	struct intel_digital_port *dig_port = intel_attached_dig_port(connector);
	struct hdcp_port_data *data = &dig_port->hdcp_port_data;
	struct drm_i915_private *dev_priv = to_i915(connector->base.dev);
	struct i915_hdcp_comp_master *comp;
	int ret;

	mutex_lock(&dev_priv->hdcp_comp_mutex);
	comp = dev_priv->hdcp_master;

	if (!comp || !comp->ops) {
		mutex_unlock(&dev_priv->hdcp_comp_mutex);
		return -EINVAL;
	}

	ret = comp->ops->verify_mprime(comp->mei_dev, data, stream_ready);
	if (ret < 0)
		drm_dbg_kms(&dev_priv->drm, "Verify mprime failed. %d\n", ret);
	mutex_unlock(&dev_priv->hdcp_comp_mutex);

	return ret;
}

static int hdcp2_authenticate_port(struct intel_connector *connector)
{
	struct intel_digital_port *dig_port = intel_attached_dig_port(connector);
	struct hdcp_port_data *data = &dig_port->hdcp_port_data;
	struct drm_i915_private *dev_priv = to_i915(connector->base.dev);
	struct i915_hdcp_comp_master *comp;
	int ret;

	mutex_lock(&dev_priv->hdcp_comp_mutex);
	comp = dev_priv->hdcp_master;

	if (!comp || !comp->ops) {
		mutex_unlock(&dev_priv->hdcp_comp_mutex);
		return -EINVAL;
	}

	ret = comp->ops->enable_hdcp_authentication(comp->mei_dev, data);
	if (ret < 0)
		drm_dbg_kms(&dev_priv->drm, "Enable hdcp auth failed. %d\n",
			    ret);
	mutex_unlock(&dev_priv->hdcp_comp_mutex);

	return ret;
}

static int hdcp2_close_mei_session(struct intel_connector *connector)
{
	struct intel_digital_port *dig_port = intel_attached_dig_port(connector);
	struct drm_i915_private *dev_priv = to_i915(connector->base.dev);
	struct i915_hdcp_comp_master *comp;
	int ret;

	mutex_lock(&dev_priv->hdcp_comp_mutex);
	comp = dev_priv->hdcp_master;

	if (!comp || !comp->ops) {
		mutex_unlock(&dev_priv->hdcp_comp_mutex);
		return -EINVAL;
	}

	ret = comp->ops->close_hdcp_session(comp->mei_dev,
					     &dig_port->hdcp_port_data);
	mutex_unlock(&dev_priv->hdcp_comp_mutex);

	return ret;
}

static int hdcp2_deauthenticate_port(struct intel_connector *connector)
{
	return hdcp2_close_mei_session(connector);
}

/* Authentication flow starts from here */
static int hdcp2_authentication_key_exchange(struct intel_connector *connector)
{
	struct intel_digital_port *dig_port = intel_attached_dig_port(connector);
	struct drm_i915_private *dev_priv = to_i915(connector->base.dev);
	struct intel_hdcp *hdcp = &connector->hdcp;
	union {
		struct hdcp2_ake_init ake_init;
		struct hdcp2_ake_send_cert send_cert;
		struct hdcp2_ake_no_stored_km no_stored_km;
		struct hdcp2_ake_send_hprime send_hprime;
		struct hdcp2_ake_send_pairing_info pairing_info;
	} msgs;
	const struct intel_hdcp_shim *shim = hdcp->shim;
	size_t size;
	int ret;

	/* Init for seq_num */
	hdcp->seq_num_v = 0;
	hdcp->seq_num_m = 0;

	ret = hdcp2_prepare_ake_init(connector, &msgs.ake_init);
	if (ret < 0)
		return ret;

	ret = shim->write_2_2_msg(dig_port, &msgs.ake_init,
				  sizeof(msgs.ake_init));
	if (ret < 0)
		return ret;

	ret = shim->read_2_2_msg(dig_port, HDCP_2_2_AKE_SEND_CERT,
				 &msgs.send_cert, sizeof(msgs.send_cert));
	if (ret < 0)
		return ret;

	if (msgs.send_cert.rx_caps[0] != HDCP_2_2_RX_CAPS_VERSION_VAL) {
		drm_dbg_kms(&dev_priv->drm, "cert.rx_caps dont claim HDCP2.2\n");
		return -EINVAL;
	}

	hdcp->is_repeater = HDCP_2_2_RX_REPEATER(msgs.send_cert.rx_caps[2]);

	if (drm_hdcp_check_ksvs_revoked(&dev_priv->drm,
					msgs.send_cert.cert_rx.receiver_id,
					1) > 0) {
		drm_err(&dev_priv->drm, "Receiver ID is revoked\n");
		return -EPERM;
	}

	/*
	 * Here msgs.no_stored_km will hold msgs corresponding to the km
	 * stored also.
	 */
	ret = hdcp2_verify_rx_cert_prepare_km(connector, &msgs.send_cert,
					      &hdcp->is_paired,
					      &msgs.no_stored_km, &size);
	if (ret < 0)
		return ret;

	ret = shim->write_2_2_msg(dig_port, &msgs.no_stored_km, size);
	if (ret < 0)
		return ret;

	ret = shim->read_2_2_msg(dig_port, HDCP_2_2_AKE_SEND_HPRIME,
				 &msgs.send_hprime, sizeof(msgs.send_hprime));
	if (ret < 0)
		return ret;

	ret = hdcp2_verify_hprime(connector, &msgs.send_hprime);
	if (ret < 0)
		return ret;

	if (!hdcp->is_paired) {
		/* Pairing is required */
		ret = shim->read_2_2_msg(dig_port,
					 HDCP_2_2_AKE_SEND_PAIRING_INFO,
					 &msgs.pairing_info,
					 sizeof(msgs.pairing_info));
		if (ret < 0)
			return ret;

		ret = hdcp2_store_pairing_info(connector, &msgs.pairing_info);
		if (ret < 0)
			return ret;
		hdcp->is_paired = true;
	}

	return 0;
}

static int hdcp2_locality_check(struct intel_connector *connector)
{
	struct intel_digital_port *dig_port = intel_attached_dig_port(connector);
	struct intel_hdcp *hdcp = &connector->hdcp;
	union {
		struct hdcp2_lc_init lc_init;
		struct hdcp2_lc_send_lprime send_lprime;
	} msgs;
	const struct intel_hdcp_shim *shim = hdcp->shim;
	int tries = HDCP2_LC_RETRY_CNT, ret, i;

	for (i = 0; i < tries; i++) {
		ret = hdcp2_prepare_lc_init(connector, &msgs.lc_init);
		if (ret < 0)
			continue;

		ret = shim->write_2_2_msg(dig_port, &msgs.lc_init,
				      sizeof(msgs.lc_init));
		if (ret < 0)
			continue;

		ret = shim->read_2_2_msg(dig_port,
					 HDCP_2_2_LC_SEND_LPRIME,
					 &msgs.send_lprime,
					 sizeof(msgs.send_lprime));
		if (ret < 0)
			continue;

		ret = hdcp2_verify_lprime(connector, &msgs.send_lprime);
		if (!ret)
			break;
	}

	return ret;
}

static int hdcp2_session_key_exchange(struct intel_connector *connector)
{
	struct intel_digital_port *dig_port = intel_attached_dig_port(connector);
	struct intel_hdcp *hdcp = &connector->hdcp;
	struct hdcp2_ske_send_eks send_eks;
	int ret;

	ret = hdcp2_prepare_skey(connector, &send_eks);
	if (ret < 0)
		return ret;

	ret = hdcp->shim->write_2_2_msg(dig_port, &send_eks,
					sizeof(send_eks));
	if (ret < 0)
		return ret;

	return 0;
}

static
int _hdcp2_propagate_stream_management_info(struct intel_connector *connector)
{
	struct intel_digital_port *dig_port = intel_attached_dig_port(connector);
	struct hdcp_port_data *data = &dig_port->hdcp_port_data;
	struct intel_hdcp *hdcp = &connector->hdcp;
	union {
		struct hdcp2_rep_stream_manage stream_manage;
		struct hdcp2_rep_stream_ready stream_ready;
	} msgs;
	const struct intel_hdcp_shim *shim = hdcp->shim;
	int ret, streams_size_delta, i;

	if (connector->hdcp.seq_num_m > HDCP_2_2_SEQ_NUM_MAX)
		return -ERANGE;

	/* Prepare RepeaterAuth_Stream_Manage msg */
	msgs.stream_manage.msg_id = HDCP_2_2_REP_STREAM_MANAGE;
	drm_hdcp_cpu_to_be24(msgs.stream_manage.seq_num_m, hdcp->seq_num_m);

	msgs.stream_manage.k = cpu_to_be16(data->k);

	for (i = 0; i < data->k; i++) {
		msgs.stream_manage.streams[i].stream_id = data->streams[i].stream_id;
		msgs.stream_manage.streams[i].stream_type = data->streams[i].stream_type;
	}

	streams_size_delta = (HDCP_2_2_MAX_CONTENT_STREAMS_CNT - data->k) *
				sizeof(struct hdcp2_streamid_type);
	/* Send it to Repeater */
	ret = shim->write_2_2_msg(dig_port, &msgs.stream_manage,
				  sizeof(msgs.stream_manage) - streams_size_delta);
	if (ret < 0)
		goto out;

	ret = shim->read_2_2_msg(dig_port, HDCP_2_2_REP_STREAM_READY,
				 &msgs.stream_ready, sizeof(msgs.stream_ready));
	if (ret < 0)
		goto out;

	data->seq_num_m = hdcp->seq_num_m;

	ret = hdcp2_verify_mprime(connector, &msgs.stream_ready);

out:
	hdcp->seq_num_m++;

	return ret;
}

static
int hdcp2_authenticate_repeater_topology(struct intel_connector *connector)
{
	struct intel_digital_port *dig_port = intel_attached_dig_port(connector);
	struct drm_i915_private *dev_priv = to_i915(connector->base.dev);
	struct intel_hdcp *hdcp = &connector->hdcp;
	union {
		struct hdcp2_rep_send_receiverid_list recvid_list;
		struct hdcp2_rep_send_ack rep_ack;
	} msgs;
	const struct intel_hdcp_shim *shim = hdcp->shim;
	u32 seq_num_v, device_cnt;
	u8 *rx_info;
	int ret;

	ret = shim->read_2_2_msg(dig_port, HDCP_2_2_REP_SEND_RECVID_LIST,
				 &msgs.recvid_list, sizeof(msgs.recvid_list));
	if (ret < 0)
		return ret;

	rx_info = msgs.recvid_list.rx_info;

	if (HDCP_2_2_MAX_CASCADE_EXCEEDED(rx_info[1]) ||
	    HDCP_2_2_MAX_DEVS_EXCEEDED(rx_info[1])) {
		drm_dbg_kms(&dev_priv->drm, "Topology Max Size Exceeded\n");
		return -EINVAL;
	}

	/* Converting and Storing the seq_num_v to local variable as DWORD */
	seq_num_v =
		drm_hdcp_be24_to_cpu((const u8 *)msgs.recvid_list.seq_num_v);

	if (!hdcp->hdcp2_encrypted && seq_num_v) {
		drm_dbg_kms(&dev_priv->drm,
			    "Non zero Seq_num_v at first RecvId_List msg\n");
		return -EINVAL;
	}

	if (seq_num_v < hdcp->seq_num_v) {
		/* Roll over of the seq_num_v from repeater. Reauthenticate. */
		drm_dbg_kms(&dev_priv->drm, "Seq_num_v roll over.\n");
		return -EINVAL;
	}

	device_cnt = (HDCP_2_2_DEV_COUNT_HI(rx_info[0]) << 4 |
		      HDCP_2_2_DEV_COUNT_LO(rx_info[1]));
	if (drm_hdcp_check_ksvs_revoked(&dev_priv->drm,
					msgs.recvid_list.receiver_ids,
					device_cnt) > 0) {
		drm_err(&dev_priv->drm, "Revoked receiver ID(s) is in list\n");
		return -EPERM;
	}

	ret = hdcp2_verify_rep_topology_prepare_ack(connector,
						    &msgs.recvid_list,
						    &msgs.rep_ack);
	if (ret < 0)
		return ret;

	hdcp->seq_num_v = seq_num_v;
	ret = shim->write_2_2_msg(dig_port, &msgs.rep_ack,
				  sizeof(msgs.rep_ack));
	if (ret < 0)
		return ret;

	return 0;
}

static int hdcp2_authenticate_sink(struct intel_connector *connector)
{
	struct intel_digital_port *dig_port = intel_attached_dig_port(connector);
	struct drm_i915_private *i915 = to_i915(connector->base.dev);
	struct intel_hdcp *hdcp = &connector->hdcp;
	const struct intel_hdcp_shim *shim = hdcp->shim;
	int ret;

	ret = hdcp2_authentication_key_exchange(connector);
	if (ret < 0) {
		drm_dbg_kms(&i915->drm, "AKE Failed. Err : %d\n", ret);
		return ret;
	}

	ret = hdcp2_locality_check(connector);
	if (ret < 0) {
		drm_dbg_kms(&i915->drm,
			    "Locality Check failed. Err : %d\n", ret);
		return ret;
	}

	ret = hdcp2_session_key_exchange(connector);
	if (ret < 0) {
		drm_dbg_kms(&i915->drm, "SKE Failed. Err : %d\n", ret);
		return ret;
	}

	if (shim->config_stream_type) {
		ret = shim->config_stream_type(dig_port,
					       hdcp->is_repeater,
					       hdcp->content_type);
		if (ret < 0)
			return ret;
	}

	if (hdcp->is_repeater) {
		ret = hdcp2_authenticate_repeater_topology(connector);
		if (ret < 0) {
			drm_dbg_kms(&i915->drm,
				    "Repeater Auth Failed. Err: %d\n", ret);
			return ret;
		}
	}

	return ret;
}

static int hdcp2_enable_stream_encryption(struct intel_connector *connector)
{
	struct intel_digital_port *dig_port = intel_attached_dig_port(connector);
	struct drm_i915_private *dev_priv = to_i915(connector->base.dev);
	struct hdcp_port_data *data = &dig_port->hdcp_port_data;
	struct intel_hdcp *hdcp = &connector->hdcp;
	enum transcoder cpu_transcoder = hdcp->cpu_transcoder;
	enum port port = dig_port->base.port;
	int ret = 0;

	if (!(intel_de_read(dev_priv, HDCP2_STATUS(dev_priv, cpu_transcoder, port)) &
			    LINK_ENCRYPTION_STATUS)) {
		drm_err(&dev_priv->drm, "[%s:%d] HDCP 2.2 Link is not encrypted\n",
			connector->base.name, connector->base.base.id);
		ret = -EPERM;
		goto link_recover;
	}

	if (hdcp->shim->stream_2_2_encryption) {
		ret = hdcp->shim->stream_2_2_encryption(connector, true);
		if (ret) {
			drm_err(&dev_priv->drm, "[%s:%d] Failed to enable HDCP 2.2 stream enc\n",
				connector->base.name, connector->base.base.id);
			return ret;
		}
		drm_dbg_kms(&dev_priv->drm, "HDCP 2.2 transcoder: %s stream encrypted\n",
			    transcoder_name(hdcp->stream_transcoder));
	}

	return 0;

link_recover:
	if (hdcp2_deauthenticate_port(connector) < 0)
		drm_dbg_kms(&dev_priv->drm, "Port deauth failed.\n");

	dig_port->hdcp_auth_status = false;
	data->k = 0;

	return ret;
}

static int hdcp2_enable_encryption(struct intel_connector *connector)
{
	struct intel_digital_port *dig_port = intel_attached_dig_port(connector);
	struct drm_i915_private *dev_priv = to_i915(connector->base.dev);
	struct intel_hdcp *hdcp = &connector->hdcp;
	enum port port = dig_port->base.port;
	enum transcoder cpu_transcoder = hdcp->cpu_transcoder;
	int ret;

	drm_WARN_ON(&dev_priv->drm,
		    intel_de_read(dev_priv, HDCP2_STATUS(dev_priv, cpu_transcoder, port)) &
		    LINK_ENCRYPTION_STATUS);
	if (hdcp->shim->toggle_signalling) {
		ret = hdcp->shim->toggle_signalling(dig_port, cpu_transcoder,
						    true);
		if (ret) {
			drm_err(&dev_priv->drm,
				"Failed to enable HDCP signalling. %d\n",
				ret);
			return ret;
		}
	}

	if (intel_de_read(dev_priv, HDCP2_STATUS(dev_priv, cpu_transcoder, port)) &
	    LINK_AUTH_STATUS) {
		/* Link is Authenticated. Now set for Encryption */
		intel_de_write(dev_priv,
			       HDCP2_CTL(dev_priv, cpu_transcoder, port),
			       intel_de_read(dev_priv, HDCP2_CTL(dev_priv, cpu_transcoder, port)) | CTL_LINK_ENCRYPTION_REQ);
	}

	ret = intel_de_wait_for_set(dev_priv,
				    HDCP2_STATUS(dev_priv, cpu_transcoder,
						 port),
				    LINK_ENCRYPTION_STATUS,
				    HDCP_ENCRYPT_STATUS_CHANGE_TIMEOUT_MS);
	dig_port->hdcp_auth_status = true;

	return ret;
}

static int hdcp2_disable_encryption(struct intel_connector *connector)
{
	struct intel_digital_port *dig_port = intel_attached_dig_port(connector);
	struct drm_i915_private *dev_priv = to_i915(connector->base.dev);
	struct intel_hdcp *hdcp = &connector->hdcp;
	enum port port = dig_port->base.port;
	enum transcoder cpu_transcoder = hdcp->cpu_transcoder;
	int ret;

	drm_WARN_ON(&dev_priv->drm, !(intel_de_read(dev_priv, HDCP2_STATUS(dev_priv, cpu_transcoder, port)) &
				      LINK_ENCRYPTION_STATUS));

	intel_de_write(dev_priv, HDCP2_CTL(dev_priv, cpu_transcoder, port),
		       intel_de_read(dev_priv, HDCP2_CTL(dev_priv, cpu_transcoder, port)) & ~CTL_LINK_ENCRYPTION_REQ);

	ret = intel_de_wait_for_clear(dev_priv,
				      HDCP2_STATUS(dev_priv, cpu_transcoder,
						   port),
				      LINK_ENCRYPTION_STATUS,
				      HDCP_ENCRYPT_STATUS_CHANGE_TIMEOUT_MS);
	if (ret == -ETIMEDOUT)
		drm_dbg_kms(&dev_priv->drm, "Disable Encryption Timedout");

	if (hdcp->shim->toggle_signalling) {
		ret = hdcp->shim->toggle_signalling(dig_port, cpu_transcoder,
						    false);
		if (ret) {
			drm_err(&dev_priv->drm,
				"Failed to disable HDCP signalling. %d\n",
				ret);
			return ret;
		}
	}

	return ret;
}

static int
hdcp2_propagate_stream_management_info(struct intel_connector *connector)
{
	struct drm_i915_private *i915 = to_i915(connector->base.dev);
	int i, tries = 3, ret;

	if (!connector->hdcp.is_repeater)
		return 0;

	for (i = 0; i < tries; i++) {
		ret = _hdcp2_propagate_stream_management_info(connector);
		if (!ret)
			break;

		/* Lets restart the auth incase of seq_num_m roll over */
		if (connector->hdcp.seq_num_m > HDCP_2_2_SEQ_NUM_MAX) {
			drm_dbg_kms(&i915->drm,
				    "seq_num_m roll over.(%d)\n", ret);
			break;
		}

		drm_dbg_kms(&i915->drm,
			    "HDCP2 stream management %d of %d Failed.(%d)\n",
			    i + 1, tries, ret);
	}

	return ret;
}

static int hdcp2_authenticate_and_encrypt(struct intel_connector *connector)
{
	struct intel_digital_port *dig_port = intel_attached_dig_port(connector);
	struct drm_i915_private *i915 = to_i915(connector->base.dev);
	int ret = 0, i, tries = 3;

	for (i = 0; i < tries && !dig_port->hdcp_auth_status; i++) {
		ret = hdcp2_authenticate_sink(connector);
		if (!ret) {
			ret = hdcp2_propagate_stream_management_info(connector);
			if (ret) {
				drm_dbg_kms(&i915->drm,
					    "Stream management failed.(%d)\n",
					    ret);
				break;
			}

			ret = hdcp2_authenticate_port(connector);
			if (!ret)
				break;
			drm_dbg_kms(&i915->drm, "HDCP2 port auth failed.(%d)\n",
				    ret);
		}

		/* Clearing the mei hdcp session */
		drm_dbg_kms(&i915->drm, "HDCP2.2 Auth %d of %d Failed.(%d)\n",
			    i + 1, tries, ret);
		if (hdcp2_deauthenticate_port(connector) < 0)
			drm_dbg_kms(&i915->drm, "Port deauth failed.\n");
	}

	if (!ret && !dig_port->hdcp_auth_status) {
		/*
		 * Ensuring the required 200mSec min time interval between
		 * Session Key Exchange and encryption.
		 */
		msleep(HDCP_2_2_DELAY_BEFORE_ENCRYPTION_EN);
		ret = hdcp2_enable_encryption(connector);
		if (ret < 0) {
			drm_dbg_kms(&i915->drm,
				    "Encryption Enable Failed.(%d)\n", ret);
			if (hdcp2_deauthenticate_port(connector) < 0)
				drm_dbg_kms(&i915->drm, "Port deauth failed.\n");
		}
	}

	if (!ret)
		ret = hdcp2_enable_stream_encryption(connector);

	return ret;
}

static int _intel_hdcp2_enable(struct intel_connector *connector)
{
	struct intel_digital_port *dig_port = intel_attached_dig_port(connector);
	struct drm_i915_private *i915 = to_i915(connector->base.dev);
	struct hdcp_port_data *data = &dig_port->hdcp_port_data;
	struct intel_hdcp *hdcp = &connector->hdcp;
	int ret;

	drm_dbg_kms(&i915->drm, "[%s:%d] HDCP2.2 is being enabled. Type: %d\n",
		    connector->base.name, connector->base.base.id,
		    hdcp->content_type);

	/* Stream which requires encryption */
	if (!intel_encoder_is_mst(intel_attached_encoder(connector))) {
		data->k = 1;
		data->streams[0].stream_type = hdcp->content_type;
	} else {
		ret = intel_hdcp_required_content_stream(dig_port);
		if (ret)
			return ret;
	}

	ret = hdcp2_authenticate_and_encrypt(connector);
	if (ret) {
		drm_dbg_kms(&i915->drm, "HDCP2 Type%d  Enabling Failed. (%d)\n",
			    hdcp->content_type, ret);
		return ret;
	}

	drm_dbg_kms(&i915->drm, "[%s:%d] HDCP2.2 is enabled. Type %d\n",
		    connector->base.name, connector->base.base.id,
		    hdcp->content_type);

	hdcp->hdcp2_encrypted = true;
	return 0;
}

static int
_intel_hdcp2_disable(struct intel_connector *connector, bool hdcp2_link_recovery)
{
	struct intel_digital_port *dig_port = intel_attached_dig_port(connector);
	struct drm_i915_private *i915 = to_i915(connector->base.dev);
	struct hdcp_port_data *data = &dig_port->hdcp_port_data;
	struct intel_hdcp *hdcp = &connector->hdcp;
	int ret;

	drm_dbg_kms(&i915->drm, "[%s:%d] HDCP2.2 is being Disabled\n",
		    connector->base.name, connector->base.base.id);

	if (hdcp->shim->stream_2_2_encryption) {
		ret = hdcp->shim->stream_2_2_encryption(connector, false);
		if (ret) {
			drm_err(&i915->drm, "[%s:%d] Failed to disable HDCP 2.2 stream enc\n",
				connector->base.name, connector->base.base.id);
			return ret;
		}
		drm_dbg_kms(&i915->drm, "HDCP 2.2 transcoder: %s stream encryption disabled\n",
			    transcoder_name(hdcp->stream_transcoder));

		if (dig_port->num_hdcp_streams > 0 && !hdcp2_link_recovery)
			return 0;
	}

	ret = hdcp2_disable_encryption(connector);

	if (hdcp2_deauthenticate_port(connector) < 0)
		drm_dbg_kms(&i915->drm, "Port deauth failed.\n");

	connector->hdcp.hdcp2_encrypted = false;
	dig_port->hdcp_auth_status = false;
	data->k = 0;

	return ret;
}

/* Implements the Link Integrity Check for HDCP2.2 */
static int intel_hdcp2_check_link(struct intel_connector *connector)
{
	struct intel_digital_port *dig_port = intel_attached_dig_port(connector);
	struct drm_i915_private *dev_priv = to_i915(connector->base.dev);
	struct intel_hdcp *hdcp = &connector->hdcp;
	enum port port = dig_port->base.port;
	enum transcoder cpu_transcoder;
	int ret = 0;

	mutex_lock(&hdcp->mutex);
	mutex_lock(&dig_port->hdcp_mutex);
	cpu_transcoder = hdcp->cpu_transcoder;

	/* hdcp2_check_link is expected only when HDCP2.2 is Enabled */
	if (hdcp->value != DRM_MODE_CONTENT_PROTECTION_ENABLED ||
	    !hdcp->hdcp2_encrypted) {
		ret = -EINVAL;
		goto out;
	}

	if (drm_WARN_ON(&dev_priv->drm,
			!intel_hdcp2_in_use(dev_priv, cpu_transcoder, port))) {
		drm_err(&dev_priv->drm,
			"HDCP2.2 link stopped the encryption, %x\n",
			intel_de_read(dev_priv, HDCP2_STATUS(dev_priv, cpu_transcoder, port)));
		ret = -ENXIO;
		_intel_hdcp2_disable(connector, true);
		intel_hdcp_update_value(connector,
					DRM_MODE_CONTENT_PROTECTION_DESIRED,
					true);
		goto out;
	}

	ret = hdcp->shim->check_2_2_link(dig_port, connector);
	if (ret == HDCP_LINK_PROTECTED) {
		if (hdcp->value != DRM_MODE_CONTENT_PROTECTION_UNDESIRED) {
			intel_hdcp_update_value(connector,
					DRM_MODE_CONTENT_PROTECTION_ENABLED,
					true);
		}
		goto out;
	}

	if (ret == HDCP_TOPOLOGY_CHANGE) {
		if (hdcp->value == DRM_MODE_CONTENT_PROTECTION_UNDESIRED)
			goto out;

		drm_dbg_kms(&dev_priv->drm,
			    "HDCP2.2 Downstream topology change\n");
		ret = hdcp2_authenticate_repeater_topology(connector);
		if (!ret) {
			intel_hdcp_update_value(connector,
					DRM_MODE_CONTENT_PROTECTION_ENABLED,
					true);
			goto out;
		}
		drm_dbg_kms(&dev_priv->drm,
			    "[%s:%d] Repeater topology auth failed.(%d)\n",
			    connector->base.name, connector->base.base.id,
			    ret);
	} else {
		drm_dbg_kms(&dev_priv->drm,
			    "[%s:%d] HDCP2.2 link failed, retrying auth\n",
			    connector->base.name, connector->base.base.id);
	}

	ret = _intel_hdcp2_disable(connector, true);
	if (ret) {
		drm_err(&dev_priv->drm,
			"[%s:%d] Failed to disable hdcp2.2 (%d)\n",
			connector->base.name, connector->base.base.id, ret);
		intel_hdcp_update_value(connector,
				DRM_MODE_CONTENT_PROTECTION_DESIRED, true);
		goto out;
	}

	ret = _intel_hdcp2_enable(connector);
	if (ret) {
		drm_dbg_kms(&dev_priv->drm,
			    "[%s:%d] Failed to enable hdcp2.2 (%d)\n",
			    connector->base.name, connector->base.base.id,
			    ret);
		intel_hdcp_update_value(connector,
					DRM_MODE_CONTENT_PROTECTION_DESIRED,
					true);
		goto out;
	}

out:
	mutex_unlock(&dig_port->hdcp_mutex);
	mutex_unlock(&hdcp->mutex);
	return ret;
}

static void intel_hdcp_check_work(struct work_struct *work)
{
	struct intel_hdcp *hdcp = container_of(to_delayed_work(work),
					       struct intel_hdcp,
					       check_work);
	struct intel_connector *connector = intel_hdcp_to_connector(hdcp);

	if (drm_connector_is_unregistered(&connector->base))
		return;

	if (!intel_hdcp2_check_link(connector))
		schedule_delayed_work(&hdcp->check_work,
				      DRM_HDCP2_CHECK_PERIOD_MS);
	else if (!intel_hdcp_check_link(connector))
		schedule_delayed_work(&hdcp->check_work,
				      DRM_HDCP_CHECK_PERIOD_MS);
}

static int i915_hdcp_component_bind(struct device *i915_kdev,
				    struct device *mei_kdev, void *data)
{
	struct drm_i915_private *dev_priv = kdev_to_i915(i915_kdev);

	drm_dbg(&dev_priv->drm, "I915 HDCP comp bind\n");
	mutex_lock(&dev_priv->hdcp_comp_mutex);
	dev_priv->hdcp_master = (struct i915_hdcp_comp_master *)data;
	dev_priv->hdcp_master->mei_dev = mei_kdev;
	mutex_unlock(&dev_priv->hdcp_comp_mutex);

	return 0;
}

static void i915_hdcp_component_unbind(struct device *i915_kdev,
				       struct device *mei_kdev, void *data)
{
	struct drm_i915_private *dev_priv = kdev_to_i915(i915_kdev);

	drm_dbg(&dev_priv->drm, "I915 HDCP comp unbind\n");
	mutex_lock(&dev_priv->hdcp_comp_mutex);
	dev_priv->hdcp_master = NULL;
	mutex_unlock(&dev_priv->hdcp_comp_mutex);
}

static const struct component_ops i915_hdcp_component_ops = {
	.bind   = i915_hdcp_component_bind,
	.unbind = i915_hdcp_component_unbind,
};

static enum mei_fw_ddi intel_get_mei_fw_ddi_index(enum port port)
{
	switch (port) {
	case PORT_A:
		return MEI_DDI_A;
	case PORT_B ... PORT_F:
		return (enum mei_fw_ddi)port;
	default:
		return MEI_DDI_INVALID_PORT;
	}
}

static enum mei_fw_tc intel_get_mei_fw_tc(enum transcoder cpu_transcoder)
{
	switch (cpu_transcoder) {
	case TRANSCODER_A ... TRANSCODER_D:
		return (enum mei_fw_tc)(cpu_transcoder | 0x10);
	default: /* eDP, DSI TRANSCODERS are non HDCP capable */
		return MEI_INVALID_TRANSCODER;
	}
}

static int initialize_hdcp_port_data(struct intel_connector *connector,
				     struct intel_digital_port *dig_port,
				     const struct intel_hdcp_shim *shim)
{
	struct drm_i915_private *dev_priv = to_i915(connector->base.dev);
	struct hdcp_port_data *data = &dig_port->hdcp_port_data;
	struct intel_hdcp *hdcp = &connector->hdcp;
	enum port port = dig_port->base.port;

	if (DISPLAY_VER(dev_priv) < 12)
		data->fw_ddi = intel_get_mei_fw_ddi_index(port);
	else
		/*
		 * As per ME FW API expectation, for GEN 12+, fw_ddi is filled
		 * with zero(INVALID PORT index).
		 */
		data->fw_ddi = MEI_DDI_INVALID_PORT;

	/*
	 * As associated transcoder is set and modified at modeset, here fw_tc
	 * is initialized to zero (invalid transcoder index). This will be
	 * retained for <Gen12 forever.
	 */
	data->fw_tc = MEI_INVALID_TRANSCODER;

	data->port_type = (u8)HDCP_PORT_TYPE_INTEGRATED;
	data->protocol = (u8)shim->protocol;

	if (!data->streams)
		data->streams = kcalloc(INTEL_NUM_PIPES(dev_priv),
					sizeof(struct hdcp2_streamid_type),
					GFP_KERNEL);
	if (!data->streams) {
		drm_err(&dev_priv->drm, "Out of Memory\n");
		return -ENOMEM;
	}
	/* For SST */
	data->streams[0].stream_id = 0;
	data->streams[0].stream_type = hdcp->content_type;

	return 0;
}

static bool is_hdcp2_supported(struct drm_i915_private *dev_priv)
{
	if (!IS_ENABLED(CONFIG_INTEL_MEI_HDCP))
		return false;

	return (DISPLAY_VER(dev_priv) >= 10 ||
		IS_KABYLAKE(dev_priv) ||
		IS_COFFEELAKE(dev_priv) ||
		IS_COMETLAKE(dev_priv));
}

void intel_hdcp_component_init(struct drm_i915_private *dev_priv)
{
	int ret;

	if (!is_hdcp2_supported(dev_priv))
		return;

	mutex_lock(&dev_priv->hdcp_comp_mutex);
	drm_WARN_ON(&dev_priv->drm, dev_priv->hdcp_comp_added);

	dev_priv->hdcp_comp_added = true;
	mutex_unlock(&dev_priv->hdcp_comp_mutex);
	ret = component_add_typed(dev_priv->drm.dev, &i915_hdcp_component_ops,
				  I915_COMPONENT_HDCP);
	if (ret < 0) {
		drm_dbg_kms(&dev_priv->drm, "Failed at component add(%d)\n",
			    ret);
		mutex_lock(&dev_priv->hdcp_comp_mutex);
		dev_priv->hdcp_comp_added = false;
		mutex_unlock(&dev_priv->hdcp_comp_mutex);
		return;
	}
}

static void intel_hdcp2_init(struct intel_connector *connector,
			     struct intel_digital_port *dig_port,
			     const struct intel_hdcp_shim *shim)
{
	struct drm_i915_private *i915 = to_i915(connector->base.dev);
	struct intel_hdcp *hdcp = &connector->hdcp;
	int ret;

	ret = initialize_hdcp_port_data(connector, dig_port, shim);
	if (ret) {
		drm_dbg_kms(&i915->drm, "Mei hdcp data init failed\n");
		return;
	}

	hdcp->hdcp2_supported = true;
}

int intel_hdcp_init(struct intel_connector *connector,
		    struct intel_digital_port *dig_port,
		    const struct intel_hdcp_shim *shim)
{
	struct drm_i915_private *dev_priv = to_i915(connector->base.dev);
	struct intel_hdcp *hdcp = &connector->hdcp;
	int ret;

	if (!shim)
		return -EINVAL;

	if (is_hdcp2_supported(dev_priv))
		intel_hdcp2_init(connector, dig_port, shim);

	ret =
	drm_connector_attach_content_protection_property(&connector->base,
							 hdcp->hdcp2_supported);
	if (ret) {
		hdcp->hdcp2_supported = false;
		kfree(dig_port->hdcp_port_data.streams);
		return ret;
	}

	hdcp->shim = shim;
	mutex_init(&hdcp->mutex);
	INIT_DELAYED_WORK(&hdcp->check_work, intel_hdcp_check_work);
	INIT_WORK(&hdcp->prop_work, intel_hdcp_prop_work);
	init_waitqueue_head(&hdcp->cp_irq_queue);

	return 0;
}

int intel_hdcp_enable(struct intel_connector *connector,
		      const struct intel_crtc_state *pipe_config, u8 content_type)
{
	struct drm_i915_private *dev_priv = to_i915(connector->base.dev);
	struct intel_digital_port *dig_port = intel_attached_dig_port(connector);
	struct intel_hdcp *hdcp = &connector->hdcp;
	unsigned long check_link_interval = DRM_HDCP_CHECK_PERIOD_MS;
	int ret = -EINVAL;

	if (!hdcp->shim)
		return -ENOENT;

	if (!connector->encoder) {
		drm_err(&dev_priv->drm, "[%s:%d] encoder is not initialized\n",
			connector->base.name, connector->base.base.id);
		return -ENODEV;
	}

	mutex_lock(&hdcp->mutex);
	mutex_lock(&dig_port->hdcp_mutex);
	drm_WARN_ON(&dev_priv->drm,
		    hdcp->value == DRM_MODE_CONTENT_PROTECTION_ENABLED);
	hdcp->content_type = content_type;

	if (intel_crtc_has_type(pipe_config, INTEL_OUTPUT_DP_MST)) {
		hdcp->cpu_transcoder = pipe_config->mst_master_transcoder;
		hdcp->stream_transcoder = pipe_config->cpu_transcoder;
	} else {
		hdcp->cpu_transcoder = pipe_config->cpu_transcoder;
		hdcp->stream_transcoder = INVALID_TRANSCODER;
	}

	if (DISPLAY_VER(dev_priv) >= 12)
		dig_port->hdcp_port_data.fw_tc = intel_get_mei_fw_tc(hdcp->cpu_transcoder);

	/*
	 * Considering that HDCP2.2 is more secure than HDCP1.4, If the setup
	 * is capable of HDCP2.2, it is preferred to use HDCP2.2.
	 */
	if (intel_hdcp2_capable(connector)) {
		ret = _intel_hdcp2_enable(connector);
		if (!ret)
			check_link_interval = DRM_HDCP2_CHECK_PERIOD_MS;
	}

	/*
	 * When HDCP2.2 fails and Content Type is not Type1, HDCP1.4 will
	 * be attempted.
	 */
	if (ret && intel_hdcp_capable(connector) &&
	    hdcp->content_type != DRM_MODE_HDCP_CONTENT_TYPE1) {
		ret = _intel_hdcp_enable(connector);
	}

	if (!ret) {
		schedule_delayed_work(&hdcp->check_work, check_link_interval);
		intel_hdcp_update_value(connector,
					DRM_MODE_CONTENT_PROTECTION_ENABLED,
					true);
	}

	mutex_unlock(&dig_port->hdcp_mutex);
	mutex_unlock(&hdcp->mutex);
	return ret;
}

int intel_hdcp_disable(struct intel_connector *connector)
{
	struct intel_digital_port *dig_port = intel_attached_dig_port(connector);
	struct intel_hdcp *hdcp = &connector->hdcp;
	int ret = 0;

	if (!hdcp->shim)
		return -ENOENT;

	mutex_lock(&hdcp->mutex);
	mutex_lock(&dig_port->hdcp_mutex);

	if (hdcp->value == DRM_MODE_CONTENT_PROTECTION_UNDESIRED)
		goto out;

	intel_hdcp_update_value(connector,
				DRM_MODE_CONTENT_PROTECTION_UNDESIRED, false);
	if (hdcp->hdcp2_encrypted)
		ret = _intel_hdcp2_disable(connector, false);
	else if (hdcp->hdcp_encrypted)
		ret = _intel_hdcp_disable(connector);

out:
	mutex_unlock(&dig_port->hdcp_mutex);
	mutex_unlock(&hdcp->mutex);
	cancel_delayed_work_sync(&hdcp->check_work);
	return ret;
}

void intel_hdcp_update_pipe(struct intel_atomic_state *state,
			    struct intel_encoder *encoder,
			    const struct intel_crtc_state *crtc_state,
			    const struct drm_connector_state *conn_state)
{
	struct intel_connector *connector =
				to_intel_connector(conn_state->connector);
	struct intel_hdcp *hdcp = &connector->hdcp;
	bool content_protection_type_changed, desired_and_not_enabled = false;

	if (!connector->hdcp.shim)
		return;

	content_protection_type_changed =
		(conn_state->hdcp_content_type != hdcp->content_type &&
		 conn_state->content_protection !=
		 DRM_MODE_CONTENT_PROTECTION_UNDESIRED);

	/*
	 * During the HDCP encryption session if Type change is requested,
	 * disable the HDCP and reenable it with new TYPE value.
	 */
	if (conn_state->content_protection ==
	    DRM_MODE_CONTENT_PROTECTION_UNDESIRED ||
	    content_protection_type_changed)
		intel_hdcp_disable(connector);

	/*
	 * Mark the hdcp state as DESIRED after the hdcp disable of type
	 * change procedure.
	 */
	if (content_protection_type_changed) {
		mutex_lock(&hdcp->mutex);
		hdcp->value = DRM_MODE_CONTENT_PROTECTION_DESIRED;
		drm_connector_get(&connector->base);
		schedule_work(&hdcp->prop_work);
		mutex_unlock(&hdcp->mutex);
	}

	if (conn_state->content_protection ==
	    DRM_MODE_CONTENT_PROTECTION_DESIRED) {
		mutex_lock(&hdcp->mutex);
		/* Avoid enabling hdcp, if it already ENABLED */
		desired_and_not_enabled =
			hdcp->value != DRM_MODE_CONTENT_PROTECTION_ENABLED;
		mutex_unlock(&hdcp->mutex);
		/*
		 * If HDCP already ENABLED and CP property is DESIRED, schedule
		 * prop_work to update correct CP property to user space.
		 */
		if (!desired_and_not_enabled && !content_protection_type_changed) {
			drm_connector_get(&connector->base);
			schedule_work(&hdcp->prop_work);
		}
	}

	if (desired_and_not_enabled || content_protection_type_changed)
		intel_hdcp_enable(connector,
				  crtc_state,
				  (u8)conn_state->hdcp_content_type);
}

void intel_hdcp_component_fini(struct drm_i915_private *dev_priv)
{
	mutex_lock(&dev_priv->hdcp_comp_mutex);
	if (!dev_priv->hdcp_comp_added) {
		mutex_unlock(&dev_priv->hdcp_comp_mutex);
		return;
	}

	dev_priv->hdcp_comp_added = false;
	mutex_unlock(&dev_priv->hdcp_comp_mutex);

	component_del(dev_priv->drm.dev, &i915_hdcp_component_ops);
}

void intel_hdcp_cleanup(struct intel_connector *connector)
{
	struct intel_hdcp *hdcp = &connector->hdcp;

	if (!hdcp->shim)
		return;

	/*
	 * If the connector is registered, it's possible userspace could kick
	 * off another HDCP enable, which would re-spawn the workers.
	 */
	drm_WARN_ON(connector->base.dev,
		connector->base.registration_state == DRM_CONNECTOR_REGISTERED);

	/*
	 * Now that the connector is not registered, check_work won't be run,
	 * but cancel any outstanding instances of it
	 */
	cancel_delayed_work_sync(&hdcp->check_work);

	/*
	 * We don't cancel prop_work in the same way as check_work since it
	 * requires connection_mutex which could be held while calling this
	 * function. Instead, we rely on the connector references grabbed before
	 * scheduling prop_work to ensure the connector is alive when prop_work
	 * is run. So if we're in the destroy path (which is where this
	 * function should be called), we're "guaranteed" that prop_work is not
	 * active (tl;dr This Should Never Happen).
	 */
	drm_WARN_ON(connector->base.dev, work_pending(&hdcp->prop_work));

	mutex_lock(&hdcp->mutex);
	hdcp->shim = NULL;
	mutex_unlock(&hdcp->mutex);
}

void intel_hdcp_atomic_check(struct drm_connector *connector,
			     struct drm_connector_state *old_state,
			     struct drm_connector_state *new_state)
{
	u64 old_cp = old_state->content_protection;
	u64 new_cp = new_state->content_protection;
	struct drm_crtc_state *crtc_state;

	if (!new_state->crtc) {
		/*
		 * If the connector is being disabled with CP enabled, mark it
		 * desired so it's re-enabled when the connector is brought back
		 */
		if (old_cp == DRM_MODE_CONTENT_PROTECTION_ENABLED)
			new_state->content_protection =
				DRM_MODE_CONTENT_PROTECTION_DESIRED;
		return;
	}

	crtc_state = drm_atomic_get_new_crtc_state(new_state->state,
						   new_state->crtc);
	/*
	 * Fix the HDCP uapi content protection state in case of modeset.
	 * FIXME: As per HDCP content protection property uapi doc, an uevent()
	 * need to be sent if there is transition from ENABLED->DESIRED.
	 */
	if (drm_atomic_crtc_needs_modeset(crtc_state) &&
	    (old_cp == DRM_MODE_CONTENT_PROTECTION_ENABLED &&
	    new_cp != DRM_MODE_CONTENT_PROTECTION_UNDESIRED))
		new_state->content_protection =
			DRM_MODE_CONTENT_PROTECTION_DESIRED;

	/*
	 * Nothing to do if the state didn't change, or HDCP was activated since
	 * the last commit. And also no change in hdcp content type.
	 */
	if (old_cp == new_cp ||
	    (old_cp == DRM_MODE_CONTENT_PROTECTION_DESIRED &&
	     new_cp == DRM_MODE_CONTENT_PROTECTION_ENABLED)) {
		if (old_state->hdcp_content_type ==
				new_state->hdcp_content_type)
			return;
	}

	crtc_state->mode_changed = true;
}

/* Handles the CP_IRQ raised from the DP HDCP sink */
void intel_hdcp_handle_cp_irq(struct intel_connector *connector)
{
	struct intel_hdcp *hdcp = &connector->hdcp;

	if (!hdcp->shim)
		return;

	atomic_inc(&connector->hdcp.cp_irq_count);
	wake_up_all(&connector->hdcp.cp_irq_queue);

	schedule_delayed_work(&hdcp->check_work, 0);
}<|MERGE_RESOLUTION|>--- conflicted
+++ resolved
@@ -291,11 +291,7 @@
 	 * process from other platforms. These platforms use the GT Driver
 	 * Mailbox interface.
 	 */
-<<<<<<< HEAD
-	if (IS_DISPLAY_VER(dev_priv, 9) && !IS_BROXTON(dev_priv)) {
-=======
 	if (DISPLAY_VER(dev_priv) == 9 && !IS_BROXTON(dev_priv)) {
->>>>>>> 425390c5
 		ret = sandybridge_pcode_write(dev_priv,
 					      SKL_PCODE_LOAD_HDCP_KEYS, 1);
 		if (ret) {
