--- conflicted
+++ resolved
@@ -219,15 +219,12 @@
 	/* Actual pipe timings ie. what we program into the pipe timing
 	 * registers. adjusted_mode.crtc_clock is the pipe pixel clock. */
 	struct drm_display_mode adjusted_mode;
-<<<<<<< HEAD
-=======
 
 	/* Pipe source size (ie. panel fitter input size)
 	 * All planes will be positioned inside this space,
 	 * and get clipped at the edges. */
 	int pipe_src_w, pipe_src_h;
 
->>>>>>> d8ec26d7
 	/* Whether to set up the PCH/FDI. Note that we never allow sharing
 	 * between pch encoders and cpu encoders. */
 	bool has_pch_encoder;
@@ -365,13 +362,6 @@
 		/* watermarks currently being used  */
 		struct intel_pipe_wm active;
 	} wm;
-};
-
-struct intel_plane_wm_parameters {
-	uint32_t horiz_pixels;
-	uint8_t bytes_per_pixel;
-	bool enabled;
-	bool scaled;
 };
 
 struct intel_plane_wm_parameters {
@@ -535,83 +525,6 @@
 	bool enable_stall_check;
 };
 
-<<<<<<< HEAD
-int intel_pch_rawclk(struct drm_device *dev);
-
-int intel_connector_update_modes(struct drm_connector *connector,
-				struct edid *edid);
-int intel_ddc_get_modes(struct drm_connector *c, struct i2c_adapter *adapter);
-
-extern void intel_attach_force_audio_property(struct drm_connector *connector);
-extern void intel_attach_broadcast_rgb_property(struct drm_connector *connector);
-
-extern bool intel_pipe_has_type(struct drm_crtc *crtc, int type);
-extern void intel_crt_init(struct drm_device *dev);
-extern void intel_hdmi_init(struct drm_device *dev,
-			    int hdmi_reg, enum port port);
-extern void intel_hdmi_init_connector(struct intel_digital_port *intel_dig_port,
-				      struct intel_connector *intel_connector);
-extern struct intel_hdmi *enc_to_intel_hdmi(struct drm_encoder *encoder);
-extern bool intel_hdmi_compute_config(struct intel_encoder *encoder,
-				      struct intel_crtc_config *pipe_config);
-extern bool intel_sdvo_init(struct drm_device *dev, uint32_t sdvo_reg,
-			    bool is_sdvob);
-extern void intel_dvo_init(struct drm_device *dev);
-extern void intel_tv_init(struct drm_device *dev);
-extern void intel_mark_busy(struct drm_device *dev);
-extern void intel_mark_fb_busy(struct drm_i915_gem_object *obj,
-			       struct intel_ring_buffer *ring);
-extern void intel_mark_idle(struct drm_device *dev);
-extern void intel_lvds_init(struct drm_device *dev);
-extern bool intel_is_dual_link_lvds(struct drm_device *dev);
-extern void intel_dp_init(struct drm_device *dev, int output_reg,
-			  enum port port);
-extern bool intel_dp_init_connector(struct intel_digital_port *intel_dig_port,
-				    struct intel_connector *intel_connector);
-extern void intel_dp_init_link_config(struct intel_dp *intel_dp);
-extern void intel_dp_start_link_train(struct intel_dp *intel_dp);
-extern void intel_dp_complete_link_train(struct intel_dp *intel_dp);
-extern void intel_dp_stop_link_train(struct intel_dp *intel_dp);
-extern void intel_dp_sink_dpms(struct intel_dp *intel_dp, int mode);
-extern void intel_dp_encoder_destroy(struct drm_encoder *encoder);
-extern void intel_dp_check_link_status(struct intel_dp *intel_dp);
-extern bool intel_dp_compute_config(struct intel_encoder *encoder,
-				    struct intel_crtc_config *pipe_config);
-extern bool intel_dpd_is_edp(struct drm_device *dev);
-extern void ironlake_edp_backlight_on(struct intel_dp *intel_dp);
-extern void ironlake_edp_backlight_off(struct intel_dp *intel_dp);
-extern void ironlake_edp_panel_on(struct intel_dp *intel_dp);
-extern void ironlake_edp_panel_off(struct intel_dp *intel_dp);
-extern void ironlake_edp_panel_vdd_on(struct intel_dp *intel_dp);
-extern void ironlake_edp_panel_vdd_off(struct intel_dp *intel_dp, bool sync);
-extern int intel_plane_init(struct drm_device *dev, enum pipe pipe, int plane);
-extern void intel_flush_display_plane(struct drm_i915_private *dev_priv,
-				      enum plane plane);
-
-/* intel_panel.c */
-extern int intel_panel_init(struct intel_panel *panel,
-			    struct drm_display_mode *fixed_mode);
-extern void intel_panel_fini(struct intel_panel *panel);
-
-extern void intel_fixed_panel_mode(const struct drm_display_mode *fixed_mode,
-				   struct drm_display_mode *adjusted_mode);
-extern void intel_pch_panel_fitting(struct intel_crtc *crtc,
-				    struct intel_crtc_config *pipe_config,
-				    int fitting_mode);
-extern void intel_gmch_panel_fitting(struct intel_crtc *crtc,
-				     struct intel_crtc_config *pipe_config,
-				     int fitting_mode);
-extern void intel_panel_set_backlight(struct drm_device *dev,
-				      u32 level, u32 max);
-extern int intel_panel_setup_backlight(struct drm_connector *connector);
-extern void intel_panel_enable_backlight(struct drm_device *dev,
-					 enum pipe pipe);
-extern void intel_panel_disable_backlight(struct drm_device *dev);
-extern void intel_panel_destroy_backlight(struct drm_device *dev);
-extern enum drm_connector_status intel_panel_detect(struct drm_device *dev);
-
-=======
->>>>>>> d8ec26d7
 struct intel_set_config {
 	struct drm_encoder **save_connector_encoders;
 	struct drm_crtc **save_encoder_crtcs;
@@ -620,20 +533,6 @@
 	bool mode_changed;
 };
 
-<<<<<<< HEAD
-extern void intel_crtc_restore_mode(struct drm_crtc *crtc);
-extern void intel_crtc_load_lut(struct drm_crtc *crtc);
-extern void intel_crtc_update_dpms(struct drm_crtc *crtc);
-extern void intel_encoder_destroy(struct drm_encoder *encoder);
-extern void intel_connector_dpms(struct drm_connector *, int mode);
-extern bool intel_connector_get_hw_state(struct intel_connector *connector);
-extern void intel_modeset_check_state(struct drm_device *dev);
-extern void intel_plane_restore(struct drm_plane *plane);
-extern void intel_plane_disable(struct drm_plane *plane);
-
-
-static inline struct intel_encoder *intel_attached_encoder(struct drm_connector *connector)
-=======
 struct intel_load_detect_pipe {
 	struct drm_framebuffer *release_fb;
 	bool load_detect_temp;
@@ -642,7 +541,6 @@
 
 static inline struct intel_encoder *
 intel_attached_encoder(struct drm_connector *connector)
->>>>>>> d8ec26d7
 {
 	return to_intel_connector(connector)->encoder;
 }
@@ -735,42 +633,6 @@
 enum pipe intel_get_pipe_from_connector(struct intel_connector *connector);
 int intel_get_pipe_from_crtc_id(struct drm_device *dev, void *data,
 				struct drm_file *file_priv);
-<<<<<<< HEAD
-extern enum transcoder
-intel_pipe_to_cpu_transcoder(struct drm_i915_private *dev_priv,
-			     enum pipe pipe);
-extern void intel_wait_for_vblank(struct drm_device *dev, int pipe);
-extern void intel_wait_for_pipe_off(struct drm_device *dev, int pipe);
-extern int ironlake_get_lanes_required(int target_clock, int link_bw, int bpp);
-extern void vlv_wait_port_ready(struct drm_i915_private *dev_priv, int port);
-
-struct intel_load_detect_pipe {
-	struct drm_framebuffer *release_fb;
-	bool load_detect_temp;
-	int dpms_mode;
-};
-extern bool intel_get_load_detect_pipe(struct drm_connector *connector,
-				       struct drm_display_mode *mode,
-				       struct intel_load_detect_pipe *old);
-extern void intel_release_load_detect_pipe(struct drm_connector *connector,
-					   struct intel_load_detect_pipe *old);
-
-extern void intel_crtc_fb_gamma_set(struct drm_crtc *crtc, u16 red, u16 green,
-				    u16 blue, int regno);
-extern void intel_crtc_fb_gamma_get(struct drm_crtc *crtc, u16 *red, u16 *green,
-				    u16 *blue, int regno);
-
-extern int intel_pin_and_fence_fb_obj(struct drm_device *dev,
-				      struct drm_i915_gem_object *obj,
-				      struct intel_ring_buffer *pipelined);
-extern void intel_unpin_fb_obj(struct drm_i915_gem_object *obj);
-
-extern int intel_framebuffer_init(struct drm_device *dev,
-				  struct intel_framebuffer *ifb,
-				  struct drm_mode_fb_cmd2 *mode_cmd,
-				  struct drm_i915_gem_object *obj);
-extern void intel_framebuffer_fini(struct intel_framebuffer *fb);
-=======
 enum transcoder intel_pipe_to_cpu_transcoder(struct drm_i915_private *dev_priv,
 					     enum pipe pipe);
 void intel_wait_for_vblank(struct drm_device *dev, int pipe);
@@ -868,123 +730,10 @@
 
 /* legacy fbdev emulation in intel_fbdev.c */
 #ifdef CONFIG_DRM_I915_FBDEV
->>>>>>> d8ec26d7
 extern int intel_fbdev_init(struct drm_device *dev);
 extern void intel_fbdev_initial_config(struct drm_device *dev);
 extern void intel_fbdev_fini(struct drm_device *dev);
 extern void intel_fbdev_set_suspend(struct drm_device *dev, int state);
-<<<<<<< HEAD
-extern void intel_prepare_page_flip(struct drm_device *dev, int plane);
-extern void intel_finish_page_flip(struct drm_device *dev, int pipe);
-extern void intel_finish_page_flip_plane(struct drm_device *dev, int plane);
-
-extern void intel_setup_overlay(struct drm_device *dev);
-extern void intel_cleanup_overlay(struct drm_device *dev);
-extern int intel_overlay_switch_off(struct intel_overlay *overlay);
-extern int intel_overlay_put_image(struct drm_device *dev, void *data,
-				   struct drm_file *file_priv);
-extern int intel_overlay_attrs(struct drm_device *dev, void *data,
-			       struct drm_file *file_priv);
-
-extern void intel_fb_output_poll_changed(struct drm_device *dev);
-extern void intel_fb_restore_mode(struct drm_device *dev);
-
-struct intel_shared_dpll *
-intel_crtc_to_shared_dpll(struct intel_crtc *crtc);
-
-void assert_shared_dpll(struct drm_i915_private *dev_priv,
-			struct intel_shared_dpll *pll,
-			bool state);
-#define assert_shared_dpll_enabled(d, p) assert_shared_dpll(d, p, true)
-#define assert_shared_dpll_disabled(d, p) assert_shared_dpll(d, p, false)
-void assert_pll(struct drm_i915_private *dev_priv,
-		enum pipe pipe, bool state);
-#define assert_pll_enabled(d, p) assert_pll(d, p, true)
-#define assert_pll_disabled(d, p) assert_pll(d, p, false)
-void assert_fdi_rx_pll(struct drm_i915_private *dev_priv,
-		       enum pipe pipe, bool state);
-#define assert_fdi_rx_pll_enabled(d, p) assert_fdi_rx_pll(d, p, true)
-#define assert_fdi_rx_pll_disabled(d, p) assert_fdi_rx_pll(d, p, false)
-extern void assert_pipe(struct drm_i915_private *dev_priv, enum pipe pipe,
-			bool state);
-#define assert_pipe_enabled(d, p) assert_pipe(d, p, true)
-#define assert_pipe_disabled(d, p) assert_pipe(d, p, false)
-
-extern void intel_init_clock_gating(struct drm_device *dev);
-extern void intel_suspend_hw(struct drm_device *dev);
-extern void intel_write_eld(struct drm_encoder *encoder,
-			    struct drm_display_mode *mode);
-extern void intel_prepare_ddi(struct drm_device *dev);
-extern void hsw_fdi_link_train(struct drm_crtc *crtc);
-extern void intel_ddi_init(struct drm_device *dev, enum port port);
-
-/* For use by IVB LP watermark workaround in intel_sprite.c */
-extern void intel_update_watermarks(struct drm_device *dev);
-extern void intel_update_sprite_watermarks(struct drm_plane *plane,
-					   struct drm_crtc *crtc,
-					   uint32_t sprite_width, int pixel_size,
-					   bool enabled, bool scaled);
-
-extern unsigned long intel_gen4_compute_page_offset(int *x, int *y,
-						    unsigned int tiling_mode,
-						    unsigned int bpp,
-						    unsigned int pitch);
-
-extern int intel_sprite_set_colorkey(struct drm_device *dev, void *data,
-				     struct drm_file *file_priv);
-extern int intel_sprite_get_colorkey(struct drm_device *dev, void *data,
-				     struct drm_file *file_priv);
-
-/* Power-related functions, located in intel_pm.c */
-extern void intel_init_pm(struct drm_device *dev);
-/* FBC */
-extern bool intel_fbc_enabled(struct drm_device *dev);
-extern void intel_update_fbc(struct drm_device *dev);
-/* IPS */
-extern void intel_gpu_ips_init(struct drm_i915_private *dev_priv);
-extern void intel_gpu_ips_teardown(void);
-
-/* Power well */
-extern int i915_init_power_well(struct drm_device *dev);
-extern void i915_remove_power_well(struct drm_device *dev);
-
-extern bool intel_display_power_enabled(struct drm_device *dev,
-					enum intel_display_power_domain domain);
-extern void intel_init_power_well(struct drm_device *dev);
-extern void intel_set_power_well(struct drm_device *dev, bool enable);
-extern void intel_enable_gt_powersave(struct drm_device *dev);
-extern void intel_disable_gt_powersave(struct drm_device *dev);
-extern void ironlake_teardown_rc6(struct drm_device *dev);
-void gen6_update_ring_freq(struct drm_device *dev);
-
-extern bool intel_ddi_get_hw_state(struct intel_encoder *encoder,
-				   enum pipe *pipe);
-extern int intel_ddi_get_cdclk_freq(struct drm_i915_private *dev_priv);
-extern void intel_ddi_pll_init(struct drm_device *dev);
-extern void intel_ddi_enable_transcoder_func(struct drm_crtc *crtc);
-extern void intel_ddi_disable_transcoder_func(struct drm_i915_private *dev_priv,
-					      enum transcoder cpu_transcoder);
-extern void intel_ddi_enable_pipe_clock(struct intel_crtc *intel_crtc);
-extern void intel_ddi_disable_pipe_clock(struct intel_crtc *intel_crtc);
-extern void intel_ddi_setup_hw_pll_state(struct drm_device *dev);
-extern bool intel_ddi_pll_mode_set(struct drm_crtc *crtc);
-extern void intel_ddi_put_crtc_pll(struct drm_crtc *crtc);
-extern void intel_ddi_set_pipe_settings(struct drm_crtc *crtc);
-extern void intel_ddi_prepare_link_retrain(struct drm_encoder *encoder);
-extern bool
-intel_ddi_connector_get_hw_state(struct intel_connector *intel_connector);
-extern void intel_ddi_fdi_disable(struct drm_crtc *crtc);
-extern void intel_ddi_get_config(struct intel_encoder *encoder,
-				 struct intel_crtc_config *pipe_config);
-
-extern void intel_display_handle_reset(struct drm_device *dev);
-extern bool intel_set_cpu_fifo_underrun_reporting(struct drm_device *dev,
-						  enum pipe pipe,
-						  bool enable);
-extern bool intel_set_pch_fifo_underrun_reporting(struct drm_device *dev,
-						 enum transcoder pch_transcoder,
-						 bool enable);
-=======
 extern void intel_fbdev_output_poll_changed(struct drm_device *dev);
 extern void intel_fbdev_restore_mode(struct drm_device *dev);
 #else
@@ -1116,26 +865,5 @@
 
 /* intel_tv.c */
 void intel_tv_init(struct drm_device *dev);
->>>>>>> d8ec26d7
-
-extern void intel_edp_psr_enable(struct intel_dp *intel_dp);
-extern void intel_edp_psr_disable(struct intel_dp *intel_dp);
-extern void intel_edp_psr_update(struct drm_device *dev);
-extern void hsw_disable_lcpll(struct drm_i915_private *dev_priv,
-			      bool switch_to_fclk, bool allow_power_down);
-extern void hsw_restore_lcpll(struct drm_i915_private *dev_priv);
-extern void ilk_enable_gt_irq(struct drm_i915_private *dev_priv, uint32_t mask);
-extern void ilk_disable_gt_irq(struct drm_i915_private *dev_priv,
-			       uint32_t mask);
-extern void snb_enable_pm_irq(struct drm_i915_private *dev_priv, uint32_t mask);
-extern void snb_disable_pm_irq(struct drm_i915_private *dev_priv,
-			       uint32_t mask);
-extern void hsw_enable_pc8_work(struct work_struct *__work);
-extern void hsw_enable_package_c8(struct drm_i915_private *dev_priv);
-extern void hsw_disable_package_c8(struct drm_i915_private *dev_priv);
-extern void hsw_pc8_disable_interrupts(struct drm_device *dev);
-extern void hsw_pc8_restore_interrupts(struct drm_device *dev);
-extern void intel_aux_display_runtime_get(struct drm_i915_private *dev_priv);
-extern void intel_aux_display_runtime_put(struct drm_i915_private *dev_priv);
 
 #endif /* __INTEL_DRV_H__ */