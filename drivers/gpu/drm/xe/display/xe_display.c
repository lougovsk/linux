--- conflicted
+++ resolved
@@ -169,7 +169,7 @@
 
 	intel_hpd_poll_fini(xe);
 	intel_hdcp_component_fini(display);
-	intel_audio_deinit(xe);
+	intel_audio_deinit(display);
 }
 
 int xe_display_init(struct xe_device *xe)
@@ -184,34 +184,7 @@
 	if (err)
 		return err;
 
-<<<<<<< HEAD
-	return devm_add_action_or_reset(xe->drm.dev, xe_display_fini_noaccel, xe);
-}
-
-int xe_display_init(struct xe_device *xe)
-{
-	struct intel_display *display = &xe->display;
-
-	if (!xe->info.probe_display)
-		return 0;
-
-	return intel_display_driver_probe(display);
-}
-
-void xe_display_fini(struct xe_device *xe)
-{
-	struct intel_display *display = &xe->display;
-
-	if (!xe->info.probe_display)
-		return;
-
-	intel_hpd_poll_fini(xe);
-
-	intel_hdcp_component_fini(display);
-	intel_audio_deinit(display);
-=======
 	return xe_device_add_action_or_reset(xe, xe_display_fini, xe);
->>>>>>> b7b68c6e
 }
 
 void xe_display_register(struct xe_device *xe)
