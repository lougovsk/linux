--- conflicted
+++ resolved
@@ -231,7 +231,9 @@
 		skb->dev = master->dev;
 		skb_reset_mac_header(skb);
 		skb_reset_mac_len(skb);
+		spin_lock_bh(&hsr->seqnr_lock);
 		hsr_forward_skb(skb, master);
+		spin_unlock_bh(&hsr->seqnr_lock);
 	} else {
 		dev_core_stats_tx_dropped_inc(dev);
 		dev_kfree_skb_any(skb);
@@ -312,10 +314,14 @@
 	set_hsr_stag_HSR_ver(hsr_stag, hsr->prot_version);
 
 	/* From HSRv1 on we have separate supervision sequence numbers. */
-	if (hsr->prot_version > 0)
-		hsr_stag->sequence_nr = htons(atomic_inc_return(&hsr->sup_sequence_nr));
-	else
-		hsr_stag->sequence_nr = htons(atomic_inc_return(&hsr->sequence_nr));
+	spin_lock_bh(&hsr->seqnr_lock);
+	if (hsr->prot_version > 0) {
+		hsr_stag->sequence_nr = htons(hsr->sup_sequence_nr);
+		hsr->sup_sequence_nr++;
+	} else {
+		hsr_stag->sequence_nr = htons(hsr->sequence_nr);
+		hsr->sequence_nr++;
+	}
 
 	hsr_stag->tlv.HSR_TLV_type = type;
 	/* TODO: Why 12 in HSRv0? */
@@ -337,11 +343,13 @@
 		ether_addr_copy(hsr_sp->macaddress_A, hsr->macaddress_redbox);
 	}
 
-	if (skb_put_padto(skb, ETH_ZLEN))
+	if (skb_put_padto(skb, ETH_ZLEN)) {
+		spin_unlock_bh(&hsr->seqnr_lock);
 		return;
+	}
 
 	hsr_forward_skb(skb, port);
-
+	spin_unlock_bh(&hsr->seqnr_lock);
 	return;
 }
 
@@ -366,7 +374,9 @@
 	set_hsr_stag_HSR_ver(hsr_stag, (hsr->prot_version ? 1 : 0));
 
 	/* From HSRv1 on we have separate supervision sequence numbers. */
-	hsr_stag->sequence_nr = htons(atomic_inc_return(&hsr->sup_sequence_nr));
+	spin_lock_bh(&hsr->seqnr_lock);
+	hsr_stag->sequence_nr = htons(hsr->sup_sequence_nr);
+	hsr->sup_sequence_nr++;
 	hsr_stag->tlv.HSR_TLV_type = PRP_TLV_LIFE_CHECK_DD;
 	hsr_stag->tlv.HSR_TLV_length = sizeof(struct hsr_sup_payload);
 
@@ -374,10 +384,13 @@
 	hsr_sp = skb_put(skb, sizeof(struct hsr_sup_payload));
 	ether_addr_copy(hsr_sp->macaddress_A, master->dev->dev_addr);
 
-	if (skb_put_padto(skb, ETH_ZLEN))
+	if (skb_put_padto(skb, ETH_ZLEN)) {
+		spin_unlock_bh(&hsr->seqnr_lock);
 		return;
+	}
 
 	hsr_forward_skb(skb, master);
+	spin_unlock_bh(&hsr->seqnr_lock);
 }
 
 /* Announce (supervision frame) timer function
@@ -612,14 +625,10 @@
 	if (res < 0)
 		return res;
 
+	spin_lock_init(&hsr->seqnr_lock);
 	/* Overflow soon to find bugs easier: */
-<<<<<<< HEAD
 	hsr->sequence_nr = HSR_SEQNR_START;
 	hsr->sup_sequence_nr = HSR_SUP_SEQNR_START;
-=======
-	atomic_set(&hsr->sequence_nr, HSR_SEQNR_START);
-	atomic_set(&hsr->sup_sequence_nr, HSR_SUP_SEQNR_START);
->>>>>>> 5abfdfd4
 
 	timer_setup(&hsr->announce_timer, hsr_announce, 0);
 	timer_setup(&hsr->prune_timer, hsr_prune_nodes, 0);
