--- conflicted
+++ resolved
@@ -846,11 +846,6 @@
 		/* fall through */
 	case NL80211_IFTYPE_AP:
 		skb_queue_purge(&sdata->skb_queue);
-<<<<<<< HEAD
-
-		drv_remove_interface_debugfs(local, sdata);
-=======
->>>>>>> 6fe5468f
 
 		if (going_down)
 			drv_remove_interface(local, sdata);
