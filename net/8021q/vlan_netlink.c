--- conflicted
+++ resolved
@@ -117,27 +117,15 @@
 			return err;
 	}
 	if (data[IFLA_VLAN_INGRESS_QOS]) {
-<<<<<<< HEAD
-		nla_for_each_nested(attr, data[IFLA_VLAN_INGRESS_QOS], rem) {
-			if (nla_type(attr) != IFLA_VLAN_QOS_MAPPING)
-				continue;
-=======
 		nla_for_each_nested_type(attr, IFLA_VLAN_QOS_MAPPING,
 					 data[IFLA_VLAN_INGRESS_QOS], rem) {
->>>>>>> 0c383648
 			m = nla_data(attr);
 			vlan_dev_set_ingress_priority(dev, m->to, m->from);
 		}
 	}
 	if (data[IFLA_VLAN_EGRESS_QOS]) {
-<<<<<<< HEAD
-		nla_for_each_nested(attr, data[IFLA_VLAN_EGRESS_QOS], rem) {
-			if (nla_type(attr) != IFLA_VLAN_QOS_MAPPING)
-				continue;
-=======
 		nla_for_each_nested_type(attr, IFLA_VLAN_QOS_MAPPING,
 					 data[IFLA_VLAN_EGRESS_QOS], rem) {
->>>>>>> 0c383648
 			m = nla_data(attr);
 			err = vlan_dev_set_egress_priority(dev, m->from, m->to);
 			if (err)
