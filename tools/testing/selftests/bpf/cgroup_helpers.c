--- conflicted
+++ resolved
@@ -429,11 +429,7 @@
  * which is an invalid cgroup id.
  * If there is a failure, it prints the error to stderr.
  */
-<<<<<<< HEAD
-unsigned long long get_cgroup_id_from_path(const char *cgroup_workdir)
-=======
 static unsigned long long get_cgroup_id_from_path(const char *cgroup_workdir)
->>>>>>> 0c383648
 {
 	int dirfd, err, flags, mount_id, fhsize;
 	union {
