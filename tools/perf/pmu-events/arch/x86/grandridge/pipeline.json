[
    {
        "BriefDescription": "Counts the number of cycles when any of the dividers are active.",
        "CounterMask": "1",
        "EventCode": "0xcd",
        "EventName": "ARITH.DIV_ACTIVE",
        "SampleAfterValue": "1000003",
        "UMask": "0x3"
    },
    {
        "BriefDescription": "Counts the total number of branch instructions retired for all branch types.",
        "EventCode": "0xc4",
        "EventName": "BR_INST_RETIRED.ALL_BRANCHES",
        "PEBS": "1",
        "PublicDescription": "Counts the total number of instructions in which the instruction pointer (IP) of the processor is resteered due to a branch instruction and the branch instruction successfully retires.  All branch type instructions are accounted for.",
        "SampleAfterValue": "200003"
    },
    {
        "BriefDescription": "Counts the number of retired JCC (Jump on Conditional Code) branch instructions retired, includes both taken and not taken branches.",
        "EventCode": "0xc4",
        "EventName": "BR_INST_RETIRED.COND",
        "PEBS": "1",
        "SampleAfterValue": "200003",
        "UMask": "0x7e"
    },
    {
        "BriefDescription": "Counts the number of taken JCC (Jump on Conditional Code) branch instructions retired.",
        "EventCode": "0xc4",
        "EventName": "BR_INST_RETIRED.COND_TAKEN",
        "PEBS": "1",
        "SampleAfterValue": "200003",
        "UMask": "0xfe"
    },
    {
        "BriefDescription": "Counts the number of far branch instructions retired, includes far jump, far call and return, and interrupt call and return.",
        "EventCode": "0xc4",
        "EventName": "BR_INST_RETIRED.FAR_BRANCH",
        "PEBS": "1",
        "SampleAfterValue": "200003",
        "UMask": "0xbf"
    },
    {
        "BriefDescription": "Counts the number of near indirect JMP and near indirect CALL branch instructions retired.",
        "EventCode": "0xc4",
        "EventName": "BR_INST_RETIRED.INDIRECT",
        "PEBS": "1",
        "SampleAfterValue": "200003",
        "UMask": "0xeb"
    },
    {
        "BriefDescription": "Counts the number of near indirect CALL branch instructions retired.",
        "EventCode": "0xc4",
        "EventName": "BR_INST_RETIRED.INDIRECT_CALL",
        "PEBS": "1",
        "SampleAfterValue": "200003",
        "UMask": "0xfb"
    },
    {
        "BriefDescription": "This event is deprecated. Refer to new event BR_INST_RETIRED.INDIRECT_CALL",
        "Deprecated": "1",
        "EventCode": "0xc4",
        "EventName": "BR_INST_RETIRED.IND_CALL",
        "PEBS": "1",
        "SampleAfterValue": "200003",
        "UMask": "0xfb"
    },
    {
        "BriefDescription": "Counts the number of near CALL branch instructions retired.",
        "EventCode": "0xc4",
        "EventName": "BR_INST_RETIRED.NEAR_CALL",
        "PEBS": "1",
        "SampleAfterValue": "200003",
        "UMask": "0xf9"
    },
    {
        "BriefDescription": "Counts the number of near RET branch instructions retired.",
        "EventCode": "0xc4",
        "EventName": "BR_INST_RETIRED.NEAR_RETURN",
        "PEBS": "1",
        "SampleAfterValue": "200003",
        "UMask": "0xf7"
    },
    {
        "BriefDescription": "Counts the total number of mispredicted branch instructions retired for all branch types.",
        "EventCode": "0xc5",
        "EventName": "BR_MISP_RETIRED.ALL_BRANCHES",
        "PEBS": "1",
        "PublicDescription": "Counts the total number of mispredicted branch instructions retired.  All branch type instructions are accounted for.  Prediction of the branch target address enables the processor to begin executing instructions before the non-speculative execution path is known. The branch prediction unit (BPU) predicts the target address based on the instruction pointer (IP) of the branch and on the execution path through which execution reached this IP.    A branch misprediction occurs when the prediction is wrong, and results in discarding all instructions executed in the speculative path and re-fetching from the correct path.",
        "SampleAfterValue": "200003"
    },
    {
        "BriefDescription": "Counts the number of mispredicted JCC (Jump on Conditional Code) branch instructions retired.",
        "EventCode": "0xc5",
        "EventName": "BR_MISP_RETIRED.COND",
        "PEBS": "1",
        "SampleAfterValue": "200003",
        "UMask": "0x7e"
    },
    {
        "BriefDescription": "Counts the number of mispredicted taken JCC (Jump on Conditional Code) branch instructions retired.",
        "EventCode": "0xc5",
        "EventName": "BR_MISP_RETIRED.COND_TAKEN",
        "PEBS": "1",
        "SampleAfterValue": "200003",
        "UMask": "0xfe"
    },
    {
        "BriefDescription": "Counts the number of mispredicted near indirect JMP and near indirect CALL branch instructions retired.",
        "EventCode": "0xc5",
        "EventName": "BR_MISP_RETIRED.INDIRECT",
        "PEBS": "1",
        "SampleAfterValue": "200003",
        "UMask": "0xeb"
    },
    {
        "BriefDescription": "Counts the number of mispredicted near indirect CALL branch instructions retired.",
        "EventCode": "0xc5",
        "EventName": "BR_MISP_RETIRED.INDIRECT_CALL",
        "PEBS": "1",
        "SampleAfterValue": "200003",
        "UMask": "0xfb"
    },
    {
        "BriefDescription": "Counts the number of mispredicted near taken branch instructions retired.",
        "EventCode": "0xc5",
        "EventName": "BR_MISP_RETIRED.NEAR_TAKEN",
        "PEBS": "1",
        "SampleAfterValue": "200003",
        "UMask": "0x80"
    },
    {
        "BriefDescription": "Counts the number of mispredicted near RET branch instructions retired.",
        "EventCode": "0xc5",
        "EventName": "BR_MISP_RETIRED.RETURN",
        "PEBS": "1",
        "SampleAfterValue": "200003",
        "UMask": "0xf7"
    },
    {
        "BriefDescription": "Fixed Counter: Counts the number of unhalted core clock cycles",
        "EventName": "CPU_CLK_UNHALTED.CORE",
        "SampleAfterValue": "2000003",
        "UMask": "0x2"
    },
    {
        "BriefDescription": "Counts the number of unhalted core clock cycles [This event is alias to CPU_CLK_UNHALTED.THREAD_P]",
        "EventCode": "0x3c",
        "EventName": "CPU_CLK_UNHALTED.CORE_P",
        "SampleAfterValue": "2000003"
    },
    {
        "BriefDescription": "Fixed Counter: Counts the number of unhalted reference clock cycles",
        "EventName": "CPU_CLK_UNHALTED.REF_TSC",
        "SampleAfterValue": "2000003",
        "UMask": "0x3"
    },
    {
        "BriefDescription": "Counts the number of unhalted reference clock cycles at TSC frequency.",
        "EventCode": "0x3c",
        "EventName": "CPU_CLK_UNHALTED.REF_TSC_P",
        "PublicDescription": "Counts the number of reference cycles that the core is not in a halt state. The core enters the halt state when it is running the HLT instruction. This event is not affected by core frequency changes and increments at a fixed frequency that is also used for the Time Stamp Counter (TSC). This event uses a programmable general purpose performance counter.",
        "SampleAfterValue": "2000003",
        "UMask": "0x1"
    },
    {
        "BriefDescription": "Fixed Counter: Counts the number of unhalted core clock cycles",
        "EventName": "CPU_CLK_UNHALTED.THREAD",
        "SampleAfterValue": "2000003",
        "UMask": "0x2"
    },
    {
        "BriefDescription": "Counts the number of unhalted core clock cycles [This event is alias to CPU_CLK_UNHALTED.CORE_P]",
        "EventCode": "0x3c",
        "EventName": "CPU_CLK_UNHALTED.THREAD_P",
        "SampleAfterValue": "2000003"
    },
    {
        "BriefDescription": "Fixed Counter: Counts the number of instructions retired",
        "EventName": "INST_RETIRED.ANY",
        "PEBS": "1",
        "SampleAfterValue": "2000003",
        "UMask": "0x1"
    },
    {
        "BriefDescription": "Counts the number of instructions retired",
        "EventCode": "0xc0",
        "EventName": "INST_RETIRED.ANY_P",
        "PEBS": "1",
        "SampleAfterValue": "2000003"
    },
    {
        "BriefDescription": "Counts the number of retired loads that are blocked because it initially appears to be store forward blocked, but subsequently is shown not to be blocked based on 4K alias check.",
        "EventCode": "0x03",
        "EventName": "LD_BLOCKS.ADDRESS_ALIAS",
        "PEBS": "1",
        "SampleAfterValue": "1000003",
        "UMask": "0x4"
    },
    {
        "BriefDescription": "Counts the number of retired loads that are blocked because its address exactly matches an older store whose data is not ready.",
        "EventCode": "0x03",
        "EventName": "LD_BLOCKS.DATA_UNKNOWN",
        "PEBS": "1",
        "SampleAfterValue": "1000003",
        "UMask": "0x1"
    },
    {
        "BriefDescription": "Counts the number of retired loads that are blocked because its address partially overlapped with an older store.",
        "EventCode": "0x03",
        "EventName": "LD_BLOCKS.STORE_FORWARD",
        "PEBS": "1",
        "SampleAfterValue": "1000003",
        "UMask": "0x2"
    },
    {
        "BriefDescription": "Counts the number of machine clears due to memory ordering in which an internal load passes an older store within the same CPU.",
        "EventCode": "0xc3",
        "EventName": "MACHINE_CLEARS.DISAMBIGUATION",
        "SampleAfterValue": "20003",
        "UMask": "0x8"
    },
    {
        "BriefDescription": "Counts the number of machine clears due to a page fault.  Counts both I-Side and D-Side (Loads/Stores) page faults.  A page fault occurs when either the page is not present, or an access violation occurs.",
        "EventCode": "0xc3",
        "EventName": "MACHINE_CLEARS.PAGE_FAULT",
        "SampleAfterValue": "20003",
        "UMask": "0x20"
    },
    {
        "BriefDescription": "Counts the number of machine clears that flush the pipeline and restart the machine with the use of microcode due to SMC, MEMORY_ORDERING, FP_ASSISTS, PAGE_FAULT, DISAMBIGUATION, and FPC_VIRTUAL_TRAP.",
        "EventCode": "0xc3",
        "EventName": "MACHINE_CLEARS.SLOW",
        "SampleAfterValue": "20003",
        "UMask": "0x6f"
    },
    {
        "BriefDescription": "Counts the number of machine clears due to program modifying data (self modifying code) within 1K of a recently fetched code page.",
        "EventCode": "0xc3",
        "EventName": "MACHINE_CLEARS.SMC",
        "SampleAfterValue": "20003",
        "UMask": "0x1"
    },
    {
        "BriefDescription": "Counts the number of Last Branch Record (LBR) entries. Requires LBRs to be enabled and configured in IA32_LBR_CTL. [This event is alias to LBR_INSERTS.ANY]",
        "EventCode": "0xe4",
        "EventName": "MISC_RETIRED.LBR_INSERTS",
        "PEBS": "1",
        "SampleAfterValue": "1000003",
        "UMask": "0x1"
    },
    {
<<<<<<< HEAD
        "BriefDescription": "Counts the number of issue slots that were not consumed by the backend because allocation is stalled due to a mispredicted jump or a machine clear.",
=======
        "BriefDescription": "Counts the number of issue slots that were not consumed by the backend because allocation is stalled due to a mispredicted jump or a machine clear. [This event is alias to TOPDOWN_BAD_SPECULATION.ALL_P]",
>>>>>>> 0c383648
        "EventCode": "0x73",
        "EventName": "TOPDOWN_BAD_SPECULATION.ALL",
        "PublicDescription": "Counts the total number of issue slots that were not consumed by the backend because allocation is stalled due to a mispredicted jump or a machine clear. Only issue slots wasted due to fast nukes such as memory ordering nukes are counted. Other nukes are not accounted for. Counts all issue slots blocked during this recovery window, including relevant microcode flows, and while uops are not yet available in the instruction queue (IQ) or until an FE_BOUND event occurs besides OTHER and CISC. Also includes the issue slots that were consumed by the backend but were thrown away because they were younger than the mispredict or machine clear. [This event is alias to TOPDOWN_BAD_SPECULATION.ALL_P]",
        "SampleAfterValue": "1000003"
    },
    {
<<<<<<< HEAD
=======
        "BriefDescription": "Counts the number of issue slots that were not consumed by the backend because allocation is stalled due to a mispredicted jump or a machine clear. [This event is alias to TOPDOWN_BAD_SPECULATION.ALL]",
        "EventCode": "0x73",
        "EventName": "TOPDOWN_BAD_SPECULATION.ALL_P",
        "PublicDescription": "Counts the total number of issue slots that were not consumed by the backend because allocation is stalled due to a mispredicted jump or a machine clear. Only issue slots wasted due to fast nukes such as memory ordering nukes are counted. Other nukes are not accounted for. Counts all issue slots blocked during this recovery window, including relevant microcode flows, and while uops are not yet available in the instruction queue (IQ) or until an FE_BOUND event occurs besides OTHER and CISC. Also includes the issue slots that were consumed by the backend but were thrown away because they were younger than the mispredict or machine clear. [This event is alias to TOPDOWN_BAD_SPECULATION.ALL]",
        "SampleAfterValue": "1000003"
    },
    {
>>>>>>> 0c383648
        "BriefDescription": "Counts the number of issue slots every cycle that were not consumed by the backend due to Fast Nukes such as  Memory Ordering Machine clears and MRN nukes",
        "EventCode": "0x73",
        "EventName": "TOPDOWN_BAD_SPECULATION.FASTNUKE",
        "SampleAfterValue": "1000003",
        "UMask": "0x2"
    },
    {
        "BriefDescription": "Counts the total number of issue slots that were not consumed by the backend because allocation is stalled due to a machine clear (nuke) of any kind including memory ordering and memory disambiguation.",
        "EventCode": "0x73",
        "EventName": "TOPDOWN_BAD_SPECULATION.MACHINE_CLEARS",
        "SampleAfterValue": "1000003",
        "UMask": "0x3"
    },
    {
        "BriefDescription": "Counts the number of issue slots every cycle that were not consumed by the backend due to Branch Mispredict",
        "EventCode": "0x73",
        "EventName": "TOPDOWN_BAD_SPECULATION.MISPREDICT",
        "SampleAfterValue": "1000003",
        "UMask": "0x4"
    },
    {
        "BriefDescription": "Counts the number of issue slots every cycle that were not consumed by the backend due to a machine clear (nuke).",
        "EventCode": "0x73",
        "EventName": "TOPDOWN_BAD_SPECULATION.NUKE",
        "SampleAfterValue": "1000003",
        "UMask": "0x1"
    },
    {
<<<<<<< HEAD
        "BriefDescription": "Counts the number of retirement slots not consumed due to backend stalls",
=======
        "BriefDescription": "Counts the number of retirement slots not consumed due to backend stalls [This event is alias to TOPDOWN_BE_BOUND.ALL_P]",
>>>>>>> 0c383648
        "EventCode": "0x74",
        "EventName": "TOPDOWN_BE_BOUND.ALL",
        "SampleAfterValue": "1000003"
    },
    {
        "BriefDescription": "Counts the number of issue slots every cycle that were not consumed by the backend due to due to certain allocation restrictions",
        "EventCode": "0x74",
        "EventName": "TOPDOWN_BE_BOUND.ALLOC_RESTRICTIONS",
        "SampleAfterValue": "1000003",
        "UMask": "0x1"
    },
    {
<<<<<<< HEAD
=======
        "BriefDescription": "Counts the number of retirement slots not consumed due to backend stalls [This event is alias to TOPDOWN_BE_BOUND.ALL]",
        "EventCode": "0x74",
        "EventName": "TOPDOWN_BE_BOUND.ALL_P",
        "SampleAfterValue": "1000003"
    },
    {
>>>>>>> 0c383648
        "BriefDescription": "Counts the number of issue slots every cycle that were not consumed by the backend due to memory reservation stall (scheduler not being able to accept another uop).  This could be caused by RSV full or load/store buffer block.",
        "EventCode": "0x74",
        "EventName": "TOPDOWN_BE_BOUND.MEM_SCHEDULER",
        "SampleAfterValue": "1000003",
        "UMask": "0x2"
    },
    {
        "BriefDescription": "Counts the number of issue slots every cycle that were not consumed by the backend due to IEC and FPC RAT stalls - which can be due to the FIQ and IEC reservation station stall (integer, FP and SIMD scheduler not being able to accept another uop. )",
        "EventCode": "0x74",
        "EventName": "TOPDOWN_BE_BOUND.NON_MEM_SCHEDULER",
        "SampleAfterValue": "1000003",
        "UMask": "0x8"
    },
    {
        "BriefDescription": "Counts the number of issue slots every cycle that were not consumed by the backend due to mrbl stall.  A 'marble' refers to a physical register file entry, also known as the physical destination (PDST).",
        "EventCode": "0x74",
        "EventName": "TOPDOWN_BE_BOUND.REGISTER",
        "SampleAfterValue": "1000003",
        "UMask": "0x20"
    },
    {
<<<<<<< HEAD
=======
        "BriefDescription": "Counts the number of issue slots every cycle that were not consumed by the backend due to ROB full",
        "EventCode": "0x74",
        "EventName": "TOPDOWN_BE_BOUND.REORDER_BUFFER",
        "SampleAfterValue": "1000003",
        "UMask": "0x40"
    },
    {
>>>>>>> 0c383648
        "BriefDescription": "Counts the number of issue slots every cycle that were not consumed by the backend due to iq/jeu scoreboards or ms scb",
        "EventCode": "0x74",
        "EventName": "TOPDOWN_BE_BOUND.SERIALIZATION",
        "SampleAfterValue": "1000003",
        "UMask": "0x10"
    },
    {
<<<<<<< HEAD
        "BriefDescription": "Counts the number of retirement slots not consumed due to front end stalls",
=======
        "BriefDescription": "Counts the number of retirement slots not consumed due to front end stalls [This event is alias to TOPDOWN_FE_BOUND.ALL_P]",
>>>>>>> 0c383648
        "EventCode": "0x71",
        "EventName": "TOPDOWN_FE_BOUND.ALL",
        "SampleAfterValue": "1000003"
    },
    {
<<<<<<< HEAD
=======
        "BriefDescription": "Counts the number of retirement slots not consumed due to front end stalls [This event is alias to TOPDOWN_FE_BOUND.ALL]",
        "EventCode": "0x71",
        "EventName": "TOPDOWN_FE_BOUND.ALL_P",
        "SampleAfterValue": "1000003"
    },
    {
>>>>>>> 0c383648
        "BriefDescription": "Counts the number of issue slots every cycle that were not delivered by the frontend due to BAClear",
        "EventCode": "0x71",
        "EventName": "TOPDOWN_FE_BOUND.BRANCH_DETECT",
        "SampleAfterValue": "1000003",
        "UMask": "0x2"
    },
    {
        "BriefDescription": "Counts the number of issue slots every cycle that were not delivered by the frontend due to BTClear",
        "EventCode": "0x71",
        "EventName": "TOPDOWN_FE_BOUND.BRANCH_RESTEER",
        "SampleAfterValue": "1000003",
        "UMask": "0x40"
    },
    {
        "BriefDescription": "Counts the number of issue slots every cycle that were not delivered by the frontend due to ms",
        "EventCode": "0x71",
        "EventName": "TOPDOWN_FE_BOUND.CISC",
        "SampleAfterValue": "1000003",
        "UMask": "0x1"
    },
    {
        "BriefDescription": "Counts the number of issue slots every cycle that were not delivered by the frontend due to decode stall",
        "EventCode": "0x71",
        "EventName": "TOPDOWN_FE_BOUND.DECODE",
        "SampleAfterValue": "1000003",
        "UMask": "0x8"
    },
    {
        "BriefDescription": "Counts the number of issue slots every cycle that were not delivered by the frontend due to frontend bandwidth restrictions due to decode, predecode, cisc, and other limitations.",
        "EventCode": "0x71",
        "EventName": "TOPDOWN_FE_BOUND.FRONTEND_BANDWIDTH",
        "SampleAfterValue": "1000003",
        "UMask": "0x8d"
    },
    {
        "BriefDescription": "Counts the number of issue slots every cycle that were not delivered by the frontend due to latency related stalls including BACLEARs, BTCLEARs, ITLB misses, and ICache misses.",
        "EventCode": "0x71",
        "EventName": "TOPDOWN_FE_BOUND.FRONTEND_LATENCY",
        "SampleAfterValue": "1000003",
        "UMask": "0x72"
    },
    {
        "BriefDescription": "This event is deprecated. [This event is alias to TOPDOWN_FE_BOUND.ITLB_MISS]",
        "Deprecated": "1",
        "EventCode": "0x71",
        "EventName": "TOPDOWN_FE_BOUND.ITLB",
        "SampleAfterValue": "1000003",
        "UMask": "0x10"
    },
    {
        "BriefDescription": "Counts the number of issue slots every cycle that were not delivered by the frontend due to itlb miss [This event is alias to TOPDOWN_FE_BOUND.ITLB]",
        "EventCode": "0x71",
        "EventName": "TOPDOWN_FE_BOUND.ITLB_MISS",
        "SampleAfterValue": "1000003",
        "UMask": "0x10"
    },
    {
        "BriefDescription": "Counts the number of issue slots every cycle that were not delivered by the frontend that do not categorize into any other common frontend stall",
        "EventCode": "0x71",
        "EventName": "TOPDOWN_FE_BOUND.OTHER",
        "SampleAfterValue": "1000003",
        "UMask": "0x80"
    },
    {
        "BriefDescription": "Counts the number of issue slots every cycle that were not delivered by the frontend due to predecode wrong",
        "EventCode": "0x71",
        "EventName": "TOPDOWN_FE_BOUND.PREDECODE",
        "SampleAfterValue": "1000003",
        "UMask": "0x4"
    },
    {
<<<<<<< HEAD
        "BriefDescription": "Counts the number of consumed retirement slots.  Similar to UOPS_RETIRED.ALL",
=======
        "BriefDescription": "Counts the number of consumed retirement slots.  Similar to UOPS_RETIRED.ALL [This event is alias to TOPDOWN_RETIRING.ALL_P]",
>>>>>>> 0c383648
        "EventCode": "0x72",
        "EventName": "TOPDOWN_RETIRING.ALL",
        "PEBS": "1",
        "SampleAfterValue": "1000003"
    },
    {
<<<<<<< HEAD
=======
        "BriefDescription": "Counts the number of consumed retirement slots.  Similar to UOPS_RETIRED.ALL [This event is alias to TOPDOWN_RETIRING.ALL]",
        "EventCode": "0x72",
        "EventName": "TOPDOWN_RETIRING.ALL_P",
        "PEBS": "1",
        "SampleAfterValue": "1000003"
    },
    {
>>>>>>> 0c383648
        "BriefDescription": "Counts the number of uops issued by the front end every cycle.",
        "EventCode": "0x0e",
        "EventName": "UOPS_ISSUED.ANY",
        "PublicDescription": "Counts the number of uops issued by the front end every cycle. When 4-uops are requested and only 2-uops are delivered, the event counts 2.  Uops_issued correlates to the number of ROB entries.  If uop takes 2 ROB slots it counts as 2 uops_issued.",
        "SampleAfterValue": "1000003"
    },
    {
        "BriefDescription": "Counts the total number of uops retired.",
        "EventCode": "0xc2",
        "EventName": "UOPS_RETIRED.ALL",
        "PEBS": "1",
        "SampleAfterValue": "2000003"
    },
    {
        "BriefDescription": "Counts the number of integer divide uops retired.",
        "EventCode": "0xc2",
        "EventName": "UOPS_RETIRED.IDIV",
        "PEBS": "1",
        "SampleAfterValue": "2000003",
        "UMask": "0x10"
    },
    {
        "BriefDescription": "Counts the number of uops that are from the complex flows issued by the micro-sequencer (MS).  This includes uops from flows due to complex instructions, faults, assists, and inserted flows.",
        "EventCode": "0xc2",
        "EventName": "UOPS_RETIRED.MS",
        "PEBS": "1",
        "SampleAfterValue": "2000003",
        "UMask": "0x1"
    },
    {
        "BriefDescription": "Counts the number of x87 uops retired, includes those in ms flows",
        "EventCode": "0xc2",
        "EventName": "UOPS_RETIRED.X87",
        "PEBS": "1",
        "SampleAfterValue": "2000003",
        "UMask": "0x2"
    }
]<|MERGE_RESOLUTION|>--- conflicted
+++ resolved
@@ -249,19 +249,13 @@
         "UMask": "0x1"
     },
     {
-<<<<<<< HEAD
-        "BriefDescription": "Counts the number of issue slots that were not consumed by the backend because allocation is stalled due to a mispredicted jump or a machine clear.",
-=======
         "BriefDescription": "Counts the number of issue slots that were not consumed by the backend because allocation is stalled due to a mispredicted jump or a machine clear. [This event is alias to TOPDOWN_BAD_SPECULATION.ALL_P]",
->>>>>>> 0c383648
         "EventCode": "0x73",
         "EventName": "TOPDOWN_BAD_SPECULATION.ALL",
         "PublicDescription": "Counts the total number of issue slots that were not consumed by the backend because allocation is stalled due to a mispredicted jump or a machine clear. Only issue slots wasted due to fast nukes such as memory ordering nukes are counted. Other nukes are not accounted for. Counts all issue slots blocked during this recovery window, including relevant microcode flows, and while uops are not yet available in the instruction queue (IQ) or until an FE_BOUND event occurs besides OTHER and CISC. Also includes the issue slots that were consumed by the backend but were thrown away because they were younger than the mispredict or machine clear. [This event is alias to TOPDOWN_BAD_SPECULATION.ALL_P]",
         "SampleAfterValue": "1000003"
     },
     {
-<<<<<<< HEAD
-=======
         "BriefDescription": "Counts the number of issue slots that were not consumed by the backend because allocation is stalled due to a mispredicted jump or a machine clear. [This event is alias to TOPDOWN_BAD_SPECULATION.ALL]",
         "EventCode": "0x73",
         "EventName": "TOPDOWN_BAD_SPECULATION.ALL_P",
@@ -269,7 +263,6 @@
         "SampleAfterValue": "1000003"
     },
     {
->>>>>>> 0c383648
         "BriefDescription": "Counts the number of issue slots every cycle that were not consumed by the backend due to Fast Nukes such as  Memory Ordering Machine clears and MRN nukes",
         "EventCode": "0x73",
         "EventName": "TOPDOWN_BAD_SPECULATION.FASTNUKE",
@@ -298,11 +291,7 @@
         "UMask": "0x1"
     },
     {
-<<<<<<< HEAD
-        "BriefDescription": "Counts the number of retirement slots not consumed due to backend stalls",
-=======
         "BriefDescription": "Counts the number of retirement slots not consumed due to backend stalls [This event is alias to TOPDOWN_BE_BOUND.ALL_P]",
->>>>>>> 0c383648
         "EventCode": "0x74",
         "EventName": "TOPDOWN_BE_BOUND.ALL",
         "SampleAfterValue": "1000003"
@@ -315,15 +304,12 @@
         "UMask": "0x1"
     },
     {
-<<<<<<< HEAD
-=======
         "BriefDescription": "Counts the number of retirement slots not consumed due to backend stalls [This event is alias to TOPDOWN_BE_BOUND.ALL]",
         "EventCode": "0x74",
         "EventName": "TOPDOWN_BE_BOUND.ALL_P",
         "SampleAfterValue": "1000003"
     },
     {
->>>>>>> 0c383648
         "BriefDescription": "Counts the number of issue slots every cycle that were not consumed by the backend due to memory reservation stall (scheduler not being able to accept another uop).  This could be caused by RSV full or load/store buffer block.",
         "EventCode": "0x74",
         "EventName": "TOPDOWN_BE_BOUND.MEM_SCHEDULER",
@@ -345,8 +331,6 @@
         "UMask": "0x20"
     },
     {
-<<<<<<< HEAD
-=======
         "BriefDescription": "Counts the number of issue slots every cycle that were not consumed by the backend due to ROB full",
         "EventCode": "0x74",
         "EventName": "TOPDOWN_BE_BOUND.REORDER_BUFFER",
@@ -354,7 +338,6 @@
         "UMask": "0x40"
     },
     {
->>>>>>> 0c383648
         "BriefDescription": "Counts the number of issue slots every cycle that were not consumed by the backend due to iq/jeu scoreboards or ms scb",
         "EventCode": "0x74",
         "EventName": "TOPDOWN_BE_BOUND.SERIALIZATION",
@@ -362,25 +345,18 @@
         "UMask": "0x10"
     },
     {
-<<<<<<< HEAD
-        "BriefDescription": "Counts the number of retirement slots not consumed due to front end stalls",
-=======
         "BriefDescription": "Counts the number of retirement slots not consumed due to front end stalls [This event is alias to TOPDOWN_FE_BOUND.ALL_P]",
->>>>>>> 0c383648
         "EventCode": "0x71",
         "EventName": "TOPDOWN_FE_BOUND.ALL",
         "SampleAfterValue": "1000003"
     },
     {
-<<<<<<< HEAD
-=======
         "BriefDescription": "Counts the number of retirement slots not consumed due to front end stalls [This event is alias to TOPDOWN_FE_BOUND.ALL]",
         "EventCode": "0x71",
         "EventName": "TOPDOWN_FE_BOUND.ALL_P",
         "SampleAfterValue": "1000003"
     },
     {
->>>>>>> 0c383648
         "BriefDescription": "Counts the number of issue slots every cycle that were not delivered by the frontend due to BAClear",
         "EventCode": "0x71",
         "EventName": "TOPDOWN_FE_BOUND.BRANCH_DETECT",
@@ -452,19 +428,13 @@
         "UMask": "0x4"
     },
     {
-<<<<<<< HEAD
-        "BriefDescription": "Counts the number of consumed retirement slots.  Similar to UOPS_RETIRED.ALL",
-=======
         "BriefDescription": "Counts the number of consumed retirement slots.  Similar to UOPS_RETIRED.ALL [This event is alias to TOPDOWN_RETIRING.ALL_P]",
->>>>>>> 0c383648
         "EventCode": "0x72",
         "EventName": "TOPDOWN_RETIRING.ALL",
         "PEBS": "1",
         "SampleAfterValue": "1000003"
     },
     {
-<<<<<<< HEAD
-=======
         "BriefDescription": "Counts the number of consumed retirement slots.  Similar to UOPS_RETIRED.ALL [This event is alias to TOPDOWN_RETIRING.ALL]",
         "EventCode": "0x72",
         "EventName": "TOPDOWN_RETIRING.ALL_P",
@@ -472,7 +442,6 @@
         "SampleAfterValue": "1000003"
     },
     {
->>>>>>> 0c383648
         "BriefDescription": "Counts the number of uops issued by the front end every cycle.",
         "EventCode": "0x0e",
         "EventName": "UOPS_ISSUED.ANY",
