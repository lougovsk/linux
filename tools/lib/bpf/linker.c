// SPDX-License-Identifier: (LGPL-2.1 OR BSD-2-Clause)
/*
 * BPF static linker
 *
 * Copyright (c) 2021 Facebook
 */
#include <stdbool.h>
#include <stddef.h>
#include <stdio.h>
#include <stdlib.h>
#include <string.h>
#include <unistd.h>
#include <errno.h>
#include <linux/err.h>
#include <linux/btf.h>
#include <elf.h>
#include <libelf.h>
#include <fcntl.h>
#include "libbpf.h"
#include "btf.h"
#include "libbpf_internal.h"
#include "strset.h"

#define BTF_EXTERN_SEC ".extern"

struct src_sec {
	const char *sec_name;
	/* positional (not necessarily ELF) index in an array of sections */
	int id;
	/* positional (not necessarily ELF) index of a matching section in a final object file */
	int dst_id;
	/* section data offset in a matching output section */
	int dst_off;
	/* whether section is omitted from the final ELF file */
	bool skipped;
	/* whether section is an ephemeral section, not mapped to an ELF section */
	bool ephemeral;

	/* ELF info */
	size_t sec_idx;
	Elf_Scn *scn;
	Elf64_Shdr *shdr;
	Elf_Data *data;

	/* corresponding BTF DATASEC type ID */
	int sec_type_id;
};

struct src_obj {
	const char *filename;
	int fd;
	Elf *elf;
	/* Section header strings section index */
	size_t shstrs_sec_idx;
	/* SYMTAB section index */
	size_t symtab_sec_idx;

	struct btf *btf;
	struct btf_ext *btf_ext;

	/* List of sections (including ephemeral). Slot zero is unused. */
	struct src_sec *secs;
	int sec_cnt;

	/* mapping of symbol indices from src to dst ELF */
	int *sym_map;
	/* mapping from the src BTF type IDs to dst ones */
	int *btf_type_map;
};

/* single .BTF.ext data section */
struct btf_ext_sec_data {
	size_t rec_cnt;
	__u32 rec_sz;
	void *recs;
};

struct glob_sym {
	/* ELF symbol index */
	int sym_idx;
	/* associated section id for .ksyms, .kconfig, etc, but not .extern */
	int sec_id;
	/* extern name offset in STRTAB */
	int name_off;
	/* optional associated BTF type ID */
	int btf_id;
	/* BTF type ID to which VAR/FUNC type is pointing to; used for
	 * rewriting types when extern VAR/FUNC is resolved to a concrete
	 * definition
	 */
	int underlying_btf_id;
	/* sec_var index in the corresponding dst_sec, if exists */
	int var_idx;

	/* extern or resolved/global symbol */
	bool is_extern;
	/* weak or strong symbol, never goes back from strong to weak */
	bool is_weak;
};

struct dst_sec {
	char *sec_name;
	/* positional (not necessarily ELF) index in an array of sections */
	int id;

	bool ephemeral;

	/* ELF info */
	size_t sec_idx;
	Elf_Scn *scn;
	Elf64_Shdr *shdr;
	Elf_Data *data;

	/* final output section size */
	int sec_sz;
	/* final output contents of the section */
	void *raw_data;

	/* corresponding STT_SECTION symbol index in SYMTAB */
	int sec_sym_idx;

	/* section's DATASEC variable info, emitted on BTF finalization */
	bool has_btf;
	int sec_var_cnt;
	struct btf_var_secinfo *sec_vars;

	/* section's .BTF.ext data */
	struct btf_ext_sec_data func_info;
	struct btf_ext_sec_data line_info;
	struct btf_ext_sec_data core_relo_info;
};

struct bpf_linker {
	char *filename;
	int fd;
	Elf *elf;
	Elf64_Ehdr *elf_hdr;

	/* Output sections metadata */
	struct dst_sec *secs;
	int sec_cnt;

	struct strset *strtab_strs; /* STRTAB unique strings */
	size_t strtab_sec_idx; /* STRTAB section index */
	size_t symtab_sec_idx; /* SYMTAB section index */

	struct btf *btf;
	struct btf_ext *btf_ext;

	/* global (including extern) ELF symbols */
	int glob_sym_cnt;
	struct glob_sym *glob_syms;
};

#define pr_warn_elf(fmt, ...)									\
	libbpf_print(LIBBPF_WARN, "libbpf: " fmt ": %s\n", ##__VA_ARGS__, elf_errmsg(-1))

static int init_output_elf(struct bpf_linker *linker, const char *file);

static int linker_load_obj_file(struct bpf_linker *linker, const char *filename,
				const struct bpf_linker_file_opts *opts,
				struct src_obj *obj);
static int linker_sanity_check_elf(struct src_obj *obj);
static int linker_sanity_check_elf_symtab(struct src_obj *obj, struct src_sec *sec);
static int linker_sanity_check_elf_relos(struct src_obj *obj, struct src_sec *sec);
static int linker_sanity_check_btf(struct src_obj *obj);
static int linker_sanity_check_btf_ext(struct src_obj *obj);
static int linker_fixup_btf(struct src_obj *obj);
static int linker_append_sec_data(struct bpf_linker *linker, struct src_obj *obj);
static int linker_append_elf_syms(struct bpf_linker *linker, struct src_obj *obj);
static int linker_append_elf_sym(struct bpf_linker *linker, struct src_obj *obj,
				 Elf64_Sym *sym, const char *sym_name, int src_sym_idx);
static int linker_append_elf_relos(struct bpf_linker *linker, struct src_obj *obj);
static int linker_append_btf(struct bpf_linker *linker, struct src_obj *obj);
static int linker_append_btf_ext(struct bpf_linker *linker, struct src_obj *obj);

static int finalize_btf(struct bpf_linker *linker);
static int finalize_btf_ext(struct bpf_linker *linker);

void bpf_linker__free(struct bpf_linker *linker)
{
	int i;

	if (!linker)
		return;

	free(linker->filename);

	if (linker->elf)
		elf_end(linker->elf);

	if (linker->fd >= 0)
		close(linker->fd);

	strset__free(linker->strtab_strs);

	btf__free(linker->btf);
	btf_ext__free(linker->btf_ext);

	for (i = 1; i < linker->sec_cnt; i++) {
		struct dst_sec *sec = &linker->secs[i];

		free(sec->sec_name);
		free(sec->raw_data);
		free(sec->sec_vars);

		free(sec->func_info.recs);
		free(sec->line_info.recs);
		free(sec->core_relo_info.recs);
	}
	free(linker->secs);

	free(linker->glob_syms);
	free(linker);
}

struct bpf_linker *bpf_linker__new(const char *filename, struct bpf_linker_opts *opts)
{
	struct bpf_linker *linker;
	int err;

	if (!OPTS_VALID(opts, bpf_linker_opts))
		return errno = EINVAL, NULL;

	if (elf_version(EV_CURRENT) == EV_NONE) {
		pr_warn_elf("libelf initialization failed");
		return errno = EINVAL, NULL;
	}

	linker = calloc(1, sizeof(*linker));
	if (!linker)
		return errno = ENOMEM, NULL;

	linker->fd = -1;

	err = init_output_elf(linker, filename);
	if (err)
		goto err_out;

	return linker;

err_out:
	bpf_linker__free(linker);
	return errno = -err, NULL;
}

static struct dst_sec *add_dst_sec(struct bpf_linker *linker, const char *sec_name)
{
	struct dst_sec *secs = linker->secs, *sec;
	size_t new_cnt = linker->sec_cnt ? linker->sec_cnt + 1 : 2;

	secs = libbpf_reallocarray(secs, new_cnt, sizeof(*secs));
	if (!secs)
		return NULL;

	/* zero out newly allocated memory */
	memset(secs + linker->sec_cnt, 0, (new_cnt - linker->sec_cnt) * sizeof(*secs));

	linker->secs = secs;
	linker->sec_cnt = new_cnt;

	sec = &linker->secs[new_cnt - 1];
	sec->id = new_cnt - 1;
	sec->sec_name = strdup(sec_name);
	if (!sec->sec_name)
		return NULL;

	return sec;
}

static Elf64_Sym *add_new_sym(struct bpf_linker *linker, size_t *sym_idx)
{
	struct dst_sec *symtab = &linker->secs[linker->symtab_sec_idx];
	Elf64_Sym *syms, *sym;
	size_t sym_cnt = symtab->sec_sz / sizeof(*sym);

	syms = libbpf_reallocarray(symtab->raw_data, sym_cnt + 1, sizeof(*sym));
	if (!syms)
		return NULL;

	sym = &syms[sym_cnt];
	memset(sym, 0, sizeof(*sym));

	symtab->raw_data = syms;
	symtab->sec_sz += sizeof(*sym);
	symtab->shdr->sh_size += sizeof(*sym);
	symtab->data->d_size += sizeof(*sym);

	if (sym_idx)
		*sym_idx = sym_cnt;

	return sym;
}

static int init_output_elf(struct bpf_linker *linker, const char *file)
{
	int err, str_off;
	Elf64_Sym *init_sym;
	struct dst_sec *sec;

	linker->filename = strdup(file);
	if (!linker->filename)
		return -ENOMEM;

	linker->fd = open(file, O_WRONLY | O_CREAT | O_TRUNC | O_CLOEXEC, 0644);
	if (linker->fd < 0) {
		err = -errno;
		pr_warn("failed to create '%s': %d\n", file, err);
		return err;
	}

	linker->elf = elf_begin(linker->fd, ELF_C_WRITE, NULL);
	if (!linker->elf) {
		pr_warn_elf("failed to create ELF object");
		return -EINVAL;
	}

	/* ELF header */
	linker->elf_hdr = elf64_newehdr(linker->elf);
	if (!linker->elf_hdr) {
		pr_warn_elf("failed to create ELF header");
		return -EINVAL;
	}

	linker->elf_hdr->e_machine = EM_BPF;
	linker->elf_hdr->e_type = ET_REL;
#if __BYTE_ORDER__ == __ORDER_LITTLE_ENDIAN__
	linker->elf_hdr->e_ident[EI_DATA] = ELFDATA2LSB;
#elif __BYTE_ORDER__ == __ORDER_BIG_ENDIAN__
	linker->elf_hdr->e_ident[EI_DATA] = ELFDATA2MSB;
#else
#error "Unknown __BYTE_ORDER__"
#endif

	/* STRTAB */
	/* initialize strset with an empty string to conform to ELF */
	linker->strtab_strs = strset__new(INT_MAX, "", sizeof(""));
	if (libbpf_get_error(linker->strtab_strs))
		return libbpf_get_error(linker->strtab_strs);

	sec = add_dst_sec(linker, ".strtab");
	if (!sec)
		return -ENOMEM;

	sec->scn = elf_newscn(linker->elf);
	if (!sec->scn) {
		pr_warn_elf("failed to create STRTAB section");
		return -EINVAL;
	}

	sec->shdr = elf64_getshdr(sec->scn);
	if (!sec->shdr)
		return -EINVAL;

	sec->data = elf_newdata(sec->scn);
	if (!sec->data) {
		pr_warn_elf("failed to create STRTAB data");
		return -EINVAL;
	}

	str_off = strset__add_str(linker->strtab_strs, sec->sec_name);
	if (str_off < 0)
		return str_off;

	sec->sec_idx = elf_ndxscn(sec->scn);
	linker->elf_hdr->e_shstrndx = sec->sec_idx;
	linker->strtab_sec_idx = sec->sec_idx;

	sec->shdr->sh_name = str_off;
	sec->shdr->sh_type = SHT_STRTAB;
	sec->shdr->sh_flags = SHF_STRINGS;
	sec->shdr->sh_offset = 0;
	sec->shdr->sh_link = 0;
	sec->shdr->sh_info = 0;
	sec->shdr->sh_addralign = 1;
	sec->shdr->sh_size = sec->sec_sz = 0;
	sec->shdr->sh_entsize = 0;

	/* SYMTAB */
	sec = add_dst_sec(linker, ".symtab");
	if (!sec)
		return -ENOMEM;

	sec->scn = elf_newscn(linker->elf);
	if (!sec->scn) {
		pr_warn_elf("failed to create SYMTAB section");
		return -EINVAL;
	}

	sec->shdr = elf64_getshdr(sec->scn);
	if (!sec->shdr)
		return -EINVAL;

	sec->data = elf_newdata(sec->scn);
	if (!sec->data) {
		pr_warn_elf("failed to create SYMTAB data");
		return -EINVAL;
	}

	str_off = strset__add_str(linker->strtab_strs, sec->sec_name);
	if (str_off < 0)
		return str_off;

	sec->sec_idx = elf_ndxscn(sec->scn);
	linker->symtab_sec_idx = sec->sec_idx;

	sec->shdr->sh_name = str_off;
	sec->shdr->sh_type = SHT_SYMTAB;
	sec->shdr->sh_flags = 0;
	sec->shdr->sh_offset = 0;
	sec->shdr->sh_link = linker->strtab_sec_idx;
	/* sh_info should be one greater than the index of the last local
	 * symbol (i.e., binding is STB_LOCAL). But why and who cares?
	 */
	sec->shdr->sh_info = 0;
	sec->shdr->sh_addralign = 8;
	sec->shdr->sh_entsize = sizeof(Elf64_Sym);

	/* .BTF */
	linker->btf = btf__new_empty();
	err = libbpf_get_error(linker->btf);
	if (err)
		return err;

	/* add the special all-zero symbol */
	init_sym = add_new_sym(linker, NULL);
	if (!init_sym)
		return -EINVAL;

	init_sym->st_name = 0;
	init_sym->st_info = 0;
	init_sym->st_other = 0;
	init_sym->st_shndx = SHN_UNDEF;
	init_sym->st_value = 0;
	init_sym->st_size = 0;

	return 0;
}

int bpf_linker__add_file(struct bpf_linker *linker, const char *filename,
			 const struct bpf_linker_file_opts *opts)
{
	struct src_obj obj = {};
	int err = 0;

	if (!OPTS_VALID(opts, bpf_linker_file_opts))
		return libbpf_err(-EINVAL);

	if (!linker->elf)
		return libbpf_err(-EINVAL);

	err = err ?: linker_load_obj_file(linker, filename, opts, &obj);
	err = err ?: linker_append_sec_data(linker, &obj);
	err = err ?: linker_append_elf_syms(linker, &obj);
	err = err ?: linker_append_elf_relos(linker, &obj);
	err = err ?: linker_append_btf(linker, &obj);
	err = err ?: linker_append_btf_ext(linker, &obj);

	/* free up src_obj resources */
	free(obj.btf_type_map);
	btf__free(obj.btf);
	btf_ext__free(obj.btf_ext);
	free(obj.secs);
	free(obj.sym_map);
	if (obj.elf)
		elf_end(obj.elf);
	if (obj.fd >= 0)
		close(obj.fd);

	return libbpf_err(err);
}

static bool is_dwarf_sec_name(const char *name)
{
	/* approximation, but the actual list is too long */
	return strncmp(name, ".debug_", sizeof(".debug_") - 1) == 0;
}

static bool is_ignored_sec(struct src_sec *sec)
{
	Elf64_Shdr *shdr = sec->shdr;
	const char *name = sec->sec_name;

	/* no special handling of .strtab */
	if (shdr->sh_type == SHT_STRTAB)
		return true;

	/* ignore .llvm_addrsig section as well */
	if (shdr->sh_type == SHT_LLVM_ADDRSIG)
		return true;

	/* no subprograms will lead to an empty .text section, ignore it */
	if (shdr->sh_type == SHT_PROGBITS && shdr->sh_size == 0 &&
	    strcmp(sec->sec_name, ".text") == 0)
		return true;

	/* DWARF sections */
	if (is_dwarf_sec_name(sec->sec_name))
		return true;

	if (strncmp(name, ".rel", sizeof(".rel") - 1) == 0) {
		name += sizeof(".rel") - 1;
		/* DWARF section relocations */
		if (is_dwarf_sec_name(name))
			return true;

		/* .BTF and .BTF.ext don't need relocations */
		if (strcmp(name, BTF_ELF_SEC) == 0 ||
		    strcmp(name, BTF_EXT_ELF_SEC) == 0)
			return true;
	}

	return false;
}

static struct src_sec *add_src_sec(struct src_obj *obj, const char *sec_name)
{
	struct src_sec *secs = obj->secs, *sec;
	size_t new_cnt = obj->sec_cnt ? obj->sec_cnt + 1 : 2;

	secs = libbpf_reallocarray(secs, new_cnt, sizeof(*secs));
	if (!secs)
		return NULL;

	/* zero out newly allocated memory */
	memset(secs + obj->sec_cnt, 0, (new_cnt - obj->sec_cnt) * sizeof(*secs));

	obj->secs = secs;
	obj->sec_cnt = new_cnt;

	sec = &obj->secs[new_cnt - 1];
	sec->id = new_cnt - 1;
	sec->sec_name = sec_name;

	return sec;
}

static int linker_load_obj_file(struct bpf_linker *linker, const char *filename,
				const struct bpf_linker_file_opts *opts,
				struct src_obj *obj)
{
#if __BYTE_ORDER__ == __ORDER_LITTLE_ENDIAN__
	const int host_endianness = ELFDATA2LSB;
#elif __BYTE_ORDER__ == __ORDER_BIG_ENDIAN__
	const int host_endianness = ELFDATA2MSB;
#else
#error "Unknown __BYTE_ORDER__"
#endif
	int err = 0;
	Elf_Scn *scn;
	Elf_Data *data;
	Elf64_Ehdr *ehdr;
	Elf64_Shdr *shdr;
	struct src_sec *sec;

	pr_debug("linker: adding object file '%s'...\n", filename);

	obj->filename = filename;

	obj->fd = open(filename, O_RDONLY | O_CLOEXEC);
	if (obj->fd < 0) {
		err = -errno;
		pr_warn("failed to open file '%s': %d\n", filename, err);
		return err;
	}
	obj->elf = elf_begin(obj->fd, ELF_C_READ_MMAP, NULL);
	if (!obj->elf) {
		err = -errno;
		pr_warn_elf("failed to parse ELF file '%s'", filename);
		return err;
	}

	/* Sanity check ELF file high-level properties */
	ehdr = elf64_getehdr(obj->elf);
	if (!ehdr) {
		err = -errno;
		pr_warn_elf("failed to get ELF header for %s", filename);
		return err;
	}
	if (ehdr->e_ident[EI_DATA] != host_endianness) {
		err = -EOPNOTSUPP;
		pr_warn_elf("unsupported byte order of ELF file %s", filename);
		return err;
	}
	if (ehdr->e_type != ET_REL
	    || ehdr->e_machine != EM_BPF
	    || ehdr->e_ident[EI_CLASS] != ELFCLASS64) {
		err = -EOPNOTSUPP;
		pr_warn_elf("unsupported kind of ELF file %s", filename);
		return err;
	}

	if (elf_getshdrstrndx(obj->elf, &obj->shstrs_sec_idx)) {
		err = -errno;
		pr_warn_elf("failed to get SHSTRTAB section index for %s", filename);
		return err;
	}

	scn = NULL;
	while ((scn = elf_nextscn(obj->elf, scn)) != NULL) {
		size_t sec_idx = elf_ndxscn(scn);
		const char *sec_name;

		shdr = elf64_getshdr(scn);
		if (!shdr) {
			err = -errno;
			pr_warn_elf("failed to get section #%zu header for %s",
				    sec_idx, filename);
			return err;
		}

		sec_name = elf_strptr(obj->elf, obj->shstrs_sec_idx, shdr->sh_name);
		if (!sec_name) {
			err = -errno;
			pr_warn_elf("failed to get section #%zu name for %s",
				    sec_idx, filename);
			return err;
		}

		data = elf_getdata(scn, 0);
		if (!data) {
			err = -errno;
			pr_warn_elf("failed to get section #%zu (%s) data from %s",
				    sec_idx, sec_name, filename);
			return err;
		}

		sec = add_src_sec(obj, sec_name);
		if (!sec)
			return -ENOMEM;

		sec->scn = scn;
		sec->shdr = shdr;
		sec->data = data;
		sec->sec_idx = elf_ndxscn(scn);

		if (is_ignored_sec(sec)) {
			sec->skipped = true;
			continue;
		}

		switch (shdr->sh_type) {
		case SHT_SYMTAB:
			if (obj->symtab_sec_idx) {
				err = -EOPNOTSUPP;
				pr_warn("multiple SYMTAB sections found, not supported\n");
				return err;
			}
			obj->symtab_sec_idx = sec_idx;
			break;
		case SHT_STRTAB:
			/* we'll construct our own string table */
			break;
		case SHT_PROGBITS:
			if (strcmp(sec_name, BTF_ELF_SEC) == 0) {
				obj->btf = btf__new(data->d_buf, shdr->sh_size);
				err = libbpf_get_error(obj->btf);
				if (err) {
					pr_warn("failed to parse .BTF from %s: %d\n", filename, err);
					return err;
				}
				sec->skipped = true;
				continue;
			}
			if (strcmp(sec_name, BTF_EXT_ELF_SEC) == 0) {
				obj->btf_ext = btf_ext__new(data->d_buf, shdr->sh_size);
				err = libbpf_get_error(obj->btf_ext);
				if (err) {
					pr_warn("failed to parse .BTF.ext from '%s': %d\n", filename, err);
					return err;
				}
				sec->skipped = true;
				continue;
			}

			/* data & code */
			break;
		case SHT_NOBITS:
			/* BSS */
			break;
		case SHT_REL:
			/* relocations */
			break;
		default:
			pr_warn("unrecognized section #%zu (%s) in %s\n",
				sec_idx, sec_name, filename);
			err = -EINVAL;
			return err;
		}
	}

	err = err ?: linker_sanity_check_elf(obj);
	err = err ?: linker_sanity_check_btf(obj);
	err = err ?: linker_sanity_check_btf_ext(obj);
	err = err ?: linker_fixup_btf(obj);

	return err;
}

static int linker_sanity_check_elf(struct src_obj *obj)
{
	struct src_sec *sec;
	int i, err;

	if (!obj->symtab_sec_idx) {
		pr_warn("ELF is missing SYMTAB section in %s\n", obj->filename);
		return -EINVAL;
	}
	if (!obj->shstrs_sec_idx) {
		pr_warn("ELF is missing section headers STRTAB section in %s\n", obj->filename);
		return -EINVAL;
	}

	for (i = 1; i < obj->sec_cnt; i++) {
		sec = &obj->secs[i];

		if (sec->sec_name[0] == '\0') {
			pr_warn("ELF section #%zu has empty name in %s\n", sec->sec_idx, obj->filename);
			return -EINVAL;
		}

		if (is_dwarf_sec_name(sec->sec_name))
			continue;

		if (sec->shdr->sh_addralign && !is_pow_of_2(sec->shdr->sh_addralign)) {
			pr_warn("ELF section #%zu alignment %llu is non pow-of-2 alignment in %s\n",
				sec->sec_idx, (long long unsigned)sec->shdr->sh_addralign,
				obj->filename);
			return -EINVAL;
		}
		if (sec->shdr->sh_addralign != sec->data->d_align) {
			pr_warn("ELF section #%zu has inconsistent alignment addr=%llu != d=%llu in %s\n",
				sec->sec_idx, (long long unsigned)sec->shdr->sh_addralign,
				(long long unsigned)sec->data->d_align, obj->filename);
			return -EINVAL;
		}

		if (sec->shdr->sh_size != sec->data->d_size) {
			pr_warn("ELF section #%zu has inconsistent section size sh=%llu != d=%llu in %s\n",
				sec->sec_idx, (long long unsigned)sec->shdr->sh_size,
				(long long unsigned)sec->data->d_size, obj->filename);
			return -EINVAL;
		}

		switch (sec->shdr->sh_type) {
		case SHT_SYMTAB:
			err = linker_sanity_check_elf_symtab(obj, sec);
			if (err)
				return err;
			break;
		case SHT_STRTAB:
			break;
		case SHT_PROGBITS:
			if (sec->shdr->sh_flags & SHF_EXECINSTR) {
				if (sec->shdr->sh_size % sizeof(struct bpf_insn) != 0) {
					pr_warn("ELF section #%zu has unexpected size alignment %llu in %s\n",
						sec->sec_idx, (long long unsigned)sec->shdr->sh_size,
						obj->filename);
					return -EINVAL;
				}
			}
			break;
		case SHT_NOBITS:
			break;
		case SHT_REL:
			err = linker_sanity_check_elf_relos(obj, sec);
			if (err)
				return err;
			break;
		case SHT_LLVM_ADDRSIG:
			break;
		default:
			pr_warn("ELF section #%zu (%s) has unrecognized type %zu in %s\n",
				sec->sec_idx, sec->sec_name, (size_t)sec->shdr->sh_type, obj->filename);
			return -EINVAL;
		}
	}

	return 0;
}

static int linker_sanity_check_elf_symtab(struct src_obj *obj, struct src_sec *sec)
{
	struct src_sec *link_sec;
	Elf64_Sym *sym;
	int i, n;

	if (sec->shdr->sh_entsize != sizeof(Elf64_Sym))
		return -EINVAL;
	if (sec->shdr->sh_size % sec->shdr->sh_entsize != 0)
		return -EINVAL;

	if (!sec->shdr->sh_link || sec->shdr->sh_link >= obj->sec_cnt) {
		pr_warn("ELF SYMTAB section #%zu points to missing STRTAB section #%zu in %s\n",
			sec->sec_idx, (size_t)sec->shdr->sh_link, obj->filename);
		return -EINVAL;
	}
	link_sec = &obj->secs[sec->shdr->sh_link];
	if (link_sec->shdr->sh_type != SHT_STRTAB) {
		pr_warn("ELF SYMTAB section #%zu points to invalid STRTAB section #%zu in %s\n",
			sec->sec_idx, (size_t)sec->shdr->sh_link, obj->filename);
		return -EINVAL;
	}

	n = sec->shdr->sh_size / sec->shdr->sh_entsize;
	sym = sec->data->d_buf;
	for (i = 0; i < n; i++, sym++) {
		int sym_type = ELF64_ST_TYPE(sym->st_info);
		int sym_bind = ELF64_ST_BIND(sym->st_info);
		int sym_vis = ELF64_ST_VISIBILITY(sym->st_other);

		if (i == 0) {
			if (sym->st_name != 0 || sym->st_info != 0
			    || sym->st_other != 0 || sym->st_shndx != 0
			    || sym->st_value != 0 || sym->st_size != 0) {
				pr_warn("ELF sym #0 is invalid in %s\n", obj->filename);
				return -EINVAL;
			}
			continue;
		}
		if (sym_bind != STB_LOCAL && sym_bind != STB_GLOBAL && sym_bind != STB_WEAK) {
			pr_warn("ELF sym #%d in section #%zu has unsupported symbol binding %d\n",
				i, sec->sec_idx, sym_bind);
			return -EINVAL;
		}
		if (sym_vis != STV_DEFAULT && sym_vis != STV_HIDDEN) {
			pr_warn("ELF sym #%d in section #%zu has unsupported symbol visibility %d\n",
				i, sec->sec_idx, sym_vis);
			return -EINVAL;
		}
		if (sym->st_shndx == 0) {
			if (sym_type != STT_NOTYPE || sym_bind == STB_LOCAL
			    || sym->st_value != 0 || sym->st_size != 0) {
				pr_warn("ELF sym #%d is invalid extern symbol in %s\n",
					i, obj->filename);

				return -EINVAL;
			}
			continue;
		}
		if (sym->st_shndx < SHN_LORESERVE && sym->st_shndx >= obj->sec_cnt) {
			pr_warn("ELF sym #%d in section #%zu points to missing section #%zu in %s\n",
				i, sec->sec_idx, (size_t)sym->st_shndx, obj->filename);
			return -EINVAL;
		}
		if (sym_type == STT_SECTION) {
			if (sym->st_value != 0)
				return -EINVAL;
			continue;
		}
	}

	return 0;
}

static int linker_sanity_check_elf_relos(struct src_obj *obj, struct src_sec *sec)
{
	struct src_sec *link_sec, *sym_sec;
	Elf64_Rel *relo;
	int i, n;

	if (sec->shdr->sh_entsize != sizeof(Elf64_Rel))
		return -EINVAL;
	if (sec->shdr->sh_size % sec->shdr->sh_entsize != 0)
		return -EINVAL;

	/* SHT_REL's sh_link should point to SYMTAB */
	if (sec->shdr->sh_link != obj->symtab_sec_idx) {
		pr_warn("ELF relo section #%zu points to invalid SYMTAB section #%zu in %s\n",
			sec->sec_idx, (size_t)sec->shdr->sh_link, obj->filename);
		return -EINVAL;
	}

	/* SHT_REL's sh_info points to relocated section */
	if (!sec->shdr->sh_info || sec->shdr->sh_info >= obj->sec_cnt) {
		pr_warn("ELF relo section #%zu points to missing section #%zu in %s\n",
			sec->sec_idx, (size_t)sec->shdr->sh_info, obj->filename);
		return -EINVAL;
	}
	link_sec = &obj->secs[sec->shdr->sh_info];

	/* .rel<secname> -> <secname> pattern is followed */
	if (strncmp(sec->sec_name, ".rel", sizeof(".rel") - 1) != 0
	    || strcmp(sec->sec_name + sizeof(".rel") - 1, link_sec->sec_name) != 0) {
		pr_warn("ELF relo section #%zu name has invalid name in %s\n",
			sec->sec_idx, obj->filename);
		return -EINVAL;
	}

	/* don't further validate relocations for ignored sections */
	if (link_sec->skipped)
		return 0;

	/* relocatable section is data or instructions */
	if (link_sec->shdr->sh_type != SHT_PROGBITS && link_sec->shdr->sh_type != SHT_NOBITS) {
		pr_warn("ELF relo section #%zu points to invalid section #%zu in %s\n",
			sec->sec_idx, (size_t)sec->shdr->sh_info, obj->filename);
		return -EINVAL;
	}

	/* check sanity of each relocation */
	n = sec->shdr->sh_size / sec->shdr->sh_entsize;
	relo = sec->data->d_buf;
	sym_sec = &obj->secs[obj->symtab_sec_idx];
	for (i = 0; i < n; i++, relo++) {
		size_t sym_idx = ELF64_R_SYM(relo->r_info);
		size_t sym_type = ELF64_R_TYPE(relo->r_info);

		if (sym_type != R_BPF_64_64 && sym_type != R_BPF_64_32 &&
		    sym_type != R_BPF_64_ABS64 && sym_type != R_BPF_64_ABS32) {
			pr_warn("ELF relo #%d in section #%zu has unexpected type %zu in %s\n",
				i, sec->sec_idx, sym_type, obj->filename);
			return -EINVAL;
		}

		if (!sym_idx || sym_idx * sizeof(Elf64_Sym) >= sym_sec->shdr->sh_size) {
			pr_warn("ELF relo #%d in section #%zu points to invalid symbol #%zu in %s\n",
				i, sec->sec_idx, sym_idx, obj->filename);
			return -EINVAL;
		}

		if (link_sec->shdr->sh_flags & SHF_EXECINSTR) {
			if (relo->r_offset % sizeof(struct bpf_insn) != 0) {
				pr_warn("ELF relo #%d in section #%zu points to missing symbol #%zu in %s\n",
					i, sec->sec_idx, sym_idx, obj->filename);
				return -EINVAL;
			}
		}
	}

	return 0;
}

static int check_btf_type_id(__u32 *type_id, void *ctx)
{
	struct btf *btf = ctx;

	if (*type_id >= btf__type_cnt(btf))
		return -EINVAL;

	return 0;
}

static int check_btf_str_off(__u32 *str_off, void *ctx)
{
	struct btf *btf = ctx;
	const char *s;

	s = btf__str_by_offset(btf, *str_off);

	if (!s)
		return -EINVAL;

	return 0;
}

static int linker_sanity_check_btf(struct src_obj *obj)
{
	struct btf_type *t;
	int i, n, err;

	if (!obj->btf)
		return 0;

	n = btf__type_cnt(obj->btf);
	for (i = 1; i < n; i++) {
		struct btf_field_iter it;
		__u32 *type_id, *str_off;

		t = btf_type_by_id(obj->btf, i);

		err = btf_field_iter_init(&it, t, BTF_FIELD_ITER_IDS);
<<<<<<< HEAD
		if (err)
			return err;
		while ((type_id = btf_field_iter_next(&it))) {
			if (*type_id >= n)
				return -EINVAL;
		}

		err = btf_field_iter_init(&it, t, BTF_FIELD_ITER_STRS);
		if (err)
			return err;
=======
		if (err)
			return err;
		while ((type_id = btf_field_iter_next(&it))) {
			if (*type_id >= n)
				return -EINVAL;
		}

		err = btf_field_iter_init(&it, t, BTF_FIELD_ITER_STRS);
		if (err)
			return err;
>>>>>>> 8400291e
		while ((str_off = btf_field_iter_next(&it))) {
			if (!btf__str_by_offset(obj->btf, *str_off))
				return -EINVAL;
		}
	}

	return 0;
}

static int linker_sanity_check_btf_ext(struct src_obj *obj)
{
	int err = 0;

	if (!obj->btf_ext)
		return 0;

	/* can't use .BTF.ext without .BTF */
	if (!obj->btf)
		return -EINVAL;

	err = err ?: btf_ext_visit_type_ids(obj->btf_ext, check_btf_type_id, obj->btf);
	err = err ?: btf_ext_visit_str_offs(obj->btf_ext, check_btf_str_off, obj->btf);
	if (err)
		return err;

	return 0;
}

static int init_sec(struct bpf_linker *linker, struct dst_sec *dst_sec, struct src_sec *src_sec)
{
	Elf_Scn *scn;
	Elf_Data *data;
	Elf64_Shdr *shdr;
	int name_off;

	dst_sec->sec_sz = 0;
	dst_sec->sec_idx = 0;
	dst_sec->ephemeral = src_sec->ephemeral;

	/* ephemeral sections are just thin section shells lacking most parts */
	if (src_sec->ephemeral)
		return 0;

	scn = elf_newscn(linker->elf);
	if (!scn)
		return -ENOMEM;
	data = elf_newdata(scn);
	if (!data)
		return -ENOMEM;
	shdr = elf64_getshdr(scn);
	if (!shdr)
		return -ENOMEM;

	dst_sec->scn = scn;
	dst_sec->shdr = shdr;
	dst_sec->data = data;
	dst_sec->sec_idx = elf_ndxscn(scn);

	name_off = strset__add_str(linker->strtab_strs, src_sec->sec_name);
	if (name_off < 0)
		return name_off;

	shdr->sh_name = name_off;
	shdr->sh_type = src_sec->shdr->sh_type;
	shdr->sh_flags = src_sec->shdr->sh_flags;
	shdr->sh_size = 0;
	/* sh_link and sh_info have different meaning for different types of
	 * sections, so we leave it up to the caller code to fill them in, if
	 * necessary
	 */
	shdr->sh_link = 0;
	shdr->sh_info = 0;
	shdr->sh_addralign = src_sec->shdr->sh_addralign;
	shdr->sh_entsize = src_sec->shdr->sh_entsize;

	data->d_type = src_sec->data->d_type;
	data->d_size = 0;
	data->d_buf = NULL;
	data->d_align = src_sec->data->d_align;
	data->d_off = 0;

	return 0;
}

static struct dst_sec *find_dst_sec_by_name(struct bpf_linker *linker, const char *sec_name)
{
	struct dst_sec *sec;
	int i;

	for (i = 1; i < linker->sec_cnt; i++) {
		sec = &linker->secs[i];

		if (strcmp(sec->sec_name, sec_name) == 0)
			return sec;
	}

	return NULL;
}

static bool secs_match(struct dst_sec *dst, struct src_sec *src)
{
	if (dst->ephemeral || src->ephemeral)
		return true;

	if (dst->shdr->sh_type != src->shdr->sh_type) {
		pr_warn("sec %s types mismatch\n", dst->sec_name);
		return false;
	}
	if (dst->shdr->sh_flags != src->shdr->sh_flags) {
		pr_warn("sec %s flags mismatch\n", dst->sec_name);
		return false;
	}
	if (dst->shdr->sh_entsize != src->shdr->sh_entsize) {
		pr_warn("sec %s entsize mismatch\n", dst->sec_name);
		return false;
	}

	return true;
}

static bool sec_content_is_same(struct dst_sec *dst_sec, struct src_sec *src_sec)
{
	if (dst_sec->sec_sz != src_sec->shdr->sh_size)
		return false;
	if (memcmp(dst_sec->raw_data, src_sec->data->d_buf, dst_sec->sec_sz) != 0)
		return false;
	return true;
}

static int extend_sec(struct bpf_linker *linker, struct dst_sec *dst, struct src_sec *src)
{
	void *tmp;
	size_t dst_align, src_align;
	size_t dst_align_sz, dst_final_sz;
	int err;

	/* Ephemeral source section doesn't contribute anything to ELF
	 * section data.
	 */
	if (src->ephemeral)
		return 0;

	/* Some sections (like .maps) can contain both externs (and thus be
	 * ephemeral) and non-externs (map definitions). So it's possible that
	 * it has to be "upgraded" from ephemeral to non-ephemeral when the
	 * first non-ephemeral entity appears. In such case, we add ELF
	 * section, data, etc.
	 */
	if (dst->ephemeral) {
		err = init_sec(linker, dst, src);
		if (err)
			return err;
	}

	dst_align = dst->shdr->sh_addralign;
	src_align = src->shdr->sh_addralign;
	if (dst_align == 0)
		dst_align = 1;
	if (dst_align < src_align)
		dst_align = src_align;

	dst_align_sz = (dst->sec_sz + dst_align - 1) / dst_align * dst_align;

	/* no need to re-align final size */
	dst_final_sz = dst_align_sz + src->shdr->sh_size;

	if (src->shdr->sh_type != SHT_NOBITS) {
		tmp = realloc(dst->raw_data, dst_final_sz);
		/* If dst_align_sz == 0, realloc() behaves in a special way:
		 * 1. When dst->raw_data is NULL it returns:
		 *    "either NULL or a pointer suitable to be passed to free()" [1].
		 * 2. When dst->raw_data is not-NULL it frees dst->raw_data and returns NULL,
		 *    thus invalidating any "pointer suitable to be passed to free()" obtained
		 *    at step (1).
		 *
		 * The dst_align_sz > 0 check avoids error exit after (2), otherwise
		 * dst->raw_data would be freed again in bpf_linker__free().
		 *
		 * [1] man 3 realloc
		 */
		if (!tmp && dst_align_sz > 0)
			return -ENOMEM;
		dst->raw_data = tmp;

		/* pad dst section, if it's alignment forced size increase */
		memset(dst->raw_data + dst->sec_sz, 0, dst_align_sz - dst->sec_sz);
		/* now copy src data at a properly aligned offset */
		memcpy(dst->raw_data + dst_align_sz, src->data->d_buf, src->shdr->sh_size);
	}

	dst->sec_sz = dst_final_sz;
	dst->shdr->sh_size = dst_final_sz;
	dst->data->d_size = dst_final_sz;

	dst->shdr->sh_addralign = dst_align;
	dst->data->d_align = dst_align;

	src->dst_off = dst_align_sz;

	return 0;
}

static bool is_data_sec(struct src_sec *sec)
{
	if (!sec || sec->skipped)
		return false;
	/* ephemeral sections are data sections, e.g., .kconfig, .ksyms */
	if (sec->ephemeral)
		return true;
	return sec->shdr->sh_type == SHT_PROGBITS || sec->shdr->sh_type == SHT_NOBITS;
}

static bool is_relo_sec(struct src_sec *sec)
{
	if (!sec || sec->skipped || sec->ephemeral)
		return false;
	return sec->shdr->sh_type == SHT_REL;
}

static int linker_append_sec_data(struct bpf_linker *linker, struct src_obj *obj)
{
	int i, err;

	for (i = 1; i < obj->sec_cnt; i++) {
		struct src_sec *src_sec;
		struct dst_sec *dst_sec;

		src_sec = &obj->secs[i];
		if (!is_data_sec(src_sec))
			continue;

		dst_sec = find_dst_sec_by_name(linker, src_sec->sec_name);
		if (!dst_sec) {
			dst_sec = add_dst_sec(linker, src_sec->sec_name);
			if (!dst_sec)
				return -ENOMEM;
			err = init_sec(linker, dst_sec, src_sec);
			if (err) {
				pr_warn("failed to init section '%s'\n", src_sec->sec_name);
				return err;
			}
		} else {
			if (!secs_match(dst_sec, src_sec)) {
				pr_warn("ELF sections %s are incompatible\n", src_sec->sec_name);
				return -1;
			}

			/* "license" and "version" sections are deduped */
			if (strcmp(src_sec->sec_name, "license") == 0
			    || strcmp(src_sec->sec_name, "version") == 0) {
				if (!sec_content_is_same(dst_sec, src_sec)) {
					pr_warn("non-identical contents of section '%s' are not supported\n", src_sec->sec_name);
					return -EINVAL;
				}
				src_sec->skipped = true;
				src_sec->dst_id = dst_sec->id;
				continue;
			}
		}

		/* record mapped section index */
		src_sec->dst_id = dst_sec->id;

		err = extend_sec(linker, dst_sec, src_sec);
		if (err)
			return err;
	}

	return 0;
}

static int linker_append_elf_syms(struct bpf_linker *linker, struct src_obj *obj)
{
	struct src_sec *symtab = &obj->secs[obj->symtab_sec_idx];
	Elf64_Sym *sym = symtab->data->d_buf;
	int i, n = symtab->shdr->sh_size / symtab->shdr->sh_entsize, err;
	int str_sec_idx = symtab->shdr->sh_link;
	const char *sym_name;

	obj->sym_map = calloc(n + 1, sizeof(*obj->sym_map));
	if (!obj->sym_map)
		return -ENOMEM;

	for (i = 0; i < n; i++, sym++) {
		/* We already validated all-zero symbol #0 and we already
		 * appended it preventively to the final SYMTAB, so skip it.
		 */
		if (i == 0)
			continue;

		sym_name = elf_strptr(obj->elf, str_sec_idx, sym->st_name);
		if (!sym_name) {
			pr_warn("can't fetch symbol name for symbol #%d in '%s'\n", i, obj->filename);
			return -EINVAL;
		}

		err = linker_append_elf_sym(linker, obj, sym, sym_name, i);
		if (err)
			return err;
	}

	return 0;
}

static Elf64_Sym *get_sym_by_idx(struct bpf_linker *linker, size_t sym_idx)
{
	struct dst_sec *symtab = &linker->secs[linker->symtab_sec_idx];
	Elf64_Sym *syms = symtab->raw_data;

	return &syms[sym_idx];
}

static struct glob_sym *find_glob_sym(struct bpf_linker *linker, const char *sym_name)
{
	struct glob_sym *glob_sym;
	const char *name;
	int i;

	for (i = 0; i < linker->glob_sym_cnt; i++) {
		glob_sym = &linker->glob_syms[i];
		name = strset__data(linker->strtab_strs) + glob_sym->name_off;

		if (strcmp(name, sym_name) == 0)
			return glob_sym;
	}

	return NULL;
}

static struct glob_sym *add_glob_sym(struct bpf_linker *linker)
{
	struct glob_sym *syms, *sym;

	syms = libbpf_reallocarray(linker->glob_syms, linker->glob_sym_cnt + 1,
				   sizeof(*linker->glob_syms));
	if (!syms)
		return NULL;

	sym = &syms[linker->glob_sym_cnt];
	memset(sym, 0, sizeof(*sym));
	sym->var_idx = -1;

	linker->glob_syms = syms;
	linker->glob_sym_cnt++;

	return sym;
}

static bool glob_sym_btf_matches(const char *sym_name, bool exact,
				 const struct btf *btf1, __u32 id1,
				 const struct btf *btf2, __u32 id2)
{
	const struct btf_type *t1, *t2;
	bool is_static1, is_static2;
	const char *n1, *n2;
	int i, n;

recur:
	n1 = n2 = NULL;
	t1 = skip_mods_and_typedefs(btf1, id1, &id1);
	t2 = skip_mods_and_typedefs(btf2, id2, &id2);

	/* check if only one side is FWD, otherwise handle with common logic */
	if (!exact && btf_is_fwd(t1) != btf_is_fwd(t2)) {
		n1 = btf__str_by_offset(btf1, t1->name_off);
		n2 = btf__str_by_offset(btf2, t2->name_off);
		if (strcmp(n1, n2) != 0) {
			pr_warn("global '%s': incompatible forward declaration names '%s' and '%s'\n",
				sym_name, n1, n2);
			return false;
		}
		/* validate if FWD kind matches concrete kind */
		if (btf_is_fwd(t1)) {
			if (btf_kflag(t1) && btf_is_union(t2))
				return true;
			if (!btf_kflag(t1) && btf_is_struct(t2))
				return true;
			pr_warn("global '%s': incompatible %s forward declaration and concrete kind %s\n",
				sym_name, btf_kflag(t1) ? "union" : "struct", btf_kind_str(t2));
		} else {
			if (btf_kflag(t2) && btf_is_union(t1))
				return true;
			if (!btf_kflag(t2) && btf_is_struct(t1))
				return true;
			pr_warn("global '%s': incompatible %s forward declaration and concrete kind %s\n",
				sym_name, btf_kflag(t2) ? "union" : "struct", btf_kind_str(t1));
		}
		return false;
	}

	if (btf_kind(t1) != btf_kind(t2)) {
		pr_warn("global '%s': incompatible BTF kinds %s and %s\n",
			sym_name, btf_kind_str(t1), btf_kind_str(t2));
		return false;
	}

	switch (btf_kind(t1)) {
	case BTF_KIND_STRUCT:
	case BTF_KIND_UNION:
	case BTF_KIND_ENUM:
	case BTF_KIND_ENUM64:
	case BTF_KIND_FWD:
	case BTF_KIND_FUNC:
	case BTF_KIND_VAR:
		n1 = btf__str_by_offset(btf1, t1->name_off);
		n2 = btf__str_by_offset(btf2, t2->name_off);
		if (strcmp(n1, n2) != 0) {
			pr_warn("global '%s': incompatible %s names '%s' and '%s'\n",
				sym_name, btf_kind_str(t1), n1, n2);
			return false;
		}
		break;
	default:
		break;
	}

	switch (btf_kind(t1)) {
	case BTF_KIND_UNKN: /* void */
	case BTF_KIND_FWD:
		return true;
	case BTF_KIND_INT:
	case BTF_KIND_FLOAT:
	case BTF_KIND_ENUM:
	case BTF_KIND_ENUM64:
		/* ignore encoding for int and enum values for enum */
		if (t1->size != t2->size) {
			pr_warn("global '%s': incompatible %s '%s' size %u and %u\n",
				sym_name, btf_kind_str(t1), n1, t1->size, t2->size);
			return false;
		}
		return true;
	case BTF_KIND_PTR:
		/* just validate overall shape of the referenced type, so no
		 * contents comparison for struct/union, and allowd fwd vs
		 * struct/union
		 */
		exact = false;
		id1 = t1->type;
		id2 = t2->type;
		goto recur;
	case BTF_KIND_ARRAY:
		/* ignore index type and array size */
		id1 = btf_array(t1)->type;
		id2 = btf_array(t2)->type;
		goto recur;
	case BTF_KIND_FUNC:
		/* extern and global linkages are compatible */
		is_static1 = btf_func_linkage(t1) == BTF_FUNC_STATIC;
		is_static2 = btf_func_linkage(t2) == BTF_FUNC_STATIC;
		if (is_static1 != is_static2) {
			pr_warn("global '%s': incompatible func '%s' linkage\n", sym_name, n1);
			return false;
		}

		id1 = t1->type;
		id2 = t2->type;
		goto recur;
	case BTF_KIND_VAR:
		/* extern and global linkages are compatible */
		is_static1 = btf_var(t1)->linkage == BTF_VAR_STATIC;
		is_static2 = btf_var(t2)->linkage == BTF_VAR_STATIC;
		if (is_static1 != is_static2) {
			pr_warn("global '%s': incompatible var '%s' linkage\n", sym_name, n1);
			return false;
		}

		id1 = t1->type;
		id2 = t2->type;
		goto recur;
	case BTF_KIND_STRUCT:
	case BTF_KIND_UNION: {
		const struct btf_member *m1, *m2;

		if (!exact)
			return true;

		if (btf_vlen(t1) != btf_vlen(t2)) {
			pr_warn("global '%s': incompatible number of %s fields %u and %u\n",
				sym_name, btf_kind_str(t1), btf_vlen(t1), btf_vlen(t2));
			return false;
		}

		n = btf_vlen(t1);
		m1 = btf_members(t1);
		m2 = btf_members(t2);
		for (i = 0; i < n; i++, m1++, m2++) {
			n1 = btf__str_by_offset(btf1, m1->name_off);
			n2 = btf__str_by_offset(btf2, m2->name_off);
			if (strcmp(n1, n2) != 0) {
				pr_warn("global '%s': incompatible field #%d names '%s' and '%s'\n",
					sym_name, i, n1, n2);
				return false;
			}
			if (m1->offset != m2->offset) {
				pr_warn("global '%s': incompatible field #%d ('%s') offsets\n",
					sym_name, i, n1);
				return false;
			}
			if (!glob_sym_btf_matches(sym_name, exact, btf1, m1->type, btf2, m2->type))
				return false;
		}

		return true;
	}
	case BTF_KIND_FUNC_PROTO: {
		const struct btf_param *m1, *m2;

		if (btf_vlen(t1) != btf_vlen(t2)) {
			pr_warn("global '%s': incompatible number of %s params %u and %u\n",
				sym_name, btf_kind_str(t1), btf_vlen(t1), btf_vlen(t2));
			return false;
		}

		n = btf_vlen(t1);
		m1 = btf_params(t1);
		m2 = btf_params(t2);
		for (i = 0; i < n; i++, m1++, m2++) {
			/* ignore func arg names */
			if (!glob_sym_btf_matches(sym_name, exact, btf1, m1->type, btf2, m2->type))
				return false;
		}

		/* now check return type as well */
		id1 = t1->type;
		id2 = t2->type;
		goto recur;
	}

	/* skip_mods_and_typedefs() make this impossible */
	case BTF_KIND_TYPEDEF:
	case BTF_KIND_VOLATILE:
	case BTF_KIND_CONST:
	case BTF_KIND_RESTRICT:
	/* DATASECs are never compared with each other */
	case BTF_KIND_DATASEC:
	default:
		pr_warn("global '%s': unsupported BTF kind %s\n",
			sym_name, btf_kind_str(t1));
		return false;
	}
}

static bool map_defs_match(const char *sym_name,
			   const struct btf *main_btf,
			   const struct btf_map_def *main_def,
			   const struct btf_map_def *main_inner_def,
			   const struct btf *extra_btf,
			   const struct btf_map_def *extra_def,
			   const struct btf_map_def *extra_inner_def)
{
	const char *reason;

	if (main_def->map_type != extra_def->map_type) {
		reason = "type";
		goto mismatch;
	}

	/* check key type/size match */
	if (main_def->key_size != extra_def->key_size) {
		reason = "key_size";
		goto mismatch;
	}
	if (!!main_def->key_type_id != !!extra_def->key_type_id) {
		reason = "key type";
		goto mismatch;
	}
	if ((main_def->parts & MAP_DEF_KEY_TYPE)
	     && !glob_sym_btf_matches(sym_name, true /*exact*/,
				      main_btf, main_def->key_type_id,
				      extra_btf, extra_def->key_type_id)) {
		reason = "key type";
		goto mismatch;
	}

	/* validate value type/size match */
	if (main_def->value_size != extra_def->value_size) {
		reason = "value_size";
		goto mismatch;
	}
	if (!!main_def->value_type_id != !!extra_def->value_type_id) {
		reason = "value type";
		goto mismatch;
	}
	if ((main_def->parts & MAP_DEF_VALUE_TYPE)
	     && !glob_sym_btf_matches(sym_name, true /*exact*/,
				      main_btf, main_def->value_type_id,
				      extra_btf, extra_def->value_type_id)) {
		reason = "key type";
		goto mismatch;
	}

	if (main_def->max_entries != extra_def->max_entries) {
		reason = "max_entries";
		goto mismatch;
	}
	if (main_def->map_flags != extra_def->map_flags) {
		reason = "map_flags";
		goto mismatch;
	}
	if (main_def->numa_node != extra_def->numa_node) {
		reason = "numa_node";
		goto mismatch;
	}
	if (main_def->pinning != extra_def->pinning) {
		reason = "pinning";
		goto mismatch;
	}

	if ((main_def->parts & MAP_DEF_INNER_MAP) != (extra_def->parts & MAP_DEF_INNER_MAP)) {
		reason = "inner map";
		goto mismatch;
	}

	if (main_def->parts & MAP_DEF_INNER_MAP) {
		char inner_map_name[128];

		snprintf(inner_map_name, sizeof(inner_map_name), "%s.inner", sym_name);

		return map_defs_match(inner_map_name,
				      main_btf, main_inner_def, NULL,
				      extra_btf, extra_inner_def, NULL);
	}

	return true;

mismatch:
	pr_warn("global '%s': map %s mismatch\n", sym_name, reason);
	return false;
}

static bool glob_map_defs_match(const char *sym_name,
				struct bpf_linker *linker, struct glob_sym *glob_sym,
				struct src_obj *obj, Elf64_Sym *sym, int btf_id)
{
	struct btf_map_def dst_def = {}, dst_inner_def = {};
	struct btf_map_def src_def = {}, src_inner_def = {};
	const struct btf_type *t;
	int err;

	t = btf__type_by_id(obj->btf, btf_id);
	if (!btf_is_var(t)) {
		pr_warn("global '%s': invalid map definition type [%d]\n", sym_name, btf_id);
		return false;
	}
	t = skip_mods_and_typedefs(obj->btf, t->type, NULL);

	err = parse_btf_map_def(sym_name, obj->btf, t, true /*strict*/, &src_def, &src_inner_def);
	if (err) {
		pr_warn("global '%s': invalid map definition\n", sym_name);
		return false;
	}

	/* re-parse existing map definition */
	t = btf__type_by_id(linker->btf, glob_sym->btf_id);
	t = skip_mods_and_typedefs(linker->btf, t->type, NULL);
	err = parse_btf_map_def(sym_name, linker->btf, t, true /*strict*/, &dst_def, &dst_inner_def);
	if (err) {
		/* this should not happen, because we already validated it */
		pr_warn("global '%s': invalid dst map definition\n", sym_name);
		return false;
	}

	/* Currently extern map definition has to be complete and match
	 * concrete map definition exactly. This restriction might be lifted
	 * in the future.
	 */
	return map_defs_match(sym_name, linker->btf, &dst_def, &dst_inner_def,
			      obj->btf, &src_def, &src_inner_def);
}

static bool glob_syms_match(const char *sym_name,
			    struct bpf_linker *linker, struct glob_sym *glob_sym,
			    struct src_obj *obj, Elf64_Sym *sym, size_t sym_idx, int btf_id)
{
	const struct btf_type *src_t;

	/* if we are dealing with externs, BTF types describing both global
	 * and extern VARs/FUNCs should be completely present in all files
	 */
	if (!glob_sym->btf_id || !btf_id) {
		pr_warn("BTF info is missing for global symbol '%s'\n", sym_name);
		return false;
	}

	src_t = btf__type_by_id(obj->btf, btf_id);
	if (!btf_is_var(src_t) && !btf_is_func(src_t)) {
		pr_warn("only extern variables and functions are supported, but got '%s' for '%s'\n",
			btf_kind_str(src_t), sym_name);
		return false;
	}

	/* deal with .maps definitions specially */
	if (glob_sym->sec_id && strcmp(linker->secs[glob_sym->sec_id].sec_name, MAPS_ELF_SEC) == 0)
		return glob_map_defs_match(sym_name, linker, glob_sym, obj, sym, btf_id);

	if (!glob_sym_btf_matches(sym_name, true /*exact*/,
				  linker->btf, glob_sym->btf_id, obj->btf, btf_id))
		return false;

	return true;
}

static bool btf_is_non_static(const struct btf_type *t)
{
	return (btf_is_var(t) && btf_var(t)->linkage != BTF_VAR_STATIC)
	       || (btf_is_func(t) && btf_func_linkage(t) != BTF_FUNC_STATIC);
}

static int find_glob_sym_btf(struct src_obj *obj, Elf64_Sym *sym, const char *sym_name,
			     int *out_btf_sec_id, int *out_btf_id)
{
	int i, j, n, m, btf_id = 0;
	const struct btf_type *t;
	const struct btf_var_secinfo *vi;
	const char *name;

	if (!obj->btf) {
		pr_warn("failed to find BTF info for object '%s'\n", obj->filename);
		return -EINVAL;
	}

	n = btf__type_cnt(obj->btf);
	for (i = 1; i < n; i++) {
		t = btf__type_by_id(obj->btf, i);

		/* some global and extern FUNCs and VARs might not be associated with any
		 * DATASEC, so try to detect them in the same pass
		 */
		if (btf_is_non_static(t)) {
			name = btf__str_by_offset(obj->btf, t->name_off);
			if (strcmp(name, sym_name) != 0)
				continue;

			/* remember and still try to find DATASEC */
			btf_id = i;
			continue;
		}

		if (!btf_is_datasec(t))
			continue;

		vi = btf_var_secinfos(t);
		for (j = 0, m = btf_vlen(t); j < m; j++, vi++) {
			t = btf__type_by_id(obj->btf, vi->type);
			name = btf__str_by_offset(obj->btf, t->name_off);

			if (strcmp(name, sym_name) != 0)
				continue;
			if (btf_is_var(t) && btf_var(t)->linkage == BTF_VAR_STATIC)
				continue;
			if (btf_is_func(t) && btf_func_linkage(t) == BTF_FUNC_STATIC)
				continue;

			if (btf_id && btf_id != vi->type) {
				pr_warn("global/extern '%s' BTF is ambiguous: both types #%d and #%u match\n",
					sym_name, btf_id, vi->type);
				return -EINVAL;
			}

			*out_btf_sec_id = i;
			*out_btf_id = vi->type;

			return 0;
		}
	}

	/* free-floating extern or global FUNC */
	if (btf_id) {
		*out_btf_sec_id = 0;
		*out_btf_id = btf_id;
		return 0;
	}

	pr_warn("failed to find BTF info for global/extern symbol '%s'\n", sym_name);
	return -ENOENT;
}

static struct src_sec *find_src_sec_by_name(struct src_obj *obj, const char *sec_name)
{
	struct src_sec *sec;
	int i;

	for (i = 1; i < obj->sec_cnt; i++) {
		sec = &obj->secs[i];

		if (strcmp(sec->sec_name, sec_name) == 0)
			return sec;
	}

	return NULL;
}

static int complete_extern_btf_info(struct btf *dst_btf, int dst_id,
				    struct btf *src_btf, int src_id)
{
	struct btf_type *dst_t = btf_type_by_id(dst_btf, dst_id);
	struct btf_type *src_t = btf_type_by_id(src_btf, src_id);
	struct btf_param *src_p, *dst_p;
	const char *s;
	int i, n, off;

	/* We already made sure that source and destination types (FUNC or
	 * VAR) match in terms of types and argument names.
	 */
	if (btf_is_var(dst_t)) {
		btf_var(dst_t)->linkage = BTF_VAR_GLOBAL_ALLOCATED;
		return 0;
	}

	dst_t->info = btf_type_info(BTF_KIND_FUNC, BTF_FUNC_GLOBAL, 0);

	/* now onto FUNC_PROTO types */
	src_t = btf_type_by_id(src_btf, src_t->type);
	dst_t = btf_type_by_id(dst_btf, dst_t->type);

	/* Fill in all the argument names, which for extern FUNCs are missing.
	 * We'll end up with two copies of FUNCs/VARs for externs, but that
	 * will be taken care of by BTF dedup at the very end.
	 * It might be that BTF types for extern in one file has less/more BTF
	 * information (e.g., FWD instead of full STRUCT/UNION information),
	 * but that should be (in most cases, subject to BTF dedup rules)
	 * handled and resolved by BTF dedup algorithm as well, so we won't
	 * worry about it. Our only job is to make sure that argument names
	 * are populated on both sides, otherwise BTF dedup will pedantically
	 * consider them different.
	 */
	src_p = btf_params(src_t);
	dst_p = btf_params(dst_t);
	for (i = 0, n = btf_vlen(dst_t); i < n; i++, src_p++, dst_p++) {
		if (!src_p->name_off)
			continue;

		/* src_btf has more complete info, so add name to dst_btf */
		s = btf__str_by_offset(src_btf, src_p->name_off);
		off = btf__add_str(dst_btf, s);
		if (off < 0)
			return off;
		dst_p->name_off = off;
	}
	return 0;
}

static void sym_update_bind(Elf64_Sym *sym, int sym_bind)
{
	sym->st_info = ELF64_ST_INFO(sym_bind, ELF64_ST_TYPE(sym->st_info));
}

static void sym_update_type(Elf64_Sym *sym, int sym_type)
{
	sym->st_info = ELF64_ST_INFO(ELF64_ST_BIND(sym->st_info), sym_type);
}

static void sym_update_visibility(Elf64_Sym *sym, int sym_vis)
{
	/* libelf doesn't provide setters for ST_VISIBILITY,
	 * but it is stored in the lower 2 bits of st_other
	 */
	sym->st_other &= ~0x03;
	sym->st_other |= sym_vis;
}

static int linker_append_elf_sym(struct bpf_linker *linker, struct src_obj *obj,
				 Elf64_Sym *sym, const char *sym_name, int src_sym_idx)
{
	struct src_sec *src_sec = NULL;
	struct dst_sec *dst_sec = NULL;
	struct glob_sym *glob_sym = NULL;
	int name_off, sym_type, sym_bind, sym_vis, err;
	int btf_sec_id = 0, btf_id = 0;
	size_t dst_sym_idx;
	Elf64_Sym *dst_sym;
	bool sym_is_extern;

	sym_type = ELF64_ST_TYPE(sym->st_info);
	sym_bind = ELF64_ST_BIND(sym->st_info);
	sym_vis = ELF64_ST_VISIBILITY(sym->st_other);
	sym_is_extern = sym->st_shndx == SHN_UNDEF;

	if (sym_is_extern) {
		if (!obj->btf) {
			pr_warn("externs without BTF info are not supported\n");
			return -ENOTSUP;
		}
	} else if (sym->st_shndx < SHN_LORESERVE) {
		src_sec = &obj->secs[sym->st_shndx];
		if (src_sec->skipped)
			return 0;
		dst_sec = &linker->secs[src_sec->dst_id];

		/* allow only one STT_SECTION symbol per section */
		if (sym_type == STT_SECTION && dst_sec->sec_sym_idx) {
			obj->sym_map[src_sym_idx] = dst_sec->sec_sym_idx;
			return 0;
		}
	}

	if (sym_bind == STB_LOCAL)
		goto add_sym;

	/* find matching BTF info */
	err = find_glob_sym_btf(obj, sym, sym_name, &btf_sec_id, &btf_id);
	if (err)
		return err;

	if (sym_is_extern && btf_sec_id) {
		const char *sec_name = NULL;
		const struct btf_type *t;

		t = btf__type_by_id(obj->btf, btf_sec_id);
		sec_name = btf__str_by_offset(obj->btf, t->name_off);

		/* Clang puts unannotated extern vars into
		 * '.extern' BTF DATASEC. Treat them the same
		 * as unannotated extern funcs (which are
		 * currently not put into any DATASECs).
		 * Those don't have associated src_sec/dst_sec.
		 */
		if (strcmp(sec_name, BTF_EXTERN_SEC) != 0) {
			src_sec = find_src_sec_by_name(obj, sec_name);
			if (!src_sec) {
				pr_warn("failed to find matching ELF sec '%s'\n", sec_name);
				return -ENOENT;
			}
			dst_sec = &linker->secs[src_sec->dst_id];
		}
	}

	glob_sym = find_glob_sym(linker, sym_name);
	if (glob_sym) {
		/* Preventively resolve to existing symbol. This is
		 * needed for further relocation symbol remapping in
		 * the next step of linking.
		 */
		obj->sym_map[src_sym_idx] = glob_sym->sym_idx;

		/* If both symbols are non-externs, at least one of
		 * them has to be STB_WEAK, otherwise they are in
		 * a conflict with each other.
		 */
		if (!sym_is_extern && !glob_sym->is_extern
		    && !glob_sym->is_weak && sym_bind != STB_WEAK) {
			pr_warn("conflicting non-weak symbol #%d (%s) definition in '%s'\n",
				src_sym_idx, sym_name, obj->filename);
			return -EINVAL;
		}

		if (!glob_syms_match(sym_name, linker, glob_sym, obj, sym, src_sym_idx, btf_id))
			return -EINVAL;

		dst_sym = get_sym_by_idx(linker, glob_sym->sym_idx);

		/* If new symbol is strong, then force dst_sym to be strong as
		 * well; this way a mix of weak and non-weak extern
		 * definitions will end up being strong.
		 */
		if (sym_bind == STB_GLOBAL) {
			/* We still need to preserve type (NOTYPE or
			 * OBJECT/FUNC, depending on whether the symbol is
			 * extern or not)
			 */
			sym_update_bind(dst_sym, STB_GLOBAL);
			glob_sym->is_weak = false;
		}

		/* Non-default visibility is "contaminating", with stricter
		 * visibility overwriting more permissive ones, even if more
		 * permissive visibility comes from just an extern definition.
		 * Currently only STV_DEFAULT and STV_HIDDEN are allowed and
		 * ensured by ELF symbol sanity checks above.
		 */
		if (sym_vis > ELF64_ST_VISIBILITY(dst_sym->st_other))
			sym_update_visibility(dst_sym, sym_vis);

		/* If the new symbol is extern, then regardless if
		 * existing symbol is extern or resolved global, just
		 * keep the existing one untouched.
		 */
		if (sym_is_extern)
			return 0;

		/* If existing symbol is a strong resolved symbol, bail out,
		 * because we lost resolution battle have nothing to
		 * contribute. We already checked abover that there is no
		 * strong-strong conflict. We also already tightened binding
		 * and visibility, so nothing else to contribute at that point.
		 */
		if (!glob_sym->is_extern && sym_bind == STB_WEAK)
			return 0;

		/* At this point, new symbol is strong non-extern,
		 * so overwrite glob_sym with new symbol information.
		 * Preserve binding and visibility.
		 */
		sym_update_type(dst_sym, sym_type);
		dst_sym->st_shndx = dst_sec->sec_idx;
		dst_sym->st_value = src_sec->dst_off + sym->st_value;
		dst_sym->st_size = sym->st_size;

		/* see comment below about dst_sec->id vs dst_sec->sec_idx */
		glob_sym->sec_id = dst_sec->id;
		glob_sym->is_extern = false;

		if (complete_extern_btf_info(linker->btf, glob_sym->btf_id,
					     obj->btf, btf_id))
			return -EINVAL;

		/* request updating VAR's/FUNC's underlying BTF type when appending BTF type */
		glob_sym->underlying_btf_id = 0;

		obj->sym_map[src_sym_idx] = glob_sym->sym_idx;
		return 0;
	}

add_sym:
	name_off = strset__add_str(linker->strtab_strs, sym_name);
	if (name_off < 0)
		return name_off;

	dst_sym = add_new_sym(linker, &dst_sym_idx);
	if (!dst_sym)
		return -ENOMEM;

	dst_sym->st_name = name_off;
	dst_sym->st_info = sym->st_info;
	dst_sym->st_other = sym->st_other;
	dst_sym->st_shndx = dst_sec ? dst_sec->sec_idx : sym->st_shndx;
	dst_sym->st_value = (src_sec ? src_sec->dst_off : 0) + sym->st_value;
	dst_sym->st_size = sym->st_size;

	obj->sym_map[src_sym_idx] = dst_sym_idx;

	if (sym_type == STT_SECTION && dst_sym) {
		dst_sec->sec_sym_idx = dst_sym_idx;
		dst_sym->st_value = 0;
	}

	if (sym_bind != STB_LOCAL) {
		glob_sym = add_glob_sym(linker);
		if (!glob_sym)
			return -ENOMEM;

		glob_sym->sym_idx = dst_sym_idx;
		/* we use dst_sec->id (and not dst_sec->sec_idx), because
		 * ephemeral sections (.kconfig, .ksyms, etc) don't have
		 * sec_idx (as they don't have corresponding ELF section), but
		 * still have id. .extern doesn't have even ephemeral section
		 * associated with it, so dst_sec->id == dst_sec->sec_idx == 0.
		 */
		glob_sym->sec_id = dst_sec ? dst_sec->id : 0;
		glob_sym->name_off = name_off;
		/* we will fill btf_id in during BTF merging step */
		glob_sym->btf_id = 0;
		glob_sym->is_extern = sym_is_extern;
		glob_sym->is_weak = sym_bind == STB_WEAK;
	}

	return 0;
}

static int linker_append_elf_relos(struct bpf_linker *linker, struct src_obj *obj)
{
	struct src_sec *src_symtab = &obj->secs[obj->symtab_sec_idx];
	int i, err;

	for (i = 1; i < obj->sec_cnt; i++) {
		struct src_sec *src_sec, *src_linked_sec;
		struct dst_sec *dst_sec, *dst_linked_sec;
		Elf64_Rel *src_rel, *dst_rel;
		int j, n;

		src_sec = &obj->secs[i];
		if (!is_relo_sec(src_sec))
			continue;

		/* shdr->sh_info points to relocatable section */
		src_linked_sec = &obj->secs[src_sec->shdr->sh_info];
		if (src_linked_sec->skipped)
			continue;

		dst_sec = find_dst_sec_by_name(linker, src_sec->sec_name);
		if (!dst_sec) {
			dst_sec = add_dst_sec(linker, src_sec->sec_name);
			if (!dst_sec)
				return -ENOMEM;
			err = init_sec(linker, dst_sec, src_sec);
			if (err) {
				pr_warn("failed to init section '%s'\n", src_sec->sec_name);
				return err;
			}
		} else if (!secs_match(dst_sec, src_sec)) {
			pr_warn("sections %s are not compatible\n", src_sec->sec_name);
			return -1;
		}

		/* shdr->sh_link points to SYMTAB */
		dst_sec->shdr->sh_link = linker->symtab_sec_idx;

		/* shdr->sh_info points to relocated section */
		dst_linked_sec = &linker->secs[src_linked_sec->dst_id];
		dst_sec->shdr->sh_info = dst_linked_sec->sec_idx;

		src_sec->dst_id = dst_sec->id;
		err = extend_sec(linker, dst_sec, src_sec);
		if (err)
			return err;

		src_rel = src_sec->data->d_buf;
		dst_rel = dst_sec->raw_data + src_sec->dst_off;
		n = src_sec->shdr->sh_size / src_sec->shdr->sh_entsize;
		for (j = 0; j < n; j++, src_rel++, dst_rel++) {
			size_t src_sym_idx, dst_sym_idx, sym_type;
			Elf64_Sym *src_sym;

			src_sym_idx = ELF64_R_SYM(src_rel->r_info);
			src_sym = src_symtab->data->d_buf + sizeof(*src_sym) * src_sym_idx;

			dst_sym_idx = obj->sym_map[src_sym_idx];
			dst_rel->r_offset += src_linked_sec->dst_off;
			sym_type = ELF64_R_TYPE(src_rel->r_info);
			dst_rel->r_info = ELF64_R_INFO(dst_sym_idx, sym_type);

			if (ELF64_ST_TYPE(src_sym->st_info) == STT_SECTION) {
				struct src_sec *sec = &obj->secs[src_sym->st_shndx];
				struct bpf_insn *insn;

				if (src_linked_sec->shdr->sh_flags & SHF_EXECINSTR) {
					/* calls to the very first static function inside
					 * .text section at offset 0 will
					 * reference section symbol, not the
					 * function symbol. Fix that up,
					 * otherwise it won't be possible to
					 * relocate calls to two different
					 * static functions with the same name
					 * (rom two different object files)
					 */
					insn = dst_linked_sec->raw_data + dst_rel->r_offset;
					if (insn->code == (BPF_JMP | BPF_CALL))
						insn->imm += sec->dst_off / sizeof(struct bpf_insn);
					else
						insn->imm += sec->dst_off;
				} else {
					pr_warn("relocation against STT_SECTION in non-exec section is not supported!\n");
					return -EINVAL;
				}
			}

		}
	}

	return 0;
}

static Elf64_Sym *find_sym_by_name(struct src_obj *obj, size_t sec_idx,
				   int sym_type, const char *sym_name)
{
	struct src_sec *symtab = &obj->secs[obj->symtab_sec_idx];
	Elf64_Sym *sym = symtab->data->d_buf;
	int i, n = symtab->shdr->sh_size / symtab->shdr->sh_entsize;
	int str_sec_idx = symtab->shdr->sh_link;
	const char *name;

	for (i = 0; i < n; i++, sym++) {
		if (sym->st_shndx != sec_idx)
			continue;
		if (ELF64_ST_TYPE(sym->st_info) != sym_type)
			continue;

		name = elf_strptr(obj->elf, str_sec_idx, sym->st_name);
		if (!name)
			return NULL;

		if (strcmp(sym_name, name) != 0)
			continue;

		return sym;
	}

	return NULL;
}

static int linker_fixup_btf(struct src_obj *obj)
{
	const char *sec_name;
	struct src_sec *sec;
	int i, j, n, m;

	if (!obj->btf)
		return 0;

	n = btf__type_cnt(obj->btf);
	for (i = 1; i < n; i++) {
		struct btf_var_secinfo *vi;
		struct btf_type *t;

		t = btf_type_by_id(obj->btf, i);
		if (btf_kind(t) != BTF_KIND_DATASEC)
			continue;

		sec_name = btf__str_by_offset(obj->btf, t->name_off);
		sec = find_src_sec_by_name(obj, sec_name);
		if (sec) {
			/* record actual section size, unless ephemeral */
			if (sec->shdr)
				t->size = sec->shdr->sh_size;
		} else {
			/* BTF can have some sections that are not represented
			 * in ELF, e.g., .kconfig, .ksyms, .extern, which are used
			 * for special extern variables.
			 *
			 * For all but one such special (ephemeral)
			 * sections, we pre-create "section shells" to be able
			 * to keep track of extra per-section metadata later
			 * (e.g., those BTF extern variables).
			 *
			 * .extern is even more special, though, because it
			 * contains extern variables that need to be resolved
			 * by static linker, not libbpf and kernel. When such
			 * externs are resolved, we are going to remove them
			 * from .extern BTF section and might end up not
			 * needing it at all. Each resolved extern should have
			 * matching non-extern VAR/FUNC in other sections.
			 *
			 * We do support leaving some of the externs
			 * unresolved, though, to support cases of building
			 * libraries, which will later be linked against final
			 * BPF applications. So if at finalization we still
			 * see unresolved externs, we'll create .extern
			 * section on our own.
			 */
			if (strcmp(sec_name, BTF_EXTERN_SEC) == 0)
				continue;

			sec = add_src_sec(obj, sec_name);
			if (!sec)
				return -ENOMEM;

			sec->ephemeral = true;
			sec->sec_idx = 0; /* will match UNDEF shndx in ELF */
		}

		/* remember ELF section and its BTF type ID match */
		sec->sec_type_id = i;

		/* fix up variable offsets */
		vi = btf_var_secinfos(t);
		for (j = 0, m = btf_vlen(t); j < m; j++, vi++) {
			const struct btf_type *vt = btf__type_by_id(obj->btf, vi->type);
			const char *var_name;
			int var_linkage;
			Elf64_Sym *sym;

			/* could be a variable or function */
			if (!btf_is_var(vt))
				continue;

			var_name = btf__str_by_offset(obj->btf, vt->name_off);
			var_linkage = btf_var(vt)->linkage;

			/* no need to patch up static or extern vars */
			if (var_linkage != BTF_VAR_GLOBAL_ALLOCATED)
				continue;

			sym = find_sym_by_name(obj, sec->sec_idx, STT_OBJECT, var_name);
			if (!sym) {
				pr_warn("failed to find symbol for variable '%s' in section '%s'\n", var_name, sec_name);
				return -ENOENT;
			}

			vi->offset = sym->st_value;
		}
	}

	return 0;
}

static int linker_append_btf(struct bpf_linker *linker, struct src_obj *obj)
{
	const struct btf_type *t;
	int i, j, n, start_id, id, err;
	const char *name;

	if (!obj->btf)
		return 0;

	start_id = btf__type_cnt(linker->btf);
	n = btf__type_cnt(obj->btf);

	obj->btf_type_map = calloc(n + 1, sizeof(int));
	if (!obj->btf_type_map)
		return -ENOMEM;

	for (i = 1; i < n; i++) {
		struct glob_sym *glob_sym = NULL;

		t = btf__type_by_id(obj->btf, i);

		/* DATASECs are handled specially below */
		if (btf_kind(t) == BTF_KIND_DATASEC)
			continue;

		if (btf_is_non_static(t)) {
			/* there should be glob_sym already */
			name = btf__str_by_offset(obj->btf, t->name_off);
			glob_sym = find_glob_sym(linker, name);

			/* VARs without corresponding glob_sym are those that
			 * belong to skipped/deduplicated sections (i.e.,
			 * license and version), so just skip them
			 */
			if (!glob_sym)
				continue;

			/* linker_append_elf_sym() might have requested
			 * updating underlying type ID, if extern was resolved
			 * to strong symbol or weak got upgraded to non-weak
			 */
			if (glob_sym->underlying_btf_id == 0)
				glob_sym->underlying_btf_id = -t->type;

			/* globals from previous object files that match our
			 * VAR/FUNC already have a corresponding associated
			 * BTF type, so just make sure to use it
			 */
			if (glob_sym->btf_id) {
				/* reuse existing BTF type for global var/func */
				obj->btf_type_map[i] = glob_sym->btf_id;
				continue;
			}
		}

		id = btf__add_type(linker->btf, obj->btf, t);
		if (id < 0) {
			pr_warn("failed to append BTF type #%d from file '%s'\n", i, obj->filename);
			return id;
		}

		obj->btf_type_map[i] = id;

		/* record just appended BTF type for var/func */
		if (glob_sym) {
			glob_sym->btf_id = id;
			glob_sym->underlying_btf_id = -t->type;
		}
	}

	/* remap all the types except DATASECs */
	n = btf__type_cnt(linker->btf);
	for (i = start_id; i < n; i++) {
		struct btf_type *dst_t = btf_type_by_id(linker->btf, i);
		struct btf_field_iter it;
		__u32 *type_id;

		err = btf_field_iter_init(&it, dst_t, BTF_FIELD_ITER_IDS);
		if (err)
			return err;

		while ((type_id = btf_field_iter_next(&it))) {
			int new_id = obj->btf_type_map[*type_id];

			/* Error out if the type wasn't remapped. Ignore VOID which stays VOID. */
			if (new_id == 0 && *type_id != 0) {
				pr_warn("failed to find new ID mapping for original BTF type ID %u\n",
					*type_id);
				return -EINVAL;
			}

			*type_id = obj->btf_type_map[*type_id];
		}
	}

	/* Rewrite VAR/FUNC underlying types (i.e., FUNC's FUNC_PROTO and VAR's
	 * actual type), if necessary
	 */
	for (i = 0; i < linker->glob_sym_cnt; i++) {
		struct glob_sym *glob_sym = &linker->glob_syms[i];
		struct btf_type *glob_t;

		if (glob_sym->underlying_btf_id >= 0)
			continue;

		glob_sym->underlying_btf_id = obj->btf_type_map[-glob_sym->underlying_btf_id];

		glob_t = btf_type_by_id(linker->btf, glob_sym->btf_id);
		glob_t->type = glob_sym->underlying_btf_id;
	}

	/* append DATASEC info */
	for (i = 1; i < obj->sec_cnt; i++) {
		struct src_sec *src_sec;
		struct dst_sec *dst_sec;
		const struct btf_var_secinfo *src_var;
		struct btf_var_secinfo *dst_var;

		src_sec = &obj->secs[i];
		if (!src_sec->sec_type_id || src_sec->skipped)
			continue;
		dst_sec = &linker->secs[src_sec->dst_id];

		/* Mark section as having BTF regardless of the presence of
		 * variables. In some cases compiler might generate empty BTF
		 * with no variables information. E.g., when promoting local
		 * array/structure variable initial values and BPF object
		 * file otherwise has no read-only static variables in
		 * .rodata. We need to preserve such empty BTF and just set
		 * correct section size.
		 */
		dst_sec->has_btf = true;

		t = btf__type_by_id(obj->btf, src_sec->sec_type_id);
		src_var = btf_var_secinfos(t);
		n = btf_vlen(t);
		for (j = 0; j < n; j++, src_var++) {
			void *sec_vars = dst_sec->sec_vars;
			int new_id = obj->btf_type_map[src_var->type];
			struct glob_sym *glob_sym = NULL;

			t = btf_type_by_id(linker->btf, new_id);
			if (btf_is_non_static(t)) {
				name = btf__str_by_offset(linker->btf, t->name_off);
				glob_sym = find_glob_sym(linker, name);
				if (glob_sym->sec_id != dst_sec->id) {
					pr_warn("global '%s': section mismatch %d vs %d\n",
						name, glob_sym->sec_id, dst_sec->id);
					return -EINVAL;
				}
			}

			/* If there is already a member (VAR or FUNC) mapped
			 * to the same type, don't add a duplicate entry.
			 * This will happen when multiple object files define
			 * the same extern VARs/FUNCs.
			 */
			if (glob_sym && glob_sym->var_idx >= 0) {
				__s64 sz;

				dst_var = &dst_sec->sec_vars[glob_sym->var_idx];
				/* Because underlying BTF type might have
				 * changed, so might its size have changed, so
				 * re-calculate and update it in sec_var.
				 */
				sz = btf__resolve_size(linker->btf, glob_sym->underlying_btf_id);
				if (sz < 0) {
					pr_warn("global '%s': failed to resolve size of underlying type: %d\n",
						name, (int)sz);
					return -EINVAL;
				}
				dst_var->size = sz;
				continue;
			}

			sec_vars = libbpf_reallocarray(sec_vars,
						       dst_sec->sec_var_cnt + 1,
						       sizeof(*dst_sec->sec_vars));
			if (!sec_vars)
				return -ENOMEM;

			dst_sec->sec_vars = sec_vars;
			dst_sec->sec_var_cnt++;

			dst_var = &dst_sec->sec_vars[dst_sec->sec_var_cnt - 1];
			dst_var->type = obj->btf_type_map[src_var->type];
			dst_var->size = src_var->size;
			dst_var->offset = src_sec->dst_off + src_var->offset;

			if (glob_sym)
				glob_sym->var_idx = dst_sec->sec_var_cnt - 1;
		}
	}

	return 0;
}

static void *add_btf_ext_rec(struct btf_ext_sec_data *ext_data, const void *src_rec)
{
	void *tmp;

	tmp = libbpf_reallocarray(ext_data->recs, ext_data->rec_cnt + 1, ext_data->rec_sz);
	if (!tmp)
		return NULL;
	ext_data->recs = tmp;

	tmp += ext_data->rec_cnt * ext_data->rec_sz;
	memcpy(tmp, src_rec, ext_data->rec_sz);

	ext_data->rec_cnt++;

	return tmp;
}

static int linker_append_btf_ext(struct bpf_linker *linker, struct src_obj *obj)
{
	const struct btf_ext_info_sec *ext_sec;
	const char *sec_name, *s;
	struct src_sec *src_sec;
	struct dst_sec *dst_sec;
	int rec_sz, str_off, i;

	if (!obj->btf_ext)
		return 0;

	rec_sz = obj->btf_ext->func_info.rec_size;
	for_each_btf_ext_sec(&obj->btf_ext->func_info, ext_sec) {
		struct bpf_func_info_min *src_rec, *dst_rec;

		sec_name = btf__name_by_offset(obj->btf, ext_sec->sec_name_off);
		src_sec = find_src_sec_by_name(obj, sec_name);
		if (!src_sec) {
			pr_warn("can't find section '%s' referenced from .BTF.ext\n", sec_name);
			return -EINVAL;
		}
		dst_sec = &linker->secs[src_sec->dst_id];

		if (dst_sec->func_info.rec_sz == 0)
			dst_sec->func_info.rec_sz = rec_sz;
		if (dst_sec->func_info.rec_sz != rec_sz) {
			pr_warn("incompatible .BTF.ext record sizes for section '%s'\n", sec_name);
			return -EINVAL;
		}

		for_each_btf_ext_rec(&obj->btf_ext->func_info, ext_sec, i, src_rec) {
			dst_rec = add_btf_ext_rec(&dst_sec->func_info, src_rec);
			if (!dst_rec)
				return -ENOMEM;

			dst_rec->insn_off += src_sec->dst_off;
			dst_rec->type_id = obj->btf_type_map[dst_rec->type_id];
		}
	}

	rec_sz = obj->btf_ext->line_info.rec_size;
	for_each_btf_ext_sec(&obj->btf_ext->line_info, ext_sec) {
		struct bpf_line_info_min *src_rec, *dst_rec;

		sec_name = btf__name_by_offset(obj->btf, ext_sec->sec_name_off);
		src_sec = find_src_sec_by_name(obj, sec_name);
		if (!src_sec) {
			pr_warn("can't find section '%s' referenced from .BTF.ext\n", sec_name);
			return -EINVAL;
		}
		dst_sec = &linker->secs[src_sec->dst_id];

		if (dst_sec->line_info.rec_sz == 0)
			dst_sec->line_info.rec_sz = rec_sz;
		if (dst_sec->line_info.rec_sz != rec_sz) {
			pr_warn("incompatible .BTF.ext record sizes for section '%s'\n", sec_name);
			return -EINVAL;
		}

		for_each_btf_ext_rec(&obj->btf_ext->line_info, ext_sec, i, src_rec) {
			dst_rec = add_btf_ext_rec(&dst_sec->line_info, src_rec);
			if (!dst_rec)
				return -ENOMEM;

			dst_rec->insn_off += src_sec->dst_off;

			s = btf__str_by_offset(obj->btf, src_rec->file_name_off);
			str_off = btf__add_str(linker->btf, s);
			if (str_off < 0)
				return -ENOMEM;
			dst_rec->file_name_off = str_off;

			s = btf__str_by_offset(obj->btf, src_rec->line_off);
			str_off = btf__add_str(linker->btf, s);
			if (str_off < 0)
				return -ENOMEM;
			dst_rec->line_off = str_off;

			/* dst_rec->line_col is fine */
		}
	}

	rec_sz = obj->btf_ext->core_relo_info.rec_size;
	for_each_btf_ext_sec(&obj->btf_ext->core_relo_info, ext_sec) {
		struct bpf_core_relo *src_rec, *dst_rec;

		sec_name = btf__name_by_offset(obj->btf, ext_sec->sec_name_off);
		src_sec = find_src_sec_by_name(obj, sec_name);
		if (!src_sec) {
			pr_warn("can't find section '%s' referenced from .BTF.ext\n", sec_name);
			return -EINVAL;
		}
		dst_sec = &linker->secs[src_sec->dst_id];

		if (dst_sec->core_relo_info.rec_sz == 0)
			dst_sec->core_relo_info.rec_sz = rec_sz;
		if (dst_sec->core_relo_info.rec_sz != rec_sz) {
			pr_warn("incompatible .BTF.ext record sizes for section '%s'\n", sec_name);
			return -EINVAL;
		}

		for_each_btf_ext_rec(&obj->btf_ext->core_relo_info, ext_sec, i, src_rec) {
			dst_rec = add_btf_ext_rec(&dst_sec->core_relo_info, src_rec);
			if (!dst_rec)
				return -ENOMEM;

			dst_rec->insn_off += src_sec->dst_off;
			dst_rec->type_id = obj->btf_type_map[dst_rec->type_id];

			s = btf__str_by_offset(obj->btf, src_rec->access_str_off);
			str_off = btf__add_str(linker->btf, s);
			if (str_off < 0)
				return -ENOMEM;
			dst_rec->access_str_off = str_off;

			/* dst_rec->kind is fine */
		}
	}

	return 0;
}

int bpf_linker__finalize(struct bpf_linker *linker)
{
	struct dst_sec *sec;
	size_t strs_sz;
	const void *strs;
	int err, i;

	if (!linker->elf)
		return libbpf_err(-EINVAL);

	err = finalize_btf(linker);
	if (err)
		return libbpf_err(err);

	/* Finalize strings */
	strs_sz = strset__data_size(linker->strtab_strs);
	strs = strset__data(linker->strtab_strs);

	sec = &linker->secs[linker->strtab_sec_idx];
	sec->data->d_align = 1;
	sec->data->d_off = 0LL;
	sec->data->d_buf = (void *)strs;
	sec->data->d_type = ELF_T_BYTE;
	sec->data->d_size = strs_sz;
	sec->shdr->sh_size = strs_sz;

	for (i = 1; i < linker->sec_cnt; i++) {
		sec = &linker->secs[i];

		/* STRTAB is handled specially above */
		if (sec->sec_idx == linker->strtab_sec_idx)
			continue;

		/* special ephemeral sections (.ksyms, .kconfig, etc) */
		if (!sec->scn)
			continue;

		sec->data->d_buf = sec->raw_data;
	}

	/* Finalize ELF layout */
	if (elf_update(linker->elf, ELF_C_NULL) < 0) {
		err = -errno;
		pr_warn_elf("failed to finalize ELF layout");
		return libbpf_err(err);
	}

	/* Write out final ELF contents */
	if (elf_update(linker->elf, ELF_C_WRITE) < 0) {
		err = -errno;
		pr_warn_elf("failed to write ELF contents");
		return libbpf_err(err);
	}

	elf_end(linker->elf);
	close(linker->fd);

	linker->elf = NULL;
	linker->fd = -1;

	return 0;
}

static int emit_elf_data_sec(struct bpf_linker *linker, const char *sec_name,
			     size_t align, const void *raw_data, size_t raw_sz)
{
	Elf_Scn *scn;
	Elf_Data *data;
	Elf64_Shdr *shdr;
	int name_off;

	name_off = strset__add_str(linker->strtab_strs, sec_name);
	if (name_off < 0)
		return name_off;

	scn = elf_newscn(linker->elf);
	if (!scn)
		return -ENOMEM;
	data = elf_newdata(scn);
	if (!data)
		return -ENOMEM;
	shdr = elf64_getshdr(scn);
	if (!shdr)
		return -EINVAL;

	shdr->sh_name = name_off;
	shdr->sh_type = SHT_PROGBITS;
	shdr->sh_flags = 0;
	shdr->sh_size = raw_sz;
	shdr->sh_link = 0;
	shdr->sh_info = 0;
	shdr->sh_addralign = align;
	shdr->sh_entsize = 0;

	data->d_type = ELF_T_BYTE;
	data->d_size = raw_sz;
	data->d_buf = (void *)raw_data;
	data->d_align = align;
	data->d_off = 0;

	return 0;
}

static int finalize_btf(struct bpf_linker *linker)
{
	LIBBPF_OPTS(btf_dedup_opts, opts);
	struct btf *btf = linker->btf;
	const void *raw_data;
	int i, j, id, err;
	__u32 raw_sz;

	/* bail out if no BTF data was produced */
	if (btf__type_cnt(linker->btf) == 1)
		return 0;

	for (i = 1; i < linker->sec_cnt; i++) {
		struct dst_sec *sec = &linker->secs[i];

		if (!sec->has_btf)
			continue;

		id = btf__add_datasec(btf, sec->sec_name, sec->sec_sz);
		if (id < 0) {
			pr_warn("failed to add consolidated BTF type for datasec '%s': %d\n",
				sec->sec_name, id);
			return id;
		}

		for (j = 0; j < sec->sec_var_cnt; j++) {
			struct btf_var_secinfo *vi = &sec->sec_vars[j];

			if (btf__add_datasec_var_info(btf, vi->type, vi->offset, vi->size))
				return -EINVAL;
		}
	}

	err = finalize_btf_ext(linker);
	if (err) {
		pr_warn(".BTF.ext generation failed: %d\n", err);
		return err;
	}

	opts.btf_ext = linker->btf_ext;
	err = btf__dedup(linker->btf, &opts);
	if (err) {
		pr_warn("BTF dedup failed: %d\n", err);
		return err;
	}

	/* Emit .BTF section */
	raw_data = btf__raw_data(linker->btf, &raw_sz);
	if (!raw_data)
		return -ENOMEM;

	err = emit_elf_data_sec(linker, BTF_ELF_SEC, 8, raw_data, raw_sz);
	if (err) {
		pr_warn("failed to write out .BTF ELF section: %d\n", err);
		return err;
	}

	/* Emit .BTF.ext section */
	if (linker->btf_ext) {
		raw_data = btf_ext__raw_data(linker->btf_ext, &raw_sz);
		if (!raw_data)
			return -ENOMEM;

		err = emit_elf_data_sec(linker, BTF_EXT_ELF_SEC, 8, raw_data, raw_sz);
		if (err) {
			pr_warn("failed to write out .BTF.ext ELF section: %d\n", err);
			return err;
		}
	}

	return 0;
}

static int emit_btf_ext_data(struct bpf_linker *linker, void *output,
			     const char *sec_name, struct btf_ext_sec_data *sec_data)
{
	struct btf_ext_info_sec *sec_info;
	void *cur = output;
	int str_off;
	size_t sz;

	if (!sec_data->rec_cnt)
		return 0;

	str_off = btf__add_str(linker->btf, sec_name);
	if (str_off < 0)
		return -ENOMEM;

	sec_info = cur;
	sec_info->sec_name_off = str_off;
	sec_info->num_info = sec_data->rec_cnt;
	cur += sizeof(struct btf_ext_info_sec);

	sz = sec_data->rec_cnt * sec_data->rec_sz;
	memcpy(cur, sec_data->recs, sz);
	cur += sz;

	return cur - output;
}

static int finalize_btf_ext(struct bpf_linker *linker)
{
	size_t funcs_sz = 0, lines_sz = 0, core_relos_sz = 0, total_sz = 0;
	size_t func_rec_sz = 0, line_rec_sz = 0, core_relo_rec_sz = 0;
	struct btf_ext_header *hdr;
	void *data, *cur;
	int i, err, sz;

	/* validate that all sections have the same .BTF.ext record sizes
	 * and calculate total data size for each type of data (func info,
	 * line info, core relos)
	 */
	for (i = 1; i < linker->sec_cnt; i++) {
		struct dst_sec *sec = &linker->secs[i];

		if (sec->func_info.rec_cnt) {
			if (func_rec_sz == 0)
				func_rec_sz = sec->func_info.rec_sz;
			if (func_rec_sz != sec->func_info.rec_sz) {
				pr_warn("mismatch in func_info record size %zu != %u\n",
					func_rec_sz, sec->func_info.rec_sz);
				return -EINVAL;
			}

			funcs_sz += sizeof(struct btf_ext_info_sec) + func_rec_sz * sec->func_info.rec_cnt;
		}
		if (sec->line_info.rec_cnt) {
			if (line_rec_sz == 0)
				line_rec_sz = sec->line_info.rec_sz;
			if (line_rec_sz != sec->line_info.rec_sz) {
				pr_warn("mismatch in line_info record size %zu != %u\n",
					line_rec_sz, sec->line_info.rec_sz);
				return -EINVAL;
			}

			lines_sz += sizeof(struct btf_ext_info_sec) + line_rec_sz * sec->line_info.rec_cnt;
		}
		if (sec->core_relo_info.rec_cnt) {
			if (core_relo_rec_sz == 0)
				core_relo_rec_sz = sec->core_relo_info.rec_sz;
			if (core_relo_rec_sz != sec->core_relo_info.rec_sz) {
				pr_warn("mismatch in core_relo_info record size %zu != %u\n",
					core_relo_rec_sz, sec->core_relo_info.rec_sz);
				return -EINVAL;
			}

			core_relos_sz += sizeof(struct btf_ext_info_sec) + core_relo_rec_sz * sec->core_relo_info.rec_cnt;
		}
	}

	if (!funcs_sz && !lines_sz && !core_relos_sz)
		return 0;

	total_sz += sizeof(struct btf_ext_header);
	if (funcs_sz) {
		funcs_sz += sizeof(__u32); /* record size prefix */
		total_sz += funcs_sz;
	}
	if (lines_sz) {
		lines_sz += sizeof(__u32); /* record size prefix */
		total_sz += lines_sz;
	}
	if (core_relos_sz) {
		core_relos_sz += sizeof(__u32); /* record size prefix */
		total_sz += core_relos_sz;
	}

	cur = data = calloc(1, total_sz);
	if (!data)
		return -ENOMEM;

	hdr = cur;
	hdr->magic = BTF_MAGIC;
	hdr->version = BTF_VERSION;
	hdr->flags = 0;
	hdr->hdr_len = sizeof(struct btf_ext_header);
	cur += sizeof(struct btf_ext_header);

	/* All offsets are in bytes relative to the end of this header */
	hdr->func_info_off = 0;
	hdr->func_info_len = funcs_sz;
	hdr->line_info_off = funcs_sz;
	hdr->line_info_len = lines_sz;
	hdr->core_relo_off = funcs_sz + lines_sz;
	hdr->core_relo_len = core_relos_sz;

	if (funcs_sz) {
		*(__u32 *)cur = func_rec_sz;
		cur += sizeof(__u32);

		for (i = 1; i < linker->sec_cnt; i++) {
			struct dst_sec *sec = &linker->secs[i];

			sz = emit_btf_ext_data(linker, cur, sec->sec_name, &sec->func_info);
			if (sz < 0) {
				err = sz;
				goto out;
			}

			cur += sz;
		}
	}

	if (lines_sz) {
		*(__u32 *)cur = line_rec_sz;
		cur += sizeof(__u32);

		for (i = 1; i < linker->sec_cnt; i++) {
			struct dst_sec *sec = &linker->secs[i];

			sz = emit_btf_ext_data(linker, cur, sec->sec_name, &sec->line_info);
			if (sz < 0) {
				err = sz;
				goto out;
			}

			cur += sz;
		}
	}

	if (core_relos_sz) {
		*(__u32 *)cur = core_relo_rec_sz;
		cur += sizeof(__u32);

		for (i = 1; i < linker->sec_cnt; i++) {
			struct dst_sec *sec = &linker->secs[i];

			sz = emit_btf_ext_data(linker, cur, sec->sec_name, &sec->core_relo_info);
			if (sz < 0) {
				err = sz;
				goto out;
			}

			cur += sz;
		}
	}

	linker->btf_ext = btf_ext__new(data, total_sz);
	err = libbpf_get_error(linker->btf_ext);
	if (err) {
		linker->btf_ext = NULL;
		pr_warn("failed to parse final .BTF.ext data: %d\n", err);
		goto out;
	}

out:
	free(data);
	return err;
}<|MERGE_RESOLUTION|>--- conflicted
+++ resolved
@@ -970,7 +970,6 @@
 		t = btf_type_by_id(obj->btf, i);
 
 		err = btf_field_iter_init(&it, t, BTF_FIELD_ITER_IDS);
-<<<<<<< HEAD
 		if (err)
 			return err;
 		while ((type_id = btf_field_iter_next(&it))) {
@@ -981,18 +980,6 @@
 		err = btf_field_iter_init(&it, t, BTF_FIELD_ITER_STRS);
 		if (err)
 			return err;
-=======
-		if (err)
-			return err;
-		while ((type_id = btf_field_iter_next(&it))) {
-			if (*type_id >= n)
-				return -EINVAL;
-		}
-
-		err = btf_field_iter_init(&it, t, BTF_FIELD_ITER_STRS);
-		if (err)
-			return err;
->>>>>>> 8400291e
 		while ((str_off = btf_field_iter_next(&it))) {
 			if (!btf__str_by_offset(obj->btf, *str_off))
 				return -EINVAL;
