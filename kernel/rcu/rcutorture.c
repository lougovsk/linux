// SPDX-License-Identifier: GPL-2.0+
/*
 * Read-Copy Update module-based torture test facility
 *
 * Copyright (C) IBM Corporation, 2005, 2006
 *
 * Authors: Paul E. McKenney <paulmck@linux.ibm.com>
 *	  Josh Triplett <josh@joshtriplett.org>
 *
 * See also:  Documentation/RCU/torture.rst
 */

#define pr_fmt(fmt) fmt

#include <linux/types.h>
#include <linux/kernel.h>
#include <linux/init.h>
#include <linux/module.h>
#include <linux/kthread.h>
#include <linux/err.h>
#include <linux/spinlock.h>
#include <linux/smp.h>
#include <linux/rcupdate_wait.h>
#include <linux/interrupt.h>
#include <linux/sched/signal.h>
#include <uapi/linux/sched/types.h>
#include <linux/atomic.h>
#include <linux/bitops.h>
#include <linux/completion.h>
#include <linux/moduleparam.h>
#include <linux/percpu.h>
#include <linux/notifier.h>
#include <linux/reboot.h>
#include <linux/freezer.h>
#include <linux/cpu.h>
#include <linux/delay.h>
#include <linux/stat.h>
#include <linux/srcu.h>
#include <linux/slab.h>
#include <linux/trace_clock.h>
#include <asm/byteorder.h>
#include <linux/torture.h>
#include <linux/vmalloc.h>
#include <linux/sched/debug.h>
#include <linux/sched/sysctl.h>
#include <linux/oom.h>
#include <linux/tick.h>
#include <linux/rcupdate_trace.h>
#include <linux/nmi.h>

#include "rcu.h"

MODULE_LICENSE("GPL");
MODULE_AUTHOR("Paul E. McKenney <paulmck@linux.ibm.com> and Josh Triplett <josh@joshtriplett.org>");

/* Bits for ->extendables field, extendables param, and related definitions. */
#define RCUTORTURE_RDR_SHIFT_1	 8	/* Put SRCU index in upper bits. */
#define RCUTORTURE_RDR_MASK_1	 (1 << RCUTORTURE_RDR_SHIFT_1)
#define RCUTORTURE_RDR_SHIFT_2	 9	/* Put SRCU index in upper bits. */
#define RCUTORTURE_RDR_MASK_2	 (1 << RCUTORTURE_RDR_SHIFT_2)
#define RCUTORTURE_RDR_BH	 0x01	/* Extend readers by disabling bh. */
#define RCUTORTURE_RDR_IRQ	 0x02	/*  ... disabling interrupts. */
#define RCUTORTURE_RDR_PREEMPT	 0x04	/*  ... disabling preemption. */
#define RCUTORTURE_RDR_RBH	 0x08	/*  ... rcu_read_lock_bh(). */
#define RCUTORTURE_RDR_SCHED	 0x10	/*  ... rcu_read_lock_sched(). */
#define RCUTORTURE_RDR_RCU_1	 0x20	/*  ... entering another RCU reader. */
#define RCUTORTURE_RDR_RCU_2	 0x40	/*  ... entering another RCU reader. */
#define RCUTORTURE_RDR_NBITS	 7	/* Number of bits defined above. */
#define RCUTORTURE_MAX_EXTEND	 \
	(RCUTORTURE_RDR_BH | RCUTORTURE_RDR_IRQ | RCUTORTURE_RDR_PREEMPT | \
	 RCUTORTURE_RDR_RBH | RCUTORTURE_RDR_SCHED)
#define RCUTORTURE_RDR_MAX_LOOPS 0x7	/* Maximum reader extensions. */
					/* Must be power of two minus one. */
#define RCUTORTURE_RDR_MAX_SEGS (RCUTORTURE_RDR_MAX_LOOPS + 3)

torture_param(int, extendables, RCUTORTURE_MAX_EXTEND,
	      "Extend readers by disabling bh (1), irqs (2), or preempt (4)");
torture_param(int, fqs_duration, 0,
	      "Duration of fqs bursts (us), 0 to disable");
torture_param(int, fqs_holdoff, 0, "Holdoff time within fqs bursts (us)");
torture_param(int, fqs_stutter, 3, "Wait time between fqs bursts (s)");
torture_param(int, fwd_progress, 1, "Test grace-period forward progress");
torture_param(int, fwd_progress_div, 4, "Fraction of CPU stall to wait");
torture_param(int, fwd_progress_holdoff, 60,
	      "Time between forward-progress tests (s)");
torture_param(bool, fwd_progress_need_resched, 1,
	      "Hide cond_resched() behind need_resched()");
torture_param(bool, gp_cond, false, "Use conditional/async GP wait primitives");
torture_param(bool, gp_exp, false, "Use expedited GP wait primitives");
torture_param(bool, gp_normal, false,
	     "Use normal (non-expedited) GP wait primitives");
torture_param(bool, gp_poll, false, "Use polling GP wait primitives");
torture_param(bool, gp_sync, false, "Use synchronous GP wait primitives");
torture_param(int, irqreader, 1, "Allow RCU readers from irq handlers");
torture_param(int, leakpointer, 0, "Leak pointer dereferences from readers");
torture_param(int, n_barrier_cbs, 0,
	     "# of callbacks/kthreads for barrier testing");
torture_param(int, nfakewriters, 4, "Number of RCU fake writer threads");
torture_param(int, nreaders, -1, "Number of RCU reader threads");
torture_param(int, object_debug, 0,
	     "Enable debug-object double call_rcu() testing");
torture_param(int, onoff_holdoff, 0, "Time after boot before CPU hotplugs (s)");
torture_param(int, onoff_interval, 0,
	     "Time between CPU hotplugs (jiffies), 0=disable");
torture_param(int, nocbs_nthreads, 0, "Number of NOCB toggle threads, 0 to disable");
torture_param(int, nocbs_toggle, 1000, "Time between toggling nocb state (ms)");
torture_param(int, read_exit_delay, 13,
	      "Delay between read-then-exit episodes (s)");
torture_param(int, read_exit_burst, 16,
	      "# of read-then-exit bursts per episode, zero to disable");
torture_param(int, shuffle_interval, 3, "Number of seconds between shuffles");
torture_param(int, shutdown_secs, 0, "Shutdown time (s), <= zero to disable.");
torture_param(int, stall_cpu, 0, "Stall duration (s), zero to disable.");
torture_param(int, stall_cpu_holdoff, 10,
	     "Time to wait before starting stall (s).");
torture_param(bool, stall_no_softlockup, false,
	     "Avoid softlockup warning during cpu stall.");
torture_param(int, stall_cpu_irqsoff, 0, "Disable interrupts while stalling.");
torture_param(int, stall_cpu_block, 0, "Sleep while stalling.");
torture_param(int, stall_gp_kthread, 0,
	      "Grace-period kthread stall duration (s).");
torture_param(int, stat_interval, 60,
	     "Number of seconds between stats printk()s");
torture_param(int, stutter, 5, "Number of seconds to run/halt test");
torture_param(int, test_boost, 1, "Test RCU prio boost: 0=no, 1=maybe, 2=yes.");
torture_param(int, test_boost_duration, 4,
	     "Duration of each boost test, seconds.");
torture_param(int, test_boost_interval, 7,
	     "Interval between boost tests, seconds.");
torture_param(bool, test_no_idle_hz, true,
	     "Test support for tickless idle CPUs");
torture_param(int, verbose, 1,
	     "Enable verbose debugging printk()s");

static char *torture_type = "rcu";
module_param(torture_type, charp, 0444);
MODULE_PARM_DESC(torture_type, "Type of RCU to torture (rcu, srcu, ...)");

static int nrealnocbers;
static int nrealreaders;
static struct task_struct *writer_task;
static struct task_struct **fakewriter_tasks;
static struct task_struct **reader_tasks;
static struct task_struct **nocb_tasks;
static struct task_struct *stats_task;
static struct task_struct *fqs_task;
static struct task_struct *boost_tasks[NR_CPUS];
static struct task_struct *stall_task;
static struct task_struct **fwd_prog_tasks;
static struct task_struct **barrier_cbs_tasks;
static struct task_struct *barrier_task;
static struct task_struct *read_exit_task;

#define RCU_TORTURE_PIPE_LEN 10

// Mailbox-like structure to check RCU global memory ordering.
struct rcu_torture_reader_check {
	unsigned long rtc_myloops;
	int rtc_chkrdr;
	unsigned long rtc_chkloops;
	int rtc_ready;
	struct rcu_torture_reader_check *rtc_assigner;
} ____cacheline_internodealigned_in_smp;

// Update-side data structure used to check RCU readers.
struct rcu_torture {
	struct rcu_head rtort_rcu;
	int rtort_pipe_count;
	struct list_head rtort_free;
	int rtort_mbtest;
	struct rcu_torture_reader_check *rtort_chkp;
};

static LIST_HEAD(rcu_torture_freelist);
static struct rcu_torture __rcu *rcu_torture_current;
static unsigned long rcu_torture_current_version;
static struct rcu_torture rcu_tortures[10 * RCU_TORTURE_PIPE_LEN];
static DEFINE_SPINLOCK(rcu_torture_lock);
static DEFINE_PER_CPU(long [RCU_TORTURE_PIPE_LEN + 1], rcu_torture_count);
static DEFINE_PER_CPU(long [RCU_TORTURE_PIPE_LEN + 1], rcu_torture_batch);
static atomic_t rcu_torture_wcount[RCU_TORTURE_PIPE_LEN + 1];
static struct rcu_torture_reader_check *rcu_torture_reader_mbchk;
static atomic_t n_rcu_torture_alloc;
static atomic_t n_rcu_torture_alloc_fail;
static atomic_t n_rcu_torture_free;
static atomic_t n_rcu_torture_mberror;
static atomic_t n_rcu_torture_mbchk_fail;
static atomic_t n_rcu_torture_mbchk_tries;
static atomic_t n_rcu_torture_error;
static long n_rcu_torture_barrier_error;
static long n_rcu_torture_boost_ktrerror;
static long n_rcu_torture_boost_rterror;
static long n_rcu_torture_boost_failure;
static long n_rcu_torture_boosts;
static atomic_long_t n_rcu_torture_timers;
static long n_barrier_attempts;
static long n_barrier_successes; /* did rcu_barrier test succeed? */
static unsigned long n_read_exits;
static struct list_head rcu_torture_removed;
static unsigned long shutdown_jiffies;
static unsigned long start_gp_seq;
static atomic_long_t n_nocb_offload;
static atomic_long_t n_nocb_deoffload;

static int rcu_torture_writer_state;
#define RTWS_FIXED_DELAY	0
#define RTWS_DELAY		1
#define RTWS_REPLACE		2
#define RTWS_DEF_FREE		3
#define RTWS_EXP_SYNC		4
#define RTWS_COND_GET		5
#define RTWS_COND_SYNC		6
#define RTWS_POLL_GET		7
#define RTWS_POLL_WAIT		8
#define RTWS_SYNC		9
#define RTWS_STUTTER		10
#define RTWS_STOPPING		11
static const char * const rcu_torture_writer_state_names[] = {
	"RTWS_FIXED_DELAY",
	"RTWS_DELAY",
	"RTWS_REPLACE",
	"RTWS_DEF_FREE",
	"RTWS_EXP_SYNC",
	"RTWS_COND_GET",
	"RTWS_COND_SYNC",
	"RTWS_POLL_GET",
	"RTWS_POLL_WAIT",
	"RTWS_SYNC",
	"RTWS_STUTTER",
	"RTWS_STOPPING",
};

/* Record reader segment types and duration for first failing read. */
struct rt_read_seg {
	int rt_readstate;
	unsigned long rt_delay_jiffies;
	unsigned long rt_delay_ms;
	unsigned long rt_delay_us;
	bool rt_preempted;
};
static int err_segs_recorded;
static struct rt_read_seg err_segs[RCUTORTURE_RDR_MAX_SEGS];
static int rt_read_nsegs;

static const char *rcu_torture_writer_state_getname(void)
{
	unsigned int i = READ_ONCE(rcu_torture_writer_state);

	if (i >= ARRAY_SIZE(rcu_torture_writer_state_names))
		return "???";
	return rcu_torture_writer_state_names[i];
}

#ifdef CONFIG_RCU_TRACE
static u64 notrace rcu_trace_clock_local(void)
{
	u64 ts = trace_clock_local();

	(void)do_div(ts, NSEC_PER_USEC);
	return ts;
}
#else /* #ifdef CONFIG_RCU_TRACE */
static u64 notrace rcu_trace_clock_local(void)
{
	return 0ULL;
}
#endif /* #else #ifdef CONFIG_RCU_TRACE */

/*
 * Stop aggressive CPU-hog tests a bit before the end of the test in order
 * to avoid interfering with test shutdown.
 */
static bool shutdown_time_arrived(void)
{
	return shutdown_secs && time_after(jiffies, shutdown_jiffies - 30 * HZ);
}

static unsigned long boost_starttime;	/* jiffies of next boost test start. */
static DEFINE_MUTEX(boost_mutex);	/* protect setting boost_starttime */
					/*  and boost task create/destroy. */
static atomic_t barrier_cbs_count;	/* Barrier callbacks registered. */
static bool barrier_phase;		/* Test phase. */
static atomic_t barrier_cbs_invoked;	/* Barrier callbacks invoked. */
static wait_queue_head_t *barrier_cbs_wq; /* Coordinate barrier testing. */
static DECLARE_WAIT_QUEUE_HEAD(barrier_wq);

static atomic_t rcu_fwd_cb_nodelay;	/* Short rcu_torture_delay() delays. */

/*
 * Allocate an element from the rcu_tortures pool.
 */
static struct rcu_torture *
rcu_torture_alloc(void)
{
	struct list_head *p;

	spin_lock_bh(&rcu_torture_lock);
	if (list_empty(&rcu_torture_freelist)) {
		atomic_inc(&n_rcu_torture_alloc_fail);
		spin_unlock_bh(&rcu_torture_lock);
		return NULL;
	}
	atomic_inc(&n_rcu_torture_alloc);
	p = rcu_torture_freelist.next;
	list_del_init(p);
	spin_unlock_bh(&rcu_torture_lock);
	return container_of(p, struct rcu_torture, rtort_free);
}

/*
 * Free an element to the rcu_tortures pool.
 */
static void
rcu_torture_free(struct rcu_torture *p)
{
	atomic_inc(&n_rcu_torture_free);
	spin_lock_bh(&rcu_torture_lock);
	list_add_tail(&p->rtort_free, &rcu_torture_freelist);
	spin_unlock_bh(&rcu_torture_lock);
}

/*
 * Operations vector for selecting different types of tests.
 */

struct rcu_torture_ops {
	int ttype;
	void (*init)(void);
	void (*cleanup)(void);
	int (*readlock)(void);
	void (*read_delay)(struct torture_random_state *rrsp,
			   struct rt_read_seg *rtrsp);
	void (*readunlock)(int idx);
	int (*readlock_held)(void);
	unsigned long (*get_gp_seq)(void);
	unsigned long (*gp_diff)(unsigned long new, unsigned long old);
	void (*deferred_free)(struct rcu_torture *p);
	void (*sync)(void);
	void (*exp_sync)(void);
	unsigned long (*get_gp_state)(void);
	unsigned long (*start_gp_poll)(void);
	bool (*poll_gp_state)(unsigned long oldstate);
	void (*cond_sync)(unsigned long oldstate);
	call_rcu_func_t call;
	void (*cb_barrier)(void);
	void (*fqs)(void);
	void (*stats)(void);
	void (*gp_kthread_dbg)(void);
	bool (*check_boost_failed)(unsigned long gp_state, int *cpup);
	int (*stall_dur)(void);
	long cbflood_max;
	int irq_capable;
	int can_boost;
	int extendables;
	int slow_gps;
	int no_pi_lock;
	const char *name;
};

static struct rcu_torture_ops *cur_ops;

/*
 * Definitions for rcu torture testing.
 */

static int torture_readlock_not_held(void)
{
	return rcu_read_lock_bh_held() || rcu_read_lock_sched_held();
}

static int rcu_torture_read_lock(void) __acquires(RCU)
{
	rcu_read_lock();
	return 0;
}

static void
rcu_read_delay(struct torture_random_state *rrsp, struct rt_read_seg *rtrsp)
{
	unsigned long started;
	unsigned long completed;
	const unsigned long shortdelay_us = 200;
	unsigned long longdelay_ms = 300;
	unsigned long long ts;

	/* We want a short delay sometimes to make a reader delay the grace
	 * period, and we want a long delay occasionally to trigger
	 * force_quiescent_state. */

	if (!atomic_read(&rcu_fwd_cb_nodelay) &&
	    !(torture_random(rrsp) % (nrealreaders * 2000 * longdelay_ms))) {
		started = cur_ops->get_gp_seq();
		ts = rcu_trace_clock_local();
		if (preempt_count() & (SOFTIRQ_MASK | HARDIRQ_MASK))
			longdelay_ms = 5; /* Avoid triggering BH limits. */
		mdelay(longdelay_ms);
		rtrsp->rt_delay_ms = longdelay_ms;
		completed = cur_ops->get_gp_seq();
		do_trace_rcu_torture_read(cur_ops->name, NULL, ts,
					  started, completed);
	}
	if (!(torture_random(rrsp) % (nrealreaders * 2 * shortdelay_us))) {
		udelay(shortdelay_us);
		rtrsp->rt_delay_us = shortdelay_us;
	}
	if (!preempt_count() &&
	    !(torture_random(rrsp) % (nrealreaders * 500))) {
		torture_preempt_schedule();  /* QS only if preemptible. */
		rtrsp->rt_preempted = true;
	}
}

static void rcu_torture_read_unlock(int idx) __releases(RCU)
{
	rcu_read_unlock();
}

/*
 * Update callback in the pipe.  This should be invoked after a grace period.
 */
static bool
rcu_torture_pipe_update_one(struct rcu_torture *rp)
{
	int i;
	struct rcu_torture_reader_check *rtrcp = READ_ONCE(rp->rtort_chkp);

	if (rtrcp) {
		WRITE_ONCE(rp->rtort_chkp, NULL);
		smp_store_release(&rtrcp->rtc_ready, 1); // Pair with smp_load_acquire().
	}
	i = READ_ONCE(rp->rtort_pipe_count);
	if (i > RCU_TORTURE_PIPE_LEN)
		i = RCU_TORTURE_PIPE_LEN;
	atomic_inc(&rcu_torture_wcount[i]);
	WRITE_ONCE(rp->rtort_pipe_count, i + 1);
	if (rp->rtort_pipe_count >= RCU_TORTURE_PIPE_LEN) {
		rp->rtort_mbtest = 0;
		return true;
	}
	return false;
}

/*
 * Update all callbacks in the pipe.  Suitable for synchronous grace-period
 * primitives.
 */
static void
rcu_torture_pipe_update(struct rcu_torture *old_rp)
{
	struct rcu_torture *rp;
	struct rcu_torture *rp1;

	if (old_rp)
		list_add(&old_rp->rtort_free, &rcu_torture_removed);
	list_for_each_entry_safe(rp, rp1, &rcu_torture_removed, rtort_free) {
		if (rcu_torture_pipe_update_one(rp)) {
			list_del(&rp->rtort_free);
			rcu_torture_free(rp);
		}
	}
}

static void
rcu_torture_cb(struct rcu_head *p)
{
	struct rcu_torture *rp = container_of(p, struct rcu_torture, rtort_rcu);

	if (torture_must_stop_irq()) {
		/* Test is ending, just drop callbacks on the floor. */
		/* The next initialization will pick up the pieces. */
		return;
	}
	if (rcu_torture_pipe_update_one(rp))
		rcu_torture_free(rp);
	else
		cur_ops->deferred_free(rp);
}

static unsigned long rcu_no_completed(void)
{
	return 0;
}

static void rcu_torture_deferred_free(struct rcu_torture *p)
{
	call_rcu(&p->rtort_rcu, rcu_torture_cb);
}

static void rcu_sync_torture_init(void)
{
	INIT_LIST_HEAD(&rcu_torture_removed);
}

static struct rcu_torture_ops rcu_ops = {
	.ttype			= RCU_FLAVOR,
	.init			= rcu_sync_torture_init,
	.readlock		= rcu_torture_read_lock,
	.read_delay		= rcu_read_delay,
	.readunlock		= rcu_torture_read_unlock,
	.readlock_held		= torture_readlock_not_held,
	.get_gp_seq		= rcu_get_gp_seq,
	.gp_diff		= rcu_seq_diff,
	.deferred_free		= rcu_torture_deferred_free,
	.sync			= synchronize_rcu,
	.exp_sync		= synchronize_rcu_expedited,
	.get_gp_state		= get_state_synchronize_rcu,
	.start_gp_poll		= start_poll_synchronize_rcu,
	.poll_gp_state		= poll_state_synchronize_rcu,
	.cond_sync		= cond_synchronize_rcu,
	.call			= call_rcu,
	.cb_barrier		= rcu_barrier,
	.fqs			= rcu_force_quiescent_state,
	.stats			= NULL,
	.gp_kthread_dbg		= show_rcu_gp_kthreads,
	.check_boost_failed	= rcu_check_boost_fail,
	.stall_dur		= rcu_jiffies_till_stall_check,
	.irq_capable		= 1,
	.can_boost		= IS_ENABLED(CONFIG_RCU_BOOST),
	.extendables		= RCUTORTURE_MAX_EXTEND,
	.name			= "rcu"
};

/*
 * Don't even think about trying any of these in real life!!!
 * The names includes "busted", and they really means it!
 * The only purpose of these functions is to provide a buggy RCU
 * implementation to make sure that rcutorture correctly emits
 * buggy-RCU error messages.
 */
static void rcu_busted_torture_deferred_free(struct rcu_torture *p)
{
	/* This is a deliberate bug for testing purposes only! */
	rcu_torture_cb(&p->rtort_rcu);
}

static void synchronize_rcu_busted(void)
{
	/* This is a deliberate bug for testing purposes only! */
}

static void
call_rcu_busted(struct rcu_head *head, rcu_callback_t func)
{
	/* This is a deliberate bug for testing purposes only! */
	func(head);
}

static struct rcu_torture_ops rcu_busted_ops = {
	.ttype		= INVALID_RCU_FLAVOR,
	.init		= rcu_sync_torture_init,
	.readlock	= rcu_torture_read_lock,
	.read_delay	= rcu_read_delay,  /* just reuse rcu's version. */
	.readunlock	= rcu_torture_read_unlock,
	.readlock_held	= torture_readlock_not_held,
	.get_gp_seq	= rcu_no_completed,
	.deferred_free	= rcu_busted_torture_deferred_free,
	.sync		= synchronize_rcu_busted,
	.exp_sync	= synchronize_rcu_busted,
	.call		= call_rcu_busted,
	.cb_barrier	= NULL,
	.fqs		= NULL,
	.stats		= NULL,
	.irq_capable	= 1,
	.name		= "busted"
};

/*
 * Definitions for srcu torture testing.
 */

DEFINE_STATIC_SRCU(srcu_ctl);
static struct srcu_struct srcu_ctld;
static struct srcu_struct *srcu_ctlp = &srcu_ctl;

static int srcu_torture_read_lock(void) __acquires(srcu_ctlp)
{
	return srcu_read_lock(srcu_ctlp);
}

static void
srcu_read_delay(struct torture_random_state *rrsp, struct rt_read_seg *rtrsp)
{
	long delay;
	const long uspertick = 1000000 / HZ;
	const long longdelay = 10;

	/* We want there to be long-running readers, but not all the time. */

	delay = torture_random(rrsp) %
		(nrealreaders * 2 * longdelay * uspertick);
	if (!delay && in_task()) {
		schedule_timeout_interruptible(longdelay);
		rtrsp->rt_delay_jiffies = longdelay;
	} else {
		rcu_read_delay(rrsp, rtrsp);
	}
}

static void srcu_torture_read_unlock(int idx) __releases(srcu_ctlp)
{
	srcu_read_unlock(srcu_ctlp, idx);
}

static int torture_srcu_read_lock_held(void)
{
	return srcu_read_lock_held(srcu_ctlp);
}

static unsigned long srcu_torture_completed(void)
{
	return srcu_batches_completed(srcu_ctlp);
}

static void srcu_torture_deferred_free(struct rcu_torture *rp)
{
	call_srcu(srcu_ctlp, &rp->rtort_rcu, rcu_torture_cb);
}

static void srcu_torture_synchronize(void)
{
	synchronize_srcu(srcu_ctlp);
}

static unsigned long srcu_torture_get_gp_state(void)
{
	return get_state_synchronize_srcu(srcu_ctlp);
}

static unsigned long srcu_torture_start_gp_poll(void)
{
	return start_poll_synchronize_srcu(srcu_ctlp);
}

static bool srcu_torture_poll_gp_state(unsigned long oldstate)
{
	return poll_state_synchronize_srcu(srcu_ctlp, oldstate);
}

static void srcu_torture_call(struct rcu_head *head,
			      rcu_callback_t func)
{
	call_srcu(srcu_ctlp, head, func);
}

static void srcu_torture_barrier(void)
{
	srcu_barrier(srcu_ctlp);
}

static void srcu_torture_stats(void)
{
	srcu_torture_stats_print(srcu_ctlp, torture_type, TORTURE_FLAG);
}

static void srcu_torture_synchronize_expedited(void)
{
	synchronize_srcu_expedited(srcu_ctlp);
}

static struct rcu_torture_ops srcu_ops = {
	.ttype		= SRCU_FLAVOR,
	.init		= rcu_sync_torture_init,
	.readlock	= srcu_torture_read_lock,
	.read_delay	= srcu_read_delay,
	.readunlock	= srcu_torture_read_unlock,
	.readlock_held	= torture_srcu_read_lock_held,
	.get_gp_seq	= srcu_torture_completed,
	.deferred_free	= srcu_torture_deferred_free,
	.sync		= srcu_torture_synchronize,
	.exp_sync	= srcu_torture_synchronize_expedited,
	.get_gp_state	= srcu_torture_get_gp_state,
	.start_gp_poll	= srcu_torture_start_gp_poll,
	.poll_gp_state	= srcu_torture_poll_gp_state,
	.call		= srcu_torture_call,
	.cb_barrier	= srcu_torture_barrier,
	.stats		= srcu_torture_stats,
	.cbflood_max	= 50000,
	.irq_capable	= 1,
	.no_pi_lock	= IS_ENABLED(CONFIG_TINY_SRCU),
	.name		= "srcu"
};

static void srcu_torture_init(void)
{
	rcu_sync_torture_init();
	WARN_ON(init_srcu_struct(&srcu_ctld));
	srcu_ctlp = &srcu_ctld;
}

static void srcu_torture_cleanup(void)
{
	cleanup_srcu_struct(&srcu_ctld);
	srcu_ctlp = &srcu_ctl; /* In case of a later rcutorture run. */
}

/* As above, but dynamically allocated. */
static struct rcu_torture_ops srcud_ops = {
	.ttype		= SRCU_FLAVOR,
	.init		= srcu_torture_init,
	.cleanup	= srcu_torture_cleanup,
	.readlock	= srcu_torture_read_lock,
	.read_delay	= srcu_read_delay,
	.readunlock	= srcu_torture_read_unlock,
	.readlock_held	= torture_srcu_read_lock_held,
	.get_gp_seq	= srcu_torture_completed,
	.deferred_free	= srcu_torture_deferred_free,
	.sync		= srcu_torture_synchronize,
	.exp_sync	= srcu_torture_synchronize_expedited,
	.call		= srcu_torture_call,
	.cb_barrier	= srcu_torture_barrier,
	.stats		= srcu_torture_stats,
	.cbflood_max	= 50000,
	.irq_capable	= 1,
	.no_pi_lock	= IS_ENABLED(CONFIG_TINY_SRCU),
	.name		= "srcud"
};

/* As above, but broken due to inappropriate reader extension. */
static struct rcu_torture_ops busted_srcud_ops = {
	.ttype		= SRCU_FLAVOR,
	.init		= srcu_torture_init,
	.cleanup	= srcu_torture_cleanup,
	.readlock	= srcu_torture_read_lock,
	.read_delay	= rcu_read_delay,
	.readunlock	= srcu_torture_read_unlock,
	.readlock_held	= torture_srcu_read_lock_held,
	.get_gp_seq	= srcu_torture_completed,
	.deferred_free	= srcu_torture_deferred_free,
	.sync		= srcu_torture_synchronize,
	.exp_sync	= srcu_torture_synchronize_expedited,
	.call		= srcu_torture_call,
	.cb_barrier	= srcu_torture_barrier,
	.stats		= srcu_torture_stats,
	.irq_capable	= 1,
	.no_pi_lock	= IS_ENABLED(CONFIG_TINY_SRCU),
	.extendables	= RCUTORTURE_MAX_EXTEND,
	.name		= "busted_srcud"
};

/*
 * Definitions for trivial CONFIG_PREEMPT=n-only torture testing.
 * This implementation does not necessarily work well with CPU hotplug.
 */

static void synchronize_rcu_trivial(void)
{
	int cpu;

	for_each_online_cpu(cpu) {
		rcutorture_sched_setaffinity(current->pid, cpumask_of(cpu));
		WARN_ON_ONCE(raw_smp_processor_id() != cpu);
	}
}

static int rcu_torture_read_lock_trivial(void) __acquires(RCU)
{
	preempt_disable();
	return 0;
}

static void rcu_torture_read_unlock_trivial(int idx) __releases(RCU)
{
	preempt_enable();
}

static struct rcu_torture_ops trivial_ops = {
	.ttype		= RCU_TRIVIAL_FLAVOR,
	.init		= rcu_sync_torture_init,
	.readlock	= rcu_torture_read_lock_trivial,
	.read_delay	= rcu_read_delay,  /* just reuse rcu's version. */
	.readunlock	= rcu_torture_read_unlock_trivial,
	.readlock_held	= torture_readlock_not_held,
	.get_gp_seq	= rcu_no_completed,
	.sync		= synchronize_rcu_trivial,
	.exp_sync	= synchronize_rcu_trivial,
	.fqs		= NULL,
	.stats		= NULL,
	.irq_capable	= 1,
	.name		= "trivial"
};

#ifdef CONFIG_TASKS_RCU

/*
 * Definitions for RCU-tasks torture testing.
 */

static int tasks_torture_read_lock(void)
{
	return 0;
}

static void tasks_torture_read_unlock(int idx)
{
}

static void rcu_tasks_torture_deferred_free(struct rcu_torture *p)
{
	call_rcu_tasks(&p->rtort_rcu, rcu_torture_cb);
}

static void synchronize_rcu_mult_test(void)
{
	synchronize_rcu_mult(call_rcu_tasks, call_rcu);
}

static struct rcu_torture_ops tasks_ops = {
	.ttype		= RCU_TASKS_FLAVOR,
	.init		= rcu_sync_torture_init,
	.readlock	= tasks_torture_read_lock,
	.read_delay	= rcu_read_delay,  /* just reuse rcu's version. */
	.readunlock	= tasks_torture_read_unlock,
	.get_gp_seq	= rcu_no_completed,
	.deferred_free	= rcu_tasks_torture_deferred_free,
	.sync		= synchronize_rcu_tasks,
	.exp_sync	= synchronize_rcu_mult_test,
	.call		= call_rcu_tasks,
	.cb_barrier	= rcu_barrier_tasks,
	.gp_kthread_dbg	= show_rcu_tasks_classic_gp_kthread,
	.fqs		= NULL,
	.stats		= NULL,
	.irq_capable	= 1,
	.slow_gps	= 1,
	.name		= "tasks"
};

#define TASKS_OPS &tasks_ops,

#else // #ifdef CONFIG_TASKS_RCU

#define TASKS_OPS

#endif // #else #ifdef CONFIG_TASKS_RCU


#ifdef CONFIG_TASKS_RUDE_RCU

/*
 * Definitions for rude RCU-tasks torture testing.
 */

static void rcu_tasks_rude_torture_deferred_free(struct rcu_torture *p)
{
	call_rcu_tasks_rude(&p->rtort_rcu, rcu_torture_cb);
}

static struct rcu_torture_ops tasks_rude_ops = {
	.ttype		= RCU_TASKS_RUDE_FLAVOR,
	.init		= rcu_sync_torture_init,
	.readlock	= rcu_torture_read_lock_trivial,
	.read_delay	= rcu_read_delay,  /* just reuse rcu's version. */
	.readunlock	= rcu_torture_read_unlock_trivial,
	.get_gp_seq	= rcu_no_completed,
	.deferred_free	= rcu_tasks_rude_torture_deferred_free,
	.sync		= synchronize_rcu_tasks_rude,
	.exp_sync	= synchronize_rcu_tasks_rude,
	.call		= call_rcu_tasks_rude,
	.cb_barrier	= rcu_barrier_tasks_rude,
	.gp_kthread_dbg	= show_rcu_tasks_rude_gp_kthread,
	.cbflood_max	= 50000,
	.fqs		= NULL,
	.stats		= NULL,
	.irq_capable	= 1,
	.name		= "tasks-rude"
};

#define TASKS_RUDE_OPS &tasks_rude_ops,

#else // #ifdef CONFIG_TASKS_RUDE_RCU

#define TASKS_RUDE_OPS

#endif // #else #ifdef CONFIG_TASKS_RUDE_RCU


#ifdef CONFIG_TASKS_TRACE_RCU

/*
 * Definitions for tracing RCU-tasks torture testing.
 */

static int tasks_tracing_torture_read_lock(void)
{
	rcu_read_lock_trace();
	return 0;
}

static void tasks_tracing_torture_read_unlock(int idx)
{
	rcu_read_unlock_trace();
}

static void rcu_tasks_tracing_torture_deferred_free(struct rcu_torture *p)
{
	call_rcu_tasks_trace(&p->rtort_rcu, rcu_torture_cb);
}

static struct rcu_torture_ops tasks_tracing_ops = {
	.ttype		= RCU_TASKS_TRACING_FLAVOR,
	.init		= rcu_sync_torture_init,
	.readlock	= tasks_tracing_torture_read_lock,
	.read_delay	= srcu_read_delay,  /* just reuse srcu's version. */
	.readunlock	= tasks_tracing_torture_read_unlock,
	.readlock_held	= rcu_read_lock_trace_held,
	.get_gp_seq	= rcu_no_completed,
	.deferred_free	= rcu_tasks_tracing_torture_deferred_free,
	.sync		= synchronize_rcu_tasks_trace,
	.exp_sync	= synchronize_rcu_tasks_trace,
	.call		= call_rcu_tasks_trace,
	.cb_barrier	= rcu_barrier_tasks_trace,
	.gp_kthread_dbg	= show_rcu_tasks_trace_gp_kthread,
	.cbflood_max	= 50000,
	.fqs		= NULL,
	.stats		= NULL,
	.irq_capable	= 1,
	.slow_gps	= 1,
	.name		= "tasks-tracing"
};

#define TASKS_TRACING_OPS &tasks_tracing_ops,

#else // #ifdef CONFIG_TASKS_TRACE_RCU

#define TASKS_TRACING_OPS

#endif // #else #ifdef CONFIG_TASKS_TRACE_RCU


static unsigned long rcutorture_seq_diff(unsigned long new, unsigned long old)
{
	if (!cur_ops->gp_diff)
		return new - old;
	return cur_ops->gp_diff(new, old);
}

/*
 * RCU torture priority-boost testing.  Runs one real-time thread per
 * CPU for moderate bursts, repeatedly starting grace periods and waiting
 * for them to complete.  If a given grace period takes too long, we assume
 * that priority inversion has occurred.
 */

static int old_rt_runtime = -1;

static void rcu_torture_disable_rt_throttle(void)
{
	/*
	 * Disable RT throttling so that rcutorture's boost threads don't get
	 * throttled. Only possible if rcutorture is built-in otherwise the
	 * user should manually do this by setting the sched_rt_period_us and
	 * sched_rt_runtime sysctls.
	 */
	if (!IS_BUILTIN(CONFIG_RCU_TORTURE_TEST) || old_rt_runtime != -1)
		return;

	old_rt_runtime = sysctl_sched_rt_runtime;
	sysctl_sched_rt_runtime = -1;
}

static void rcu_torture_enable_rt_throttle(void)
{
	if (!IS_BUILTIN(CONFIG_RCU_TORTURE_TEST) || old_rt_runtime == -1)
		return;

	sysctl_sched_rt_runtime = old_rt_runtime;
	old_rt_runtime = -1;
}

static bool rcu_torture_boost_failed(unsigned long gp_state, unsigned long *start)
{
	int cpu;
	static int dbg_done;
	unsigned long end = jiffies;
	bool gp_done;
	unsigned long j;
	static unsigned long last_persist;
	unsigned long lp;
	unsigned long mininterval = test_boost_duration * HZ - HZ / 2;

	if (end - *start > mininterval) {
		// Recheck after checking time to avoid false positives.
		smp_mb(); // Time check before grace-period check.
		if (cur_ops->poll_gp_state(gp_state))
			return false; // passed, though perhaps just barely
		if (cur_ops->check_boost_failed && !cur_ops->check_boost_failed(gp_state, &cpu)) {
			// At most one persisted message per boost test.
			j = jiffies;
			lp = READ_ONCE(last_persist);
			if (time_after(j, lp + mininterval) && cmpxchg(&last_persist, lp, j) == lp)
				pr_info("Boost inversion persisted: No QS from CPU %d\n", cpu);
			return false; // passed on a technicality
		}
		VERBOSE_TOROUT_STRING("rcu_torture_boost boosting failed");
		n_rcu_torture_boost_failure++;
		if (!xchg(&dbg_done, 1) && cur_ops->gp_kthread_dbg) {
			pr_info("Boost inversion thread ->rt_priority %u gp_state %lu jiffies %lu\n",
				current->rt_priority, gp_state, end - *start);
			cur_ops->gp_kthread_dbg();
			// Recheck after print to flag grace period ending during splat.
			gp_done = cur_ops->poll_gp_state(gp_state);
			pr_info("Boost inversion: GP %lu %s.\n", gp_state,
				gp_done ? "ended already" : "still pending");

		}

		return true; // failed
	} else if (cur_ops->check_boost_failed && !cur_ops->check_boost_failed(gp_state, NULL)) {
		*start = jiffies;
	}

	return false; // passed
}

static int rcu_torture_boost(void *arg)
{
	unsigned long endtime;
	unsigned long gp_state;
	unsigned long gp_state_time;
	unsigned long oldstarttime;

	VERBOSE_TOROUT_STRING("rcu_torture_boost started");

	/* Set real-time priority. */
	sched_set_fifo_low(current);

	/* Each pass through the following loop does one boost-test cycle. */
	do {
		bool failed = false; // Test failed already in this test interval
		bool gp_initiated = false;

		if (kthread_should_stop())
			goto checkwait;

		/* Wait for the next test interval. */
		oldstarttime = READ_ONCE(boost_starttime);
		while (time_before(jiffies, oldstarttime)) {
			schedule_timeout_interruptible(oldstarttime - jiffies);
			if (stutter_wait("rcu_torture_boost"))
				sched_set_fifo_low(current);
			if (torture_must_stop())
				goto checkwait;
		}

		// Do one boost-test interval.
		endtime = oldstarttime + test_boost_duration * HZ;
		while (time_before(jiffies, endtime)) {
			// Has current GP gone too long?
			if (gp_initiated && !failed && !cur_ops->poll_gp_state(gp_state))
				failed = rcu_torture_boost_failed(gp_state, &gp_state_time);
			// If we don't have a grace period in flight, start one.
			if (!gp_initiated || cur_ops->poll_gp_state(gp_state)) {
				gp_state = cur_ops->start_gp_poll();
				gp_initiated = true;
				gp_state_time = jiffies;
			}
			if (stutter_wait("rcu_torture_boost")) {
				sched_set_fifo_low(current);
				// If the grace period already ended,
				// we don't know when that happened, so
				// start over.
				if (cur_ops->poll_gp_state(gp_state))
					gp_initiated = false;
			}
			if (torture_must_stop())
				goto checkwait;
		}

		// In case the grace period extended beyond the end of the loop.
		if (gp_initiated && !failed && !cur_ops->poll_gp_state(gp_state))
			rcu_torture_boost_failed(gp_state, &gp_state_time);

		/*
		 * Set the start time of the next test interval.
		 * Yes, this is vulnerable to long delays, but such
		 * delays simply cause a false negative for the next
		 * interval.  Besides, we are running at RT priority,
		 * so delays should be relatively rare.
		 */
		while (oldstarttime == READ_ONCE(boost_starttime) && !kthread_should_stop()) {
			if (mutex_trylock(&boost_mutex)) {
				if (oldstarttime == boost_starttime) {
					WRITE_ONCE(boost_starttime,
						   jiffies + test_boost_interval * HZ);
					n_rcu_torture_boosts++;
				}
				mutex_unlock(&boost_mutex);
				break;
			}
			schedule_timeout_uninterruptible(1);
		}

		/* Go do the stutter. */
checkwait:	if (stutter_wait("rcu_torture_boost"))
			sched_set_fifo_low(current);
	} while (!torture_must_stop());

	/* Clean up and exit. */
	while (!kthread_should_stop()) {
		torture_shutdown_absorb("rcu_torture_boost");
		schedule_timeout_uninterruptible(1);
	}
	torture_kthread_stopping("rcu_torture_boost");
	return 0;
}

/*
 * RCU torture force-quiescent-state kthread.  Repeatedly induces
 * bursts of calls to force_quiescent_state(), increasing the probability
 * of occurrence of some important types of race conditions.
 */
static int
rcu_torture_fqs(void *arg)
{
	unsigned long fqs_resume_time;
	int fqs_burst_remaining;
	int oldnice = task_nice(current);

	VERBOSE_TOROUT_STRING("rcu_torture_fqs task started");
	do {
		fqs_resume_time = jiffies + fqs_stutter * HZ;
		while (time_before(jiffies, fqs_resume_time) &&
		       !kthread_should_stop()) {
			schedule_timeout_interruptible(1);
		}
		fqs_burst_remaining = fqs_duration;
		while (fqs_burst_remaining > 0 &&
		       !kthread_should_stop()) {
			cur_ops->fqs();
			udelay(fqs_holdoff);
			fqs_burst_remaining -= fqs_holdoff;
		}
		if (stutter_wait("rcu_torture_fqs"))
			sched_set_normal(current, oldnice);
	} while (!torture_must_stop());
	torture_kthread_stopping("rcu_torture_fqs");
	return 0;
}

// Used by writers to randomly choose from the available grace-period
// primitives.  The only purpose of the initialization is to size the array.
static int synctype[] = { RTWS_DEF_FREE, RTWS_EXP_SYNC, RTWS_COND_GET, RTWS_POLL_GET, RTWS_SYNC };
static int nsynctypes;

/*
 * Determine which grace-period primitives are available.
 */
static void rcu_torture_write_types(void)
{
	bool gp_cond1 = gp_cond, gp_exp1 = gp_exp, gp_normal1 = gp_normal;
	bool gp_poll1 = gp_poll, gp_sync1 = gp_sync;

	/* Initialize synctype[] array.  If none set, take default. */
	if (!gp_cond1 && !gp_exp1 && !gp_normal1 && !gp_poll1 && !gp_sync1)
		gp_cond1 = gp_exp1 = gp_normal1 = gp_poll1 = gp_sync1 = true;
	if (gp_cond1 && cur_ops->get_gp_state && cur_ops->cond_sync) {
		synctype[nsynctypes++] = RTWS_COND_GET;
		pr_info("%s: Testing conditional GPs.\n", __func__);
	} else if (gp_cond && (!cur_ops->get_gp_state || !cur_ops->cond_sync)) {
		pr_alert("%s: gp_cond without primitives.\n", __func__);
	}
	if (gp_exp1 && cur_ops->exp_sync) {
		synctype[nsynctypes++] = RTWS_EXP_SYNC;
		pr_info("%s: Testing expedited GPs.\n", __func__);
	} else if (gp_exp && !cur_ops->exp_sync) {
		pr_alert("%s: gp_exp without primitives.\n", __func__);
	}
	if (gp_normal1 && cur_ops->deferred_free) {
		synctype[nsynctypes++] = RTWS_DEF_FREE;
		pr_info("%s: Testing asynchronous GPs.\n", __func__);
	} else if (gp_normal && !cur_ops->deferred_free) {
		pr_alert("%s: gp_normal without primitives.\n", __func__);
	}
	if (gp_poll1 && cur_ops->start_gp_poll && cur_ops->poll_gp_state) {
		synctype[nsynctypes++] = RTWS_POLL_GET;
		pr_info("%s: Testing polling GPs.\n", __func__);
	} else if (gp_poll && (!cur_ops->start_gp_poll || !cur_ops->poll_gp_state)) {
		pr_alert("%s: gp_poll without primitives.\n", __func__);
	}
	if (gp_sync1 && cur_ops->sync) {
		synctype[nsynctypes++] = RTWS_SYNC;
		pr_info("%s: Testing normal GPs.\n", __func__);
	} else if (gp_sync && !cur_ops->sync) {
		pr_alert("%s: gp_sync without primitives.\n", __func__);
	}
}

/*
 * RCU torture writer kthread.  Repeatedly substitutes a new structure
 * for that pointed to by rcu_torture_current, freeing the old structure
 * after a series of grace periods (the "pipeline").
 */
static int
rcu_torture_writer(void *arg)
{
	bool boot_ended;
	bool can_expedite = !rcu_gp_is_expedited() && !rcu_gp_is_normal();
	unsigned long cookie;
	int expediting = 0;
	unsigned long gp_snap;
	int i;
	int idx;
	int oldnice = task_nice(current);
	struct rcu_torture *rp;
	struct rcu_torture *old_rp;
	static DEFINE_TORTURE_RANDOM(rand);
	bool stutter_waited;

	VERBOSE_TOROUT_STRING("rcu_torture_writer task started");
	if (!can_expedite)
		pr_alert("%s" TORTURE_FLAG
			 " GP expediting controlled from boot/sysfs for %s.\n",
			 torture_type, cur_ops->name);
	if (WARN_ONCE(nsynctypes == 0,
		      "%s: No update-side primitives.\n", __func__)) {
		/*
		 * No updates primitives, so don't try updating.
		 * The resulting test won't be testing much, hence the
		 * above WARN_ONCE().
		 */
		rcu_torture_writer_state = RTWS_STOPPING;
		torture_kthread_stopping("rcu_torture_writer");
		return 0;
	}

	do {
		rcu_torture_writer_state = RTWS_FIXED_DELAY;
		torture_hrtimeout_us(500, 1000, &rand);
		rp = rcu_torture_alloc();
		if (rp == NULL)
			continue;
		rp->rtort_pipe_count = 0;
		rcu_torture_writer_state = RTWS_DELAY;
		udelay(torture_random(&rand) & 0x3ff);
		rcu_torture_writer_state = RTWS_REPLACE;
		old_rp = rcu_dereference_check(rcu_torture_current,
					       current == writer_task);
		rp->rtort_mbtest = 1;
		rcu_assign_pointer(rcu_torture_current, rp);
		smp_wmb(); /* Mods to old_rp must follow rcu_assign_pointer() */
		if (old_rp) {
			i = old_rp->rtort_pipe_count;
			if (i > RCU_TORTURE_PIPE_LEN)
				i = RCU_TORTURE_PIPE_LEN;
			atomic_inc(&rcu_torture_wcount[i]);
			WRITE_ONCE(old_rp->rtort_pipe_count,
				   old_rp->rtort_pipe_count + 1);
			if (cur_ops->get_gp_state && cur_ops->poll_gp_state) {
				idx = cur_ops->readlock();
				cookie = cur_ops->get_gp_state();
				WARN_ONCE(rcu_torture_writer_state != RTWS_DEF_FREE &&
					  cur_ops->poll_gp_state(cookie),
					  "%s: Cookie check 1 failed %s(%d) %lu->%lu\n",
					  __func__,
					  rcu_torture_writer_state_getname(),
					  rcu_torture_writer_state,
					  cookie, cur_ops->get_gp_state());
				cur_ops->readunlock(idx);
			}
			switch (synctype[torture_random(&rand) % nsynctypes]) {
			case RTWS_DEF_FREE:
				rcu_torture_writer_state = RTWS_DEF_FREE;
				cur_ops->deferred_free(old_rp);
				break;
			case RTWS_EXP_SYNC:
				rcu_torture_writer_state = RTWS_EXP_SYNC;
				cur_ops->exp_sync();
				rcu_torture_pipe_update(old_rp);
				break;
			case RTWS_COND_GET:
				rcu_torture_writer_state = RTWS_COND_GET;
				gp_snap = cur_ops->get_gp_state();
				torture_hrtimeout_jiffies(torture_random(&rand) % 16, &rand);
				rcu_torture_writer_state = RTWS_COND_SYNC;
				cur_ops->cond_sync(gp_snap);
				rcu_torture_pipe_update(old_rp);
				break;
			case RTWS_POLL_GET:
				rcu_torture_writer_state = RTWS_POLL_GET;
				gp_snap = cur_ops->start_gp_poll();
				rcu_torture_writer_state = RTWS_POLL_WAIT;
				while (!cur_ops->poll_gp_state(gp_snap))
					torture_hrtimeout_jiffies(torture_random(&rand) % 16,
								  &rand);
				rcu_torture_pipe_update(old_rp);
				break;
			case RTWS_SYNC:
				rcu_torture_writer_state = RTWS_SYNC;
				cur_ops->sync();
				rcu_torture_pipe_update(old_rp);
				break;
			default:
				WARN_ON_ONCE(1);
				break;
			}
		}
		WRITE_ONCE(rcu_torture_current_version,
			   rcu_torture_current_version + 1);
		/* Cycle through nesting levels of rcu_expedite_gp() calls. */
		if (can_expedite &&
		    !(torture_random(&rand) & 0xff & (!!expediting - 1))) {
			WARN_ON_ONCE(expediting == 0 && rcu_gp_is_expedited());
			if (expediting >= 0)
				rcu_expedite_gp();
			else
				rcu_unexpedite_gp();
			if (++expediting > 3)
				expediting = -expediting;
		} else if (!can_expedite) { /* Disabled during boot, recheck. */
			can_expedite = !rcu_gp_is_expedited() &&
				       !rcu_gp_is_normal();
		}
		rcu_torture_writer_state = RTWS_STUTTER;
		boot_ended = rcu_inkernel_boot_has_ended();
		stutter_waited = stutter_wait("rcu_torture_writer");
		if (stutter_waited &&
		    !atomic_read(&rcu_fwd_cb_nodelay) &&
		    !cur_ops->slow_gps &&
		    !torture_must_stop() &&
		    boot_ended)
			for (i = 0; i < ARRAY_SIZE(rcu_tortures); i++)
				if (list_empty(&rcu_tortures[i].rtort_free) &&
				    rcu_access_pointer(rcu_torture_current) !=
				    &rcu_tortures[i]) {
					rcu_ftrace_dump(DUMP_ALL);
					WARN(1, "%s: rtort_pipe_count: %d\n", __func__, rcu_tortures[i].rtort_pipe_count);
				}
		if (stutter_waited)
			sched_set_normal(current, oldnice);
	} while (!torture_must_stop());
	rcu_torture_current = NULL;  // Let stats task know that we are done.
	/* Reset expediting back to unexpedited. */
	if (expediting > 0)
		expediting = -expediting;
	while (can_expedite && expediting++ < 0)
		rcu_unexpedite_gp();
	WARN_ON_ONCE(can_expedite && rcu_gp_is_expedited());
	if (!can_expedite)
		pr_alert("%s" TORTURE_FLAG
			 " Dynamic grace-period expediting was disabled.\n",
			 torture_type);
	rcu_torture_writer_state = RTWS_STOPPING;
	torture_kthread_stopping("rcu_torture_writer");
	return 0;
}

/*
 * RCU torture fake writer kthread.  Repeatedly calls sync, with a random
 * delay between calls.
 */
static int
rcu_torture_fakewriter(void *arg)
{
	unsigned long gp_snap;
	DEFINE_TORTURE_RANDOM(rand);

	VERBOSE_TOROUT_STRING("rcu_torture_fakewriter task started");
	set_user_nice(current, MAX_NICE);

	if (WARN_ONCE(nsynctypes == 0,
		      "%s: No update-side primitives.\n", __func__)) {
		/*
		 * No updates primitives, so don't try updating.
		 * The resulting test won't be testing much, hence the
		 * above WARN_ONCE().
		 */
		torture_kthread_stopping("rcu_torture_fakewriter");
		return 0;
	}

	do {
		torture_hrtimeout_jiffies(torture_random(&rand) % 10, &rand);
		if (cur_ops->cb_barrier != NULL &&
		    torture_random(&rand) % (nfakewriters * 8) == 0) {
			cur_ops->cb_barrier();
		} else {
			switch (synctype[torture_random(&rand) % nsynctypes]) {
			case RTWS_DEF_FREE:
				break;
			case RTWS_EXP_SYNC:
				cur_ops->exp_sync();
				break;
			case RTWS_COND_GET:
				gp_snap = cur_ops->get_gp_state();
				torture_hrtimeout_jiffies(torture_random(&rand) % 16, &rand);
				cur_ops->cond_sync(gp_snap);
				break;
			case RTWS_POLL_GET:
				gp_snap = cur_ops->start_gp_poll();
				while (!cur_ops->poll_gp_state(gp_snap)) {
					torture_hrtimeout_jiffies(torture_random(&rand) % 16,
								  &rand);
				}
				break;
			case RTWS_SYNC:
				cur_ops->sync();
				break;
			default:
				WARN_ON_ONCE(1);
				break;
			}
		}
		stutter_wait("rcu_torture_fakewriter");
	} while (!torture_must_stop());

	torture_kthread_stopping("rcu_torture_fakewriter");
	return 0;
}

static void rcu_torture_timer_cb(struct rcu_head *rhp)
{
	kfree(rhp);
}

// Set up and carry out testing of RCU's global memory ordering
static void rcu_torture_reader_do_mbchk(long myid, struct rcu_torture *rtp,
					struct torture_random_state *trsp)
{
	unsigned long loops;
	int noc = torture_num_online_cpus();
	int rdrchked;
	int rdrchker;
	struct rcu_torture_reader_check *rtrcp; // Me.
	struct rcu_torture_reader_check *rtrcp_assigner; // Assigned us to do checking.
	struct rcu_torture_reader_check *rtrcp_chked; // Reader being checked.
	struct rcu_torture_reader_check *rtrcp_chker; // Reader doing checking when not me.

	if (myid < 0)
		return; // Don't try this from timer handlers.

	// Increment my counter.
	rtrcp = &rcu_torture_reader_mbchk[myid];
	WRITE_ONCE(rtrcp->rtc_myloops, rtrcp->rtc_myloops + 1);

	// Attempt to assign someone else some checking work.
	rdrchked = torture_random(trsp) % nrealreaders;
	rtrcp_chked = &rcu_torture_reader_mbchk[rdrchked];
	rdrchker = torture_random(trsp) % nrealreaders;
	rtrcp_chker = &rcu_torture_reader_mbchk[rdrchker];
	if (rdrchked != myid && rdrchked != rdrchker && noc >= rdrchked && noc >= rdrchker &&
	    smp_load_acquire(&rtrcp->rtc_chkrdr) < 0 && // Pairs with smp_store_release below.
	    !READ_ONCE(rtp->rtort_chkp) &&
	    !smp_load_acquire(&rtrcp_chker->rtc_assigner)) { // Pairs with smp_store_release below.
		rtrcp->rtc_chkloops = READ_ONCE(rtrcp_chked->rtc_myloops);
		WARN_ON_ONCE(rtrcp->rtc_chkrdr >= 0);
		rtrcp->rtc_chkrdr = rdrchked;
		WARN_ON_ONCE(rtrcp->rtc_ready); // This gets set after the grace period ends.
		if (cmpxchg_relaxed(&rtrcp_chker->rtc_assigner, NULL, rtrcp) ||
		    cmpxchg_relaxed(&rtp->rtort_chkp, NULL, rtrcp))
			(void)cmpxchg_relaxed(&rtrcp_chker->rtc_assigner, rtrcp, NULL); // Back out.
	}

	// If assigned some completed work, do it!
	rtrcp_assigner = READ_ONCE(rtrcp->rtc_assigner);
	if (!rtrcp_assigner || !smp_load_acquire(&rtrcp_assigner->rtc_ready))
		return; // No work or work not yet ready.
	rdrchked = rtrcp_assigner->rtc_chkrdr;
	if (WARN_ON_ONCE(rdrchked < 0))
		return;
	rtrcp_chked = &rcu_torture_reader_mbchk[rdrchked];
	loops = READ_ONCE(rtrcp_chked->rtc_myloops);
	atomic_inc(&n_rcu_torture_mbchk_tries);
	if (ULONG_CMP_LT(loops, rtrcp_assigner->rtc_chkloops))
		atomic_inc(&n_rcu_torture_mbchk_fail);
	rtrcp_assigner->rtc_chkloops = loops + ULONG_MAX / 2;
	rtrcp_assigner->rtc_ready = 0;
	smp_store_release(&rtrcp->rtc_assigner, NULL); // Someone else can assign us work.
	smp_store_release(&rtrcp_assigner->rtc_chkrdr, -1); // Assigner can again assign.
}

/*
 * Do one extension of an RCU read-side critical section using the
 * current reader state in readstate (set to zero for initial entry
 * to extended critical section), set the new state as specified by
 * newstate (set to zero for final exit from extended critical section),
 * and random-number-generator state in trsp.  If this is neither the
 * beginning or end of the critical section and if there was actually a
 * change, do a ->read_delay().
 */
static void rcutorture_one_extend(int *readstate, int newstate,
				  struct torture_random_state *trsp,
				  struct rt_read_seg *rtrsp)
{
	unsigned long flags;
	int idxnew1 = -1;
	int idxnew2 = -1;
	int idxold1 = *readstate;
	int idxold2 = idxold1;
	int statesnew = ~*readstate & newstate;
	int statesold = *readstate & ~newstate;

	WARN_ON_ONCE(idxold2 < 0);
	WARN_ON_ONCE((idxold2 >> RCUTORTURE_RDR_SHIFT_2) > 1);
	rtrsp->rt_readstate = newstate;

	/* First, put new protection in place to avoid critical-section gap. */
	if (statesnew & RCUTORTURE_RDR_BH)
		local_bh_disable();
	if (statesnew & RCUTORTURE_RDR_RBH)
		rcu_read_lock_bh();
	if (statesnew & RCUTORTURE_RDR_IRQ)
		local_irq_disable();
	if (statesnew & RCUTORTURE_RDR_PREEMPT)
		preempt_disable();
	if (statesnew & RCUTORTURE_RDR_SCHED)
		rcu_read_lock_sched();
	if (statesnew & RCUTORTURE_RDR_RCU_1)
		idxnew1 = (cur_ops->readlock() & 0x1) << RCUTORTURE_RDR_SHIFT_1;
	if (statesnew & RCUTORTURE_RDR_RCU_2)
		idxnew2 = (cur_ops->readlock() & 0x1) << RCUTORTURE_RDR_SHIFT_2;

	/*
	 * Next, remove old protection, in decreasing order of strength
	 * to avoid unlock paths that aren't safe in the stronger
	 * context. Namely: BH can not be enabled with disabled interrupts.
	 * Additionally PREEMPT_RT requires that BH is enabled in preemptible
	 * context.
	 */
	if (statesold & RCUTORTURE_RDR_IRQ)
		local_irq_enable();
	if (statesold & RCUTORTURE_RDR_PREEMPT)
		preempt_enable();
	if (statesold & RCUTORTURE_RDR_SCHED)
		rcu_read_unlock_sched();
	if (statesold & RCUTORTURE_RDR_BH)
		local_bh_enable();
	if (statesold & RCUTORTURE_RDR_RBH)
		rcu_read_unlock_bh();
	if (statesold & RCUTORTURE_RDR_RCU_2) {
		cur_ops->readunlock((idxold2 >> RCUTORTURE_RDR_SHIFT_2) & 0x1);
		WARN_ON_ONCE(idxnew2 != -1);
		idxold2 = 0;
	}
	if (statesold & RCUTORTURE_RDR_RCU_1) {
		bool lockit;

		lockit = !cur_ops->no_pi_lock && !statesnew && !(torture_random(trsp) & 0xffff);
		if (lockit)
			raw_spin_lock_irqsave(&current->pi_lock, flags);
		cur_ops->readunlock((idxold1 >> RCUTORTURE_RDR_SHIFT_1) & 0x1);
		WARN_ON_ONCE(idxnew1 != -1);
		idxold1 = 0;
		if (lockit)
			raw_spin_unlock_irqrestore(&current->pi_lock, flags);
	}

	/* Delay if neither beginning nor end and there was a change. */
	if ((statesnew || statesold) && *readstate && newstate)
		cur_ops->read_delay(trsp, rtrsp);

	/* Update the reader state. */
	if (idxnew1 == -1)
		idxnew1 = idxold1 & RCUTORTURE_RDR_MASK_1;
	WARN_ON_ONCE(idxnew1 < 0);
	if (WARN_ON_ONCE((idxnew1 >> RCUTORTURE_RDR_SHIFT_1) > 1))
		pr_info("Unexpected idxnew1 value of %#x\n", idxnew1);
	if (idxnew2 == -1)
		idxnew2 = idxold2 & RCUTORTURE_RDR_MASK_2;
	WARN_ON_ONCE(idxnew2 < 0);
	WARN_ON_ONCE((idxnew2 >> RCUTORTURE_RDR_SHIFT_2) > 1);
	*readstate = idxnew1 | idxnew2 | newstate;
	WARN_ON_ONCE(*readstate < 0);
	if (WARN_ON_ONCE((*readstate >> RCUTORTURE_RDR_SHIFT_2) > 1))
		pr_info("Unexpected idxnew2 value of %#x\n", idxnew2);
}

/* Return the biggest extendables mask given current RCU and boot parameters. */
static int rcutorture_extend_mask_max(void)
{
	int mask;

	WARN_ON_ONCE(extendables & ~RCUTORTURE_MAX_EXTEND);
	mask = extendables & RCUTORTURE_MAX_EXTEND & cur_ops->extendables;
	mask = mask | RCUTORTURE_RDR_RCU_1 | RCUTORTURE_RDR_RCU_2;
	return mask;
}

/* Return a random protection state mask, but with at least one bit set. */
static int
rcutorture_extend_mask(int oldmask, struct torture_random_state *trsp)
{
	int mask = rcutorture_extend_mask_max();
	unsigned long randmask1 = torture_random(trsp) >> 8;
	unsigned long randmask2 = randmask1 >> 3;
	unsigned long preempts = RCUTORTURE_RDR_PREEMPT | RCUTORTURE_RDR_SCHED;
	unsigned long preempts_irq = preempts | RCUTORTURE_RDR_IRQ;
	unsigned long bhs = RCUTORTURE_RDR_BH | RCUTORTURE_RDR_RBH;

	WARN_ON_ONCE(mask >> RCUTORTURE_RDR_SHIFT_1);
	/* Mostly only one bit (need preemption!), sometimes lots of bits. */
	if (!(randmask1 & 0x7))
		mask = mask & randmask2;
	else
		mask = mask & (1 << (randmask2 % RCUTORTURE_RDR_NBITS));

	// Can't have nested RCU reader without outer RCU reader.
	if (!(mask & RCUTORTURE_RDR_RCU_1) && (mask & RCUTORTURE_RDR_RCU_2)) {
		if (oldmask & RCUTORTURE_RDR_RCU_1)
			mask &= ~RCUTORTURE_RDR_RCU_2;
		else
			mask |= RCUTORTURE_RDR_RCU_1;
	}

	/*
	 * Can't enable bh w/irq disabled.
	 */
	if (mask & RCUTORTURE_RDR_IRQ)
		mask |= oldmask & bhs;

	/*
	 * Ideally these sequences would be detected in debug builds
	 * (regardless of RT), but until then don't stop testing
	 * them on non-RT.
	 */
	if (IS_ENABLED(CONFIG_PREEMPT_RT)) {
		/* Can't modify BH in atomic context */
		if (oldmask & preempts_irq)
			mask &= ~bhs;
		if ((oldmask | mask) & preempts_irq)
			mask |= oldmask & bhs;
	}

	return mask ?: RCUTORTURE_RDR_RCU_1;
}

/*
 * Do a randomly selected number of extensions of an existing RCU read-side
 * critical section.
 */
static struct rt_read_seg *
rcutorture_loop_extend(int *readstate, struct torture_random_state *trsp,
		       struct rt_read_seg *rtrsp)
{
	int i;
	int j;
	int mask = rcutorture_extend_mask_max();

	WARN_ON_ONCE(!*readstate); /* -Existing- RCU read-side critsect! */
	if (!((mask - 1) & mask))
		return rtrsp;  /* Current RCU reader not extendable. */
	/* Bias towards larger numbers of loops. */
	i = (torture_random(trsp) >> 3);
	i = ((i | (i >> 3)) & RCUTORTURE_RDR_MAX_LOOPS) + 1;
	for (j = 0; j < i; j++) {
		mask = rcutorture_extend_mask(*readstate, trsp);
		rcutorture_one_extend(readstate, mask, trsp, &rtrsp[j]);
	}
	return &rtrsp[j];
}

/*
 * Do one read-side critical section, returning false if there was
 * no data to read.  Can be invoked both from process context and
 * from a timer handler.
 */
static bool rcu_torture_one_read(struct torture_random_state *trsp, long myid)
{
	unsigned long cookie;
	int i;
	unsigned long started;
	unsigned long completed;
	int newstate;
	struct rcu_torture *p;
	int pipe_count;
	int readstate = 0;
	struct rt_read_seg rtseg[RCUTORTURE_RDR_MAX_SEGS] = { { 0 } };
	struct rt_read_seg *rtrsp = &rtseg[0];
	struct rt_read_seg *rtrsp1;
	unsigned long long ts;

	WARN_ON_ONCE(!rcu_is_watching());
	newstate = rcutorture_extend_mask(readstate, trsp);
	rcutorture_one_extend(&readstate, newstate, trsp, rtrsp++);
	if (cur_ops->get_gp_state && cur_ops->poll_gp_state)
		cookie = cur_ops->get_gp_state();
	started = cur_ops->get_gp_seq();
	ts = rcu_trace_clock_local();
	p = rcu_dereference_check(rcu_torture_current,
				  !cur_ops->readlock_held || cur_ops->readlock_held());
	if (p == NULL) {
		/* Wait for rcu_torture_writer to get underway */
		rcutorture_one_extend(&readstate, 0, trsp, rtrsp);
		return false;
	}
	if (p->rtort_mbtest == 0)
		atomic_inc(&n_rcu_torture_mberror);
	rcu_torture_reader_do_mbchk(myid, p, trsp);
	rtrsp = rcutorture_loop_extend(&readstate, trsp, rtrsp);
	preempt_disable();
	pipe_count = READ_ONCE(p->rtort_pipe_count);
	if (pipe_count > RCU_TORTURE_PIPE_LEN) {
		/* Should not happen, but... */
		pipe_count = RCU_TORTURE_PIPE_LEN;
	}
	completed = cur_ops->get_gp_seq();
	if (pipe_count > 1) {
		do_trace_rcu_torture_read(cur_ops->name, &p->rtort_rcu,
					  ts, started, completed);
		rcu_ftrace_dump(DUMP_ALL);
	}
	__this_cpu_inc(rcu_torture_count[pipe_count]);
	completed = rcutorture_seq_diff(completed, started);
	if (completed > RCU_TORTURE_PIPE_LEN) {
		/* Should not happen, but... */
		completed = RCU_TORTURE_PIPE_LEN;
	}
	__this_cpu_inc(rcu_torture_batch[completed]);
	preempt_enable();
	if (cur_ops->get_gp_state && cur_ops->poll_gp_state)
		WARN_ONCE(cur_ops->poll_gp_state(cookie),
			  "%s: Cookie check 2 failed %s(%d) %lu->%lu\n",
			  __func__,
			  rcu_torture_writer_state_getname(),
			  rcu_torture_writer_state,
			  cookie, cur_ops->get_gp_state());
	rcutorture_one_extend(&readstate, 0, trsp, rtrsp);
	WARN_ON_ONCE(readstate);
	// This next splat is expected behavior if leakpointer, especially
	// for CONFIG_RCU_STRICT_GRACE_PERIOD=y kernels.
	WARN_ON_ONCE(leakpointer && READ_ONCE(p->rtort_pipe_count) > 1);

	/* If error or close call, record the sequence of reader protections. */
	if ((pipe_count > 1 || completed > 1) && !xchg(&err_segs_recorded, 1)) {
		i = 0;
		for (rtrsp1 = &rtseg[0]; rtrsp1 < rtrsp; rtrsp1++)
			err_segs[i++] = *rtrsp1;
		rt_read_nsegs = i;
	}

	return true;
}

static DEFINE_TORTURE_RANDOM_PERCPU(rcu_torture_timer_rand);

/*
 * RCU torture reader from timer handler.  Dereferences rcu_torture_current,
 * incrementing the corresponding element of the pipeline array.  The
 * counter in the element should never be greater than 1, otherwise, the
 * RCU implementation is broken.
 */
static void rcu_torture_timer(struct timer_list *unused)
{
	atomic_long_inc(&n_rcu_torture_timers);
	(void)rcu_torture_one_read(this_cpu_ptr(&rcu_torture_timer_rand), -1);

	/* Test call_rcu() invocation from interrupt handler. */
	if (cur_ops->call) {
		struct rcu_head *rhp = kmalloc(sizeof(*rhp), GFP_NOWAIT);

		if (rhp)
			cur_ops->call(rhp, rcu_torture_timer_cb);
	}
}

/*
 * RCU torture reader kthread.  Repeatedly dereferences rcu_torture_current,
 * incrementing the corresponding element of the pipeline array.  The
 * counter in the element should never be greater than 1, otherwise, the
 * RCU implementation is broken.
 */
static int
rcu_torture_reader(void *arg)
{
	unsigned long lastsleep = jiffies;
	long myid = (long)arg;
	int mynumonline = myid;
	DEFINE_TORTURE_RANDOM(rand);
	struct timer_list t;

	VERBOSE_TOROUT_STRING("rcu_torture_reader task started");
	set_user_nice(current, MAX_NICE);
	if (irqreader && cur_ops->irq_capable)
		timer_setup_on_stack(&t, rcu_torture_timer, 0);
	tick_dep_set_task(current, TICK_DEP_BIT_RCU);
	do {
		if (irqreader && cur_ops->irq_capable) {
			if (!timer_pending(&t))
				mod_timer(&t, jiffies + 1);
		}
		if (!rcu_torture_one_read(&rand, myid) && !torture_must_stop())
			schedule_timeout_interruptible(HZ);
		if (time_after(jiffies, lastsleep) && !torture_must_stop()) {
			torture_hrtimeout_us(500, 1000, &rand);
			lastsleep = jiffies + 10;
		}
		while (torture_num_online_cpus() < mynumonline && !torture_must_stop())
			schedule_timeout_interruptible(HZ / 5);
		stutter_wait("rcu_torture_reader");
	} while (!torture_must_stop());
	if (irqreader && cur_ops->irq_capable) {
		del_timer_sync(&t);
		destroy_timer_on_stack(&t);
	}
	tick_dep_clear_task(current, TICK_DEP_BIT_RCU);
	torture_kthread_stopping("rcu_torture_reader");
	return 0;
}

/*
 * Randomly Toggle CPUs' callback-offload state.  This uses hrtimers to
 * increase race probabilities and fuzzes the interval between toggling.
 */
static int rcu_nocb_toggle(void *arg)
{
	int cpu;
	int maxcpu = -1;
	int oldnice = task_nice(current);
	long r;
	DEFINE_TORTURE_RANDOM(rand);
	ktime_t toggle_delay;
	unsigned long toggle_fuzz;
	ktime_t toggle_interval = ms_to_ktime(nocbs_toggle);

	VERBOSE_TOROUT_STRING("rcu_nocb_toggle task started");
	while (!rcu_inkernel_boot_has_ended())
		schedule_timeout_interruptible(HZ / 10);
	for_each_online_cpu(cpu)
		maxcpu = cpu;
	WARN_ON(maxcpu < 0);
	if (toggle_interval > ULONG_MAX)
		toggle_fuzz = ULONG_MAX >> 3;
	else
		toggle_fuzz = toggle_interval >> 3;
	if (toggle_fuzz <= 0)
		toggle_fuzz = NSEC_PER_USEC;
	do {
		r = torture_random(&rand);
		cpu = (r >> 4) % (maxcpu + 1);
		if (r & 0x1) {
			rcu_nocb_cpu_offload(cpu);
			atomic_long_inc(&n_nocb_offload);
		} else {
			rcu_nocb_cpu_deoffload(cpu);
			atomic_long_inc(&n_nocb_deoffload);
		}
		toggle_delay = torture_random(&rand) % toggle_fuzz + toggle_interval;
		set_current_state(TASK_INTERRUPTIBLE);
		schedule_hrtimeout(&toggle_delay, HRTIMER_MODE_REL);
		if (stutter_wait("rcu_nocb_toggle"))
			sched_set_normal(current, oldnice);
	} while (!torture_must_stop());
	torture_kthread_stopping("rcu_nocb_toggle");
	return 0;
}

/*
 * Print torture statistics.  Caller must ensure that there is only
 * one call to this function at a given time!!!  This is normally
 * accomplished by relying on the module system to only have one copy
 * of the module loaded, and then by giving the rcu_torture_stats
 * kthread full control (or the init/cleanup functions when rcu_torture_stats
 * thread is not running).
 */
static void
rcu_torture_stats_print(void)
{
	int cpu;
	int i;
	long pipesummary[RCU_TORTURE_PIPE_LEN + 1] = { 0 };
	long batchsummary[RCU_TORTURE_PIPE_LEN + 1] = { 0 };
	struct rcu_torture *rtcp;
	static unsigned long rtcv_snap = ULONG_MAX;
	static bool splatted;
	struct task_struct *wtp;

	for_each_possible_cpu(cpu) {
		for (i = 0; i < RCU_TORTURE_PIPE_LEN + 1; i++) {
			pipesummary[i] += READ_ONCE(per_cpu(rcu_torture_count, cpu)[i]);
			batchsummary[i] += READ_ONCE(per_cpu(rcu_torture_batch, cpu)[i]);
		}
	}
	for (i = RCU_TORTURE_PIPE_LEN - 1; i >= 0; i--) {
		if (pipesummary[i] != 0)
			break;
	}

	pr_alert("%s%s ", torture_type, TORTURE_FLAG);
	rtcp = rcu_access_pointer(rcu_torture_current);
	pr_cont("rtc: %p %s: %lu tfle: %d rta: %d rtaf: %d rtf: %d ",
		rtcp,
		rtcp && !rcu_stall_is_suppressed_at_boot() ? "ver" : "VER",
		rcu_torture_current_version,
		list_empty(&rcu_torture_freelist),
		atomic_read(&n_rcu_torture_alloc),
		atomic_read(&n_rcu_torture_alloc_fail),
		atomic_read(&n_rcu_torture_free));
	pr_cont("rtmbe: %d rtmbkf: %d/%d rtbe: %ld rtbke: %ld rtbre: %ld ",
		atomic_read(&n_rcu_torture_mberror),
		atomic_read(&n_rcu_torture_mbchk_fail), atomic_read(&n_rcu_torture_mbchk_tries),
		n_rcu_torture_barrier_error,
		n_rcu_torture_boost_ktrerror,
		n_rcu_torture_boost_rterror);
	pr_cont("rtbf: %ld rtb: %ld nt: %ld ",
		n_rcu_torture_boost_failure,
		n_rcu_torture_boosts,
		atomic_long_read(&n_rcu_torture_timers));
	torture_onoff_stats();
	pr_cont("barrier: %ld/%ld:%ld ",
		data_race(n_barrier_successes),
		data_race(n_barrier_attempts),
		data_race(n_rcu_torture_barrier_error));
	pr_cont("read-exits: %ld ", data_race(n_read_exits)); // Statistic.
	pr_cont("nocb-toggles: %ld:%ld\n",
		atomic_long_read(&n_nocb_offload), atomic_long_read(&n_nocb_deoffload));

	pr_alert("%s%s ", torture_type, TORTURE_FLAG);
	if (atomic_read(&n_rcu_torture_mberror) ||
	    atomic_read(&n_rcu_torture_mbchk_fail) ||
	    n_rcu_torture_barrier_error || n_rcu_torture_boost_ktrerror ||
	    n_rcu_torture_boost_rterror || n_rcu_torture_boost_failure ||
	    i > 1) {
		pr_cont("%s", "!!! ");
		atomic_inc(&n_rcu_torture_error);
		WARN_ON_ONCE(atomic_read(&n_rcu_torture_mberror));
		WARN_ON_ONCE(atomic_read(&n_rcu_torture_mbchk_fail));
		WARN_ON_ONCE(n_rcu_torture_barrier_error);  // rcu_barrier()
		WARN_ON_ONCE(n_rcu_torture_boost_ktrerror); // no boost kthread
		WARN_ON_ONCE(n_rcu_torture_boost_rterror); // can't set RT prio
		WARN_ON_ONCE(n_rcu_torture_boost_failure); // boost failed (TIMER_SOFTIRQ RT prio?)
		WARN_ON_ONCE(i > 1); // Too-short grace period
	}
	pr_cont("Reader Pipe: ");
	for (i = 0; i < RCU_TORTURE_PIPE_LEN + 1; i++)
		pr_cont(" %ld", pipesummary[i]);
	pr_cont("\n");

	pr_alert("%s%s ", torture_type, TORTURE_FLAG);
	pr_cont("Reader Batch: ");
	for (i = 0; i < RCU_TORTURE_PIPE_LEN + 1; i++)
		pr_cont(" %ld", batchsummary[i]);
	pr_cont("\n");

	pr_alert("%s%s ", torture_type, TORTURE_FLAG);
	pr_cont("Free-Block Circulation: ");
	for (i = 0; i < RCU_TORTURE_PIPE_LEN + 1; i++) {
		pr_cont(" %d", atomic_read(&rcu_torture_wcount[i]));
	}
	pr_cont("\n");

	if (cur_ops->stats)
		cur_ops->stats();
	if (rtcv_snap == rcu_torture_current_version &&
	    rcu_access_pointer(rcu_torture_current) &&
	    !rcu_stall_is_suppressed()) {
		int __maybe_unused flags = 0;
		unsigned long __maybe_unused gp_seq = 0;

		rcutorture_get_gp_data(cur_ops->ttype,
				       &flags, &gp_seq);
		srcutorture_get_gp_data(cur_ops->ttype, srcu_ctlp,
					&flags, &gp_seq);
		wtp = READ_ONCE(writer_task);
		pr_alert("??? Writer stall state %s(%d) g%lu f%#x ->state %#x cpu %d\n",
			 rcu_torture_writer_state_getname(),
			 rcu_torture_writer_state, gp_seq, flags,
			 wtp == NULL ? ~0U : wtp->__state,
			 wtp == NULL ? -1 : (int)task_cpu(wtp));
		if (!splatted && wtp) {
			sched_show_task(wtp);
			splatted = true;
		}
		if (cur_ops->gp_kthread_dbg)
			cur_ops->gp_kthread_dbg();
		rcu_ftrace_dump(DUMP_ALL);
	}
	rtcv_snap = rcu_torture_current_version;
}

/*
 * Periodically prints torture statistics, if periodic statistics printing
 * was specified via the stat_interval module parameter.
 */
static int
rcu_torture_stats(void *arg)
{
	VERBOSE_TOROUT_STRING("rcu_torture_stats task started");
	do {
		schedule_timeout_interruptible(stat_interval * HZ);
		rcu_torture_stats_print();
		torture_shutdown_absorb("rcu_torture_stats");
	} while (!torture_must_stop());
	torture_kthread_stopping("rcu_torture_stats");
	return 0;
}

/* Test mem_dump_obj() and friends.  */
static void rcu_torture_mem_dump_obj(void)
{
	struct rcu_head *rhp;
	struct kmem_cache *kcp;
	static int z;

	kcp = kmem_cache_create("rcuscale", 136, 8, SLAB_STORE_USER, NULL);
	rhp = kmem_cache_alloc(kcp, GFP_KERNEL);
	pr_alert("mem_dump_obj() slab test: rcu_torture_stats = %px, &rhp = %px, rhp = %px, &z = %px\n", stats_task, &rhp, rhp, &z);
	pr_alert("mem_dump_obj(ZERO_SIZE_PTR):");
	mem_dump_obj(ZERO_SIZE_PTR);
	pr_alert("mem_dump_obj(NULL):");
	mem_dump_obj(NULL);
	pr_alert("mem_dump_obj(%px):", &rhp);
	mem_dump_obj(&rhp);
	pr_alert("mem_dump_obj(%px):", rhp);
	mem_dump_obj(rhp);
	pr_alert("mem_dump_obj(%px):", &rhp->func);
	mem_dump_obj(&rhp->func);
	pr_alert("mem_dump_obj(%px):", &z);
	mem_dump_obj(&z);
	kmem_cache_free(kcp, rhp);
	kmem_cache_destroy(kcp);
	rhp = kmalloc(sizeof(*rhp), GFP_KERNEL);
	pr_alert("mem_dump_obj() kmalloc test: rcu_torture_stats = %px, &rhp = %px, rhp = %px\n", stats_task, &rhp, rhp);
	pr_alert("mem_dump_obj(kmalloc %px):", rhp);
	mem_dump_obj(rhp);
	pr_alert("mem_dump_obj(kmalloc %px):", &rhp->func);
	mem_dump_obj(&rhp->func);
	kfree(rhp);
	rhp = vmalloc(4096);
	pr_alert("mem_dump_obj() vmalloc test: rcu_torture_stats = %px, &rhp = %px, rhp = %px\n", stats_task, &rhp, rhp);
	pr_alert("mem_dump_obj(vmalloc %px):", rhp);
	mem_dump_obj(rhp);
	pr_alert("mem_dump_obj(vmalloc %px):", &rhp->func);
	mem_dump_obj(&rhp->func);
	vfree(rhp);
}

static void
rcu_torture_print_module_parms(struct rcu_torture_ops *cur_ops, const char *tag)
{
	pr_alert("%s" TORTURE_FLAG
		 "--- %s: nreaders=%d nfakewriters=%d "
		 "stat_interval=%d verbose=%d test_no_idle_hz=%d "
		 "shuffle_interval=%d stutter=%d irqreader=%d "
		 "fqs_duration=%d fqs_holdoff=%d fqs_stutter=%d "
		 "test_boost=%d/%d test_boost_interval=%d "
		 "test_boost_duration=%d shutdown_secs=%d "
		 "stall_cpu=%d stall_cpu_holdoff=%d stall_cpu_irqsoff=%d "
		 "stall_cpu_block=%d "
		 "n_barrier_cbs=%d "
		 "onoff_interval=%d onoff_holdoff=%d "
		 "read_exit_delay=%d read_exit_burst=%d "
		 "nocbs_nthreads=%d nocbs_toggle=%d\n",
		 torture_type, tag, nrealreaders, nfakewriters,
		 stat_interval, verbose, test_no_idle_hz, shuffle_interval,
		 stutter, irqreader, fqs_duration, fqs_holdoff, fqs_stutter,
		 test_boost, cur_ops->can_boost,
		 test_boost_interval, test_boost_duration, shutdown_secs,
		 stall_cpu, stall_cpu_holdoff, stall_cpu_irqsoff,
		 stall_cpu_block,
		 n_barrier_cbs,
		 onoff_interval, onoff_holdoff,
		 read_exit_delay, read_exit_burst,
		 nocbs_nthreads, nocbs_toggle);
}

static int rcutorture_booster_cleanup(unsigned int cpu)
{
	struct task_struct *t;

	if (boost_tasks[cpu] == NULL)
		return 0;
	mutex_lock(&boost_mutex);
	t = boost_tasks[cpu];
	boost_tasks[cpu] = NULL;
	rcu_torture_enable_rt_throttle();
	mutex_unlock(&boost_mutex);

	/* This must be outside of the mutex, otherwise deadlock! */
	torture_stop_kthread(rcu_torture_boost, t);
	return 0;
}

static int rcutorture_booster_init(unsigned int cpu)
{
	int retval;

	if (boost_tasks[cpu] != NULL)
		return 0;  /* Already created, nothing more to do. */

	/* Don't allow time recalculation while creating a new task. */
	mutex_lock(&boost_mutex);
	rcu_torture_disable_rt_throttle();
	VERBOSE_TOROUT_STRING("Creating rcu_torture_boost task");
	boost_tasks[cpu] = kthread_run_on_cpu(rcu_torture_boost, NULL,
					      cpu, "rcu_torture_boost_%u");
	if (IS_ERR(boost_tasks[cpu])) {
		retval = PTR_ERR(boost_tasks[cpu]);
		VERBOSE_TOROUT_STRING("rcu_torture_boost task create failed");
		n_rcu_torture_boost_ktrerror++;
		boost_tasks[cpu] = NULL;
		mutex_unlock(&boost_mutex);
		return retval;
	}
	mutex_unlock(&boost_mutex);
	return 0;
}

/*
 * CPU-stall kthread.  It waits as specified by stall_cpu_holdoff, then
 * induces a CPU stall for the time specified by stall_cpu.
 */
static int rcu_torture_stall(void *args)
{
	int idx;
	unsigned long stop_at;

	VERBOSE_TOROUT_STRING("rcu_torture_stall task started");
	if (stall_cpu_holdoff > 0) {
		VERBOSE_TOROUT_STRING("rcu_torture_stall begin holdoff");
		schedule_timeout_interruptible(stall_cpu_holdoff * HZ);
		VERBOSE_TOROUT_STRING("rcu_torture_stall end holdoff");
	}
	if (!kthread_should_stop() && stall_gp_kthread > 0) {
		VERBOSE_TOROUT_STRING("rcu_torture_stall begin GP stall");
		rcu_gp_set_torture_wait(stall_gp_kthread * HZ);
		for (idx = 0; idx < stall_gp_kthread + 2; idx++) {
			if (kthread_should_stop())
				break;
			schedule_timeout_uninterruptible(HZ);
		}
	}
	if (!kthread_should_stop() && stall_cpu > 0) {
		VERBOSE_TOROUT_STRING("rcu_torture_stall begin CPU stall");
		stop_at = ktime_get_seconds() + stall_cpu;
		/* RCU CPU stall is expected behavior in following code. */
		idx = cur_ops->readlock();
		if (stall_cpu_irqsoff)
			local_irq_disable();
		else if (!stall_cpu_block)
			preempt_disable();
		pr_alert("%s start on CPU %d.\n",
			  __func__, raw_smp_processor_id());
		while (ULONG_CMP_LT((unsigned long)ktime_get_seconds(),
				    stop_at))
			if (stall_cpu_block) {
#ifdef CONFIG_PREEMPTION
				preempt_schedule();
#else
				schedule_timeout_uninterruptible(HZ);
#endif
			} else if (stall_no_softlockup) {
				touch_softlockup_watchdog();
			}
		if (stall_cpu_irqsoff)
			local_irq_enable();
		else if (!stall_cpu_block)
			preempt_enable();
		cur_ops->readunlock(idx);
	}
	pr_alert("%s end.\n", __func__);
	torture_shutdown_absorb("rcu_torture_stall");
	while (!kthread_should_stop())
		schedule_timeout_interruptible(10 * HZ);
	return 0;
}

/* Spawn CPU-stall kthread, if stall_cpu specified. */
static int __init rcu_torture_stall_init(void)
{
	if (stall_cpu <= 0 && stall_gp_kthread <= 0)
		return 0;
	return torture_create_kthread(rcu_torture_stall, NULL, stall_task);
}

/* State structure for forward-progress self-propagating RCU callback. */
struct fwd_cb_state {
	struct rcu_head rh;
	int stop;
};

/*
 * Forward-progress self-propagating RCU callback function.  Because
 * callbacks run from softirq, this function is an implicit RCU read-side
 * critical section.
 */
static void rcu_torture_fwd_prog_cb(struct rcu_head *rhp)
{
	struct fwd_cb_state *fcsp = container_of(rhp, struct fwd_cb_state, rh);

	if (READ_ONCE(fcsp->stop)) {
		WRITE_ONCE(fcsp->stop, 2);
		return;
	}
	cur_ops->call(&fcsp->rh, rcu_torture_fwd_prog_cb);
}

/* State for continuous-flood RCU callbacks. */
struct rcu_fwd_cb {
	struct rcu_head rh;
	struct rcu_fwd_cb *rfc_next;
	struct rcu_fwd *rfc_rfp;
	int rfc_gps;
};

#define MAX_FWD_CB_JIFFIES	(8 * HZ) /* Maximum CB test duration. */
#define MIN_FWD_CB_LAUNDERS	3	/* This many CB invocations to count. */
#define MIN_FWD_CBS_LAUNDERED	100	/* Number of counted CBs. */
#define FWD_CBS_HIST_DIV	10	/* Histogram buckets/second. */
#define N_LAUNDERS_HIST (2 * MAX_FWD_CB_JIFFIES / (HZ / FWD_CBS_HIST_DIV))

struct rcu_launder_hist {
	long n_launders;
	unsigned long launder_gp_seq;
};

struct rcu_fwd {
	spinlock_t rcu_fwd_lock;
	struct rcu_fwd_cb *rcu_fwd_cb_head;
	struct rcu_fwd_cb **rcu_fwd_cb_tail;
	long n_launders_cb;
	unsigned long rcu_fwd_startat;
	struct rcu_launder_hist n_launders_hist[N_LAUNDERS_HIST];
	unsigned long rcu_launder_gp_seq_start;
	int rcu_fwd_id;
};

static DEFINE_MUTEX(rcu_fwd_mutex);
static struct rcu_fwd *rcu_fwds;
static unsigned long rcu_fwd_seq;
static atomic_long_t rcu_fwd_max_cbs;
static bool rcu_fwd_emergency_stop;

static void rcu_torture_fwd_cb_hist(struct rcu_fwd *rfp)
{
	unsigned long gps;
	unsigned long gps_old;
	int i;
	int j;

	for (i = ARRAY_SIZE(rfp->n_launders_hist) - 1; i > 0; i--)
		if (rfp->n_launders_hist[i].n_launders > 0)
			break;
	pr_alert("%s: Callback-invocation histogram %d (duration %lu jiffies):",
		 __func__, rfp->rcu_fwd_id, jiffies - rfp->rcu_fwd_startat);
	gps_old = rfp->rcu_launder_gp_seq_start;
	for (j = 0; j <= i; j++) {
		gps = rfp->n_launders_hist[j].launder_gp_seq;
		pr_cont(" %ds/%d: %ld:%ld",
			j + 1, FWD_CBS_HIST_DIV,
			rfp->n_launders_hist[j].n_launders,
			rcutorture_seq_diff(gps, gps_old));
		gps_old = gps;
	}
	pr_cont("\n");
}

/* Callback function for continuous-flood RCU callbacks. */
static void rcu_torture_fwd_cb_cr(struct rcu_head *rhp)
{
	unsigned long flags;
	int i;
	struct rcu_fwd_cb *rfcp = container_of(rhp, struct rcu_fwd_cb, rh);
	struct rcu_fwd_cb **rfcpp;
	struct rcu_fwd *rfp = rfcp->rfc_rfp;

	rfcp->rfc_next = NULL;
	rfcp->rfc_gps++;
	spin_lock_irqsave(&rfp->rcu_fwd_lock, flags);
	rfcpp = rfp->rcu_fwd_cb_tail;
	rfp->rcu_fwd_cb_tail = &rfcp->rfc_next;
	WRITE_ONCE(*rfcpp, rfcp);
	WRITE_ONCE(rfp->n_launders_cb, rfp->n_launders_cb + 1);
	i = ((jiffies - rfp->rcu_fwd_startat) / (HZ / FWD_CBS_HIST_DIV));
	if (i >= ARRAY_SIZE(rfp->n_launders_hist))
		i = ARRAY_SIZE(rfp->n_launders_hist) - 1;
	rfp->n_launders_hist[i].n_launders++;
	rfp->n_launders_hist[i].launder_gp_seq = cur_ops->get_gp_seq();
	spin_unlock_irqrestore(&rfp->rcu_fwd_lock, flags);
}

// Give the scheduler a chance, even on nohz_full CPUs.
static void rcu_torture_fwd_prog_cond_resched(unsigned long iter)
{
	if (IS_ENABLED(CONFIG_PREEMPTION) && IS_ENABLED(CONFIG_NO_HZ_FULL)) {
		// Real call_rcu() floods hit userspace, so emulate that.
		if (need_resched() || (iter & 0xfff))
			schedule();
		return;
	}
	// No userspace emulation: CB invocation throttles call_rcu()
	cond_resched();
}

/*
 * Free all callbacks on the rcu_fwd_cb_head list, either because the
 * test is over or because we hit an OOM event.
 */
static unsigned long rcu_torture_fwd_prog_cbfree(struct rcu_fwd *rfp)
{
	unsigned long flags;
	unsigned long freed = 0;
	struct rcu_fwd_cb *rfcp;

	for (;;) {
		spin_lock_irqsave(&rfp->rcu_fwd_lock, flags);
		rfcp = rfp->rcu_fwd_cb_head;
		if (!rfcp) {
			spin_unlock_irqrestore(&rfp->rcu_fwd_lock, flags);
			break;
		}
		rfp->rcu_fwd_cb_head = rfcp->rfc_next;
		if (!rfp->rcu_fwd_cb_head)
			rfp->rcu_fwd_cb_tail = &rfp->rcu_fwd_cb_head;
		spin_unlock_irqrestore(&rfp->rcu_fwd_lock, flags);
		kfree(rfcp);
		freed++;
		rcu_torture_fwd_prog_cond_resched(freed);
		if (tick_nohz_full_enabled()) {
			local_irq_save(flags);
			rcu_momentary_dyntick_idle();
			local_irq_restore(flags);
		}
	}
	return freed;
}

/* Carry out need_resched()/cond_resched() forward-progress testing. */
static void rcu_torture_fwd_prog_nr(struct rcu_fwd *rfp,
				    int *tested, int *tested_tries)
{
	unsigned long cver;
	unsigned long dur;
	struct fwd_cb_state fcs;
	unsigned long gps;
	int idx;
	int sd;
	int sd4;
	bool selfpropcb = false;
	unsigned long stopat;
	static DEFINE_TORTURE_RANDOM(trs);

	pr_alert("%s: Starting forward-progress test %d\n", __func__, rfp->rcu_fwd_id);
	if (!cur_ops->sync)
		return; // Cannot do need_resched() forward progress testing without ->sync.
	if (cur_ops->call && cur_ops->cb_barrier) {
		init_rcu_head_on_stack(&fcs.rh);
		selfpropcb = true;
	}

	/* Tight loop containing cond_resched(). */
	atomic_inc(&rcu_fwd_cb_nodelay);
	cur_ops->sync(); /* Later readers see above write. */
	if  (selfpropcb) {
		WRITE_ONCE(fcs.stop, 0);
		cur_ops->call(&fcs.rh, rcu_torture_fwd_prog_cb);
	}
	cver = READ_ONCE(rcu_torture_current_version);
	gps = cur_ops->get_gp_seq();
	sd = cur_ops->stall_dur() + 1;
	sd4 = (sd + fwd_progress_div - 1) / fwd_progress_div;
	dur = sd4 + torture_random(&trs) % (sd - sd4);
	WRITE_ONCE(rfp->rcu_fwd_startat, jiffies);
	stopat = rfp->rcu_fwd_startat + dur;
	while (time_before(jiffies, stopat) &&
	       !shutdown_time_arrived() &&
	       !READ_ONCE(rcu_fwd_emergency_stop) && !torture_must_stop()) {
		idx = cur_ops->readlock();
		udelay(10);
		cur_ops->readunlock(idx);
		if (!fwd_progress_need_resched || need_resched())
			cond_resched();
	}
	(*tested_tries)++;
	if (!time_before(jiffies, stopat) &&
	    !shutdown_time_arrived() &&
	    !READ_ONCE(rcu_fwd_emergency_stop) && !torture_must_stop()) {
		(*tested)++;
		cver = READ_ONCE(rcu_torture_current_version) - cver;
		gps = rcutorture_seq_diff(cur_ops->get_gp_seq(), gps);
		WARN_ON(!cver && gps < 2);
		pr_alert("%s: %d Duration %ld cver %ld gps %ld\n", __func__,
			 rfp->rcu_fwd_id, dur, cver, gps);
	}
	if (selfpropcb) {
		WRITE_ONCE(fcs.stop, 1);
		cur_ops->sync(); /* Wait for running CB to complete. */
		pr_alert("%s: Waiting for CBs: %pS() %d\n", __func__, cur_ops->cb_barrier, rfp->rcu_fwd_id);
		cur_ops->cb_barrier(); /* Wait for queued callbacks. */
	}

	if (selfpropcb) {
		WARN_ON(READ_ONCE(fcs.stop) != 2);
		destroy_rcu_head_on_stack(&fcs.rh);
	}
	schedule_timeout_uninterruptible(HZ / 10); /* Let kthreads recover. */
	atomic_dec(&rcu_fwd_cb_nodelay);
}

/* Carry out call_rcu() forward-progress testing. */
static void rcu_torture_fwd_prog_cr(struct rcu_fwd *rfp)
{
	unsigned long cver;
	unsigned long flags;
	unsigned long gps;
	int i;
	long n_launders;
	long n_launders_cb_snap;
	long n_launders_sa;
	long n_max_cbs;
	long n_max_gps;
	struct rcu_fwd_cb *rfcp;
	struct rcu_fwd_cb *rfcpn;
	unsigned long stopat;
	unsigned long stoppedat;

	pr_alert("%s: Starting forward-progress test %d\n", __func__, rfp->rcu_fwd_id);
	if (READ_ONCE(rcu_fwd_emergency_stop))
		return; /* Get out of the way quickly, no GP wait! */
	if (!cur_ops->call)
		return; /* Can't do call_rcu() fwd prog without ->call. */

	/* Loop continuously posting RCU callbacks. */
	atomic_inc(&rcu_fwd_cb_nodelay);
	cur_ops->sync(); /* Later readers see above write. */
	WRITE_ONCE(rfp->rcu_fwd_startat, jiffies);
	stopat = rfp->rcu_fwd_startat + MAX_FWD_CB_JIFFIES;
	n_launders = 0;
	rfp->n_launders_cb = 0; // Hoist initialization for multi-kthread
	n_launders_sa = 0;
	n_max_cbs = 0;
	n_max_gps = 0;
	for (i = 0; i < ARRAY_SIZE(rfp->n_launders_hist); i++)
		rfp->n_launders_hist[i].n_launders = 0;
	cver = READ_ONCE(rcu_torture_current_version);
	gps = cur_ops->get_gp_seq();
	rfp->rcu_launder_gp_seq_start = gps;
	tick_dep_set_task(current, TICK_DEP_BIT_RCU);
	while (time_before(jiffies, stopat) &&
	       !shutdown_time_arrived() &&
	       !READ_ONCE(rcu_fwd_emergency_stop) && !torture_must_stop()) {
		rfcp = READ_ONCE(rfp->rcu_fwd_cb_head);
		rfcpn = NULL;
		if (rfcp)
			rfcpn = READ_ONCE(rfcp->rfc_next);
		if (rfcpn) {
			if (rfcp->rfc_gps >= MIN_FWD_CB_LAUNDERS &&
			    ++n_max_gps >= MIN_FWD_CBS_LAUNDERED)
				break;
			rfp->rcu_fwd_cb_head = rfcpn;
			n_launders++;
			n_launders_sa++;
		} else if (!cur_ops->cbflood_max || cur_ops->cbflood_max > n_max_cbs) {
			rfcp = kmalloc(sizeof(*rfcp), GFP_KERNEL);
			if (WARN_ON_ONCE(!rfcp)) {
				schedule_timeout_interruptible(1);
				continue;
			}
			n_max_cbs++;
			n_launders_sa = 0;
			rfcp->rfc_gps = 0;
			rfcp->rfc_rfp = rfp;
		} else {
			rfcp = NULL;
		}
		if (rfcp)
			cur_ops->call(&rfcp->rh, rcu_torture_fwd_cb_cr);
		rcu_torture_fwd_prog_cond_resched(n_launders + n_max_cbs);
		if (tick_nohz_full_enabled()) {
			local_irq_save(flags);
			rcu_momentary_dyntick_idle();
			local_irq_restore(flags);
		}
	}
	stoppedat = jiffies;
	n_launders_cb_snap = READ_ONCE(rfp->n_launders_cb);
	cver = READ_ONCE(rcu_torture_current_version) - cver;
	gps = rcutorture_seq_diff(cur_ops->get_gp_seq(), gps);
	pr_alert("%s: Waiting for CBs: %pS() %d\n", __func__, cur_ops->cb_barrier, rfp->rcu_fwd_id);
	cur_ops->cb_barrier(); /* Wait for callbacks to be invoked. */
	(void)rcu_torture_fwd_prog_cbfree(rfp);

	if (!torture_must_stop() && !READ_ONCE(rcu_fwd_emergency_stop) &&
	    !shutdown_time_arrived()) {
		WARN_ON(n_max_gps < MIN_FWD_CBS_LAUNDERED);
		pr_alert("%s Duration %lu barrier: %lu pending %ld n_launders: %ld n_launders_sa: %ld n_max_gps: %ld n_max_cbs: %ld cver %ld gps %ld\n",
			 __func__,
			 stoppedat - rfp->rcu_fwd_startat, jiffies - stoppedat,
			 n_launders + n_max_cbs - n_launders_cb_snap,
			 n_launders, n_launders_sa,
			 n_max_gps, n_max_cbs, cver, gps);
		atomic_long_add(n_max_cbs, &rcu_fwd_max_cbs);
		mutex_lock(&rcu_fwd_mutex); // Serialize histograms.
		rcu_torture_fwd_cb_hist(rfp);
		mutex_unlock(&rcu_fwd_mutex);
	}
	schedule_timeout_uninterruptible(HZ); /* Let CBs drain. */
	tick_dep_clear_task(current, TICK_DEP_BIT_RCU);
	atomic_dec(&rcu_fwd_cb_nodelay);
}


/*
 * OOM notifier, but this only prints diagnostic information for the
 * current forward-progress test.
 */
static int rcutorture_oom_notify(struct notifier_block *self,
				 unsigned long notused, void *nfreed)
{
	int i;
	long ncbs;
	struct rcu_fwd *rfp;

	mutex_lock(&rcu_fwd_mutex);
	rfp = rcu_fwds;
	if (!rfp) {
		mutex_unlock(&rcu_fwd_mutex);
		return NOTIFY_OK;
	}
	WARN(1, "%s invoked upon OOM during forward-progress testing.\n",
	     __func__);
	for (i = 0; i < fwd_progress; i++) {
		rcu_torture_fwd_cb_hist(&rfp[i]);
		rcu_fwd_progress_check(1 + (jiffies - READ_ONCE(rfp[i].rcu_fwd_startat)) / 2);
	}
	WRITE_ONCE(rcu_fwd_emergency_stop, true);
	smp_mb(); /* Emergency stop before free and wait to avoid hangs. */
	ncbs = 0;
	for (i = 0; i < fwd_progress; i++)
		ncbs += rcu_torture_fwd_prog_cbfree(&rfp[i]);
	pr_info("%s: Freed %lu RCU callbacks.\n", __func__, ncbs);
	rcu_barrier();
	ncbs = 0;
	for (i = 0; i < fwd_progress; i++)
		ncbs += rcu_torture_fwd_prog_cbfree(&rfp[i]);
	pr_info("%s: Freed %lu RCU callbacks.\n", __func__, ncbs);
	rcu_barrier();
	ncbs = 0;
	for (i = 0; i < fwd_progress; i++)
		ncbs += rcu_torture_fwd_prog_cbfree(&rfp[i]);
	pr_info("%s: Freed %lu RCU callbacks.\n", __func__, ncbs);
	smp_mb(); /* Frees before return to avoid redoing OOM. */
	(*(unsigned long *)nfreed)++; /* Forward progress CBs freed! */
	pr_info("%s returning after OOM processing.\n", __func__);
	mutex_unlock(&rcu_fwd_mutex);
	return NOTIFY_OK;
}

static struct notifier_block rcutorture_oom_nb = {
	.notifier_call = rcutorture_oom_notify
};

/* Carry out grace-period forward-progress testing. */
static int rcu_torture_fwd_prog(void *args)
{
	bool firsttime = true;
	long max_cbs;
	int oldnice = task_nice(current);
	unsigned long oldseq = READ_ONCE(rcu_fwd_seq);
	struct rcu_fwd *rfp = args;
	int tested = 0;
	int tested_tries = 0;

	VERBOSE_TOROUT_STRING("rcu_torture_fwd_progress task started");
	rcu_bind_current_to_nocb();
	if (!IS_ENABLED(CONFIG_SMP) || !IS_ENABLED(CONFIG_RCU_BOOST))
		set_user_nice(current, MAX_NICE);
	do {
		if (!rfp->rcu_fwd_id) {
			schedule_timeout_interruptible(fwd_progress_holdoff * HZ);
			WRITE_ONCE(rcu_fwd_emergency_stop, false);
			if (!firsttime) {
				max_cbs = atomic_long_xchg(&rcu_fwd_max_cbs, 0);
				pr_alert("%s n_max_cbs: %ld\n", __func__, max_cbs);
			}
			firsttime = false;
			WRITE_ONCE(rcu_fwd_seq, rcu_fwd_seq + 1);
		} else {
			while (READ_ONCE(rcu_fwd_seq) == oldseq && !torture_must_stop())
				schedule_timeout_interruptible(1);
			oldseq = READ_ONCE(rcu_fwd_seq);
		}
		pr_alert("%s: Starting forward-progress test %d\n", __func__, rfp->rcu_fwd_id);
		if (rcu_inkernel_boot_has_ended() && torture_num_online_cpus() > rfp->rcu_fwd_id)
			rcu_torture_fwd_prog_cr(rfp);
		if ((cur_ops->stall_dur && cur_ops->stall_dur() > 0) &&
		    (!IS_ENABLED(CONFIG_TINY_RCU) ||
		     (rcu_inkernel_boot_has_ended() &&
		      torture_num_online_cpus() > rfp->rcu_fwd_id)))
			rcu_torture_fwd_prog_nr(rfp, &tested, &tested_tries);

		/* Avoid slow periods, better to test when busy. */
		if (stutter_wait("rcu_torture_fwd_prog"))
			sched_set_normal(current, oldnice);
	} while (!torture_must_stop());
	/* Short runs might not contain a valid forward-progress attempt. */
	if (!rfp->rcu_fwd_id) {
		WARN_ON(!tested && tested_tries >= 5);
		pr_alert("%s: tested %d tested_tries %d\n", __func__, tested, tested_tries);
	}
	torture_kthread_stopping("rcu_torture_fwd_prog");
	return 0;
}

/* If forward-progress checking is requested and feasible, spawn the thread. */
static int __init rcu_torture_fwd_prog_init(void)
{
	int i;
	int ret = 0;
	struct rcu_fwd *rfp;

	if (!fwd_progress)
		return 0; /* Not requested, so don't do it. */
	if (fwd_progress >= nr_cpu_ids) {
		VERBOSE_TOROUT_STRING("rcu_torture_fwd_prog_init: Limiting fwd_progress to # CPUs.\n");
		fwd_progress = nr_cpu_ids;
	} else if (fwd_progress < 0) {
		fwd_progress = nr_cpu_ids;
	}
	if ((!cur_ops->sync && !cur_ops->call) ||
	    (!cur_ops->cbflood_max && (!cur_ops->stall_dur || cur_ops->stall_dur() <= 0)) ||
	    cur_ops == &rcu_busted_ops) {
		VERBOSE_TOROUT_STRING("rcu_torture_fwd_prog_init: Disabled, unsupported by RCU flavor under test");
		fwd_progress = 0;
		return 0;
	}
	if (stall_cpu > 0) {
		VERBOSE_TOROUT_STRING("rcu_torture_fwd_prog_init: Disabled, conflicts with CPU-stall testing");
		fwd_progress = 0;
		if (IS_MODULE(CONFIG_RCU_TORTURE_TEST))
			return -EINVAL; /* In module, can fail back to user. */
		WARN_ON(1); /* Make sure rcutorture notices conflict. */
		return 0;
	}
	if (fwd_progress_holdoff <= 0)
		fwd_progress_holdoff = 1;
	if (fwd_progress_div <= 0)
		fwd_progress_div = 4;
	rfp = kcalloc(fwd_progress, sizeof(*rfp), GFP_KERNEL);
	fwd_prog_tasks = kcalloc(fwd_progress, sizeof(*fwd_prog_tasks), GFP_KERNEL);
	if (!rfp || !fwd_prog_tasks) {
		kfree(rfp);
		kfree(fwd_prog_tasks);
		fwd_prog_tasks = NULL;
		fwd_progress = 0;
		return -ENOMEM;
	}
	for (i = 0; i < fwd_progress; i++) {
		spin_lock_init(&rfp[i].rcu_fwd_lock);
		rfp[i].rcu_fwd_cb_tail = &rfp[i].rcu_fwd_cb_head;
		rfp[i].rcu_fwd_id = i;
	}
	mutex_lock(&rcu_fwd_mutex);
	rcu_fwds = rfp;
	mutex_unlock(&rcu_fwd_mutex);
	register_oom_notifier(&rcutorture_oom_nb);
	for (i = 0; i < fwd_progress; i++) {
		ret = torture_create_kthread(rcu_torture_fwd_prog, &rcu_fwds[i], fwd_prog_tasks[i]);
		if (ret) {
			fwd_progress = i;
			return ret;
		}
	}
	return 0;
}

static void rcu_torture_fwd_prog_cleanup(void)
{
	int i;
	struct rcu_fwd *rfp;

	if (!rcu_fwds || !fwd_prog_tasks)
		return;
	for (i = 0; i < fwd_progress; i++)
		torture_stop_kthread(rcu_torture_fwd_prog, fwd_prog_tasks[i]);
	unregister_oom_notifier(&rcutorture_oom_nb);
	mutex_lock(&rcu_fwd_mutex);
	rfp = rcu_fwds;
	rcu_fwds = NULL;
	mutex_unlock(&rcu_fwd_mutex);
	kfree(rfp);
	kfree(fwd_prog_tasks);
	fwd_prog_tasks = NULL;
}

/* Callback function for RCU barrier testing. */
static void rcu_torture_barrier_cbf(struct rcu_head *rcu)
{
	atomic_inc(&barrier_cbs_invoked);
}

/* IPI handler to get callback posted on desired CPU, if online. */
static void rcu_torture_barrier1cb(void *rcu_void)
{
	struct rcu_head *rhp = rcu_void;

	cur_ops->call(rhp, rcu_torture_barrier_cbf);
}

/* kthread function to register callbacks used to test RCU barriers. */
static int rcu_torture_barrier_cbs(void *arg)
{
	long myid = (long)arg;
	bool lastphase = false;
	bool newphase;
	struct rcu_head rcu;

	init_rcu_head_on_stack(&rcu);
	VERBOSE_TOROUT_STRING("rcu_torture_barrier_cbs task started");
	set_user_nice(current, MAX_NICE);
	do {
		wait_event(barrier_cbs_wq[myid],
			   (newphase =
			    smp_load_acquire(&barrier_phase)) != lastphase ||
			   torture_must_stop());
		lastphase = newphase;
		if (torture_must_stop())
			break;
		/*
		 * The above smp_load_acquire() ensures barrier_phase load
		 * is ordered before the following ->call().
		 */
		if (smp_call_function_single(myid, rcu_torture_barrier1cb,
					     &rcu, 1)) {
			// IPI failed, so use direct call from current CPU.
			cur_ops->call(&rcu, rcu_torture_barrier_cbf);
		}
		if (atomic_dec_and_test(&barrier_cbs_count))
			wake_up(&barrier_wq);
	} while (!torture_must_stop());
	if (cur_ops->cb_barrier != NULL)
		cur_ops->cb_barrier();
	destroy_rcu_head_on_stack(&rcu);
	torture_kthread_stopping("rcu_torture_barrier_cbs");
	return 0;
}

/* kthread function to drive and coordinate RCU barrier testing. */
static int rcu_torture_barrier(void *arg)
{
	int i;

	VERBOSE_TOROUT_STRING("rcu_torture_barrier task starting");
	do {
		atomic_set(&barrier_cbs_invoked, 0);
		atomic_set(&barrier_cbs_count, n_barrier_cbs);
		/* Ensure barrier_phase ordered after prior assignments. */
		smp_store_release(&barrier_phase, !barrier_phase);
		for (i = 0; i < n_barrier_cbs; i++)
			wake_up(&barrier_cbs_wq[i]);
		wait_event(barrier_wq,
			   atomic_read(&barrier_cbs_count) == 0 ||
			   torture_must_stop());
		if (torture_must_stop())
			break;
		n_barrier_attempts++;
		cur_ops->cb_barrier(); /* Implies smp_mb() for wait_event(). */
		if (atomic_read(&barrier_cbs_invoked) != n_barrier_cbs) {
			n_rcu_torture_barrier_error++;
			pr_err("barrier_cbs_invoked = %d, n_barrier_cbs = %d\n",
			       atomic_read(&barrier_cbs_invoked),
			       n_barrier_cbs);
			WARN_ON(1);
			// Wait manually for the remaining callbacks
			i = 0;
			do {
				if (WARN_ON(i++ > HZ))
					i = INT_MIN;
				schedule_timeout_interruptible(1);
				cur_ops->cb_barrier();
			} while (atomic_read(&barrier_cbs_invoked) !=
				 n_barrier_cbs &&
				 !torture_must_stop());
			smp_mb(); // Can't trust ordering if broken.
			if (!torture_must_stop())
				pr_err("Recovered: barrier_cbs_invoked = %d\n",
				       atomic_read(&barrier_cbs_invoked));
		} else {
			n_barrier_successes++;
		}
		schedule_timeout_interruptible(HZ / 10);
	} while (!torture_must_stop());
	torture_kthread_stopping("rcu_torture_barrier");
	return 0;
}

/* Initialize RCU barrier testing. */
static int rcu_torture_barrier_init(void)
{
	int i;
	int ret;

	if (n_barrier_cbs <= 0)
		return 0;
	if (cur_ops->call == NULL || cur_ops->cb_barrier == NULL) {
		pr_alert("%s" TORTURE_FLAG
			 " Call or barrier ops missing for %s,\n",
			 torture_type, cur_ops->name);
		pr_alert("%s" TORTURE_FLAG
			 " RCU barrier testing omitted from run.\n",
			 torture_type);
		return 0;
	}
	atomic_set(&barrier_cbs_count, 0);
	atomic_set(&barrier_cbs_invoked, 0);
	barrier_cbs_tasks =
		kcalloc(n_barrier_cbs, sizeof(barrier_cbs_tasks[0]),
			GFP_KERNEL);
	barrier_cbs_wq =
		kcalloc(n_barrier_cbs, sizeof(barrier_cbs_wq[0]), GFP_KERNEL);
	if (barrier_cbs_tasks == NULL || !barrier_cbs_wq)
		return -ENOMEM;
	for (i = 0; i < n_barrier_cbs; i++) {
		init_waitqueue_head(&barrier_cbs_wq[i]);
		ret = torture_create_kthread(rcu_torture_barrier_cbs,
					     (void *)(long)i,
					     barrier_cbs_tasks[i]);
		if (ret)
			return ret;
	}
	return torture_create_kthread(rcu_torture_barrier, NULL, barrier_task);
}

/* Clean up after RCU barrier testing. */
static void rcu_torture_barrier_cleanup(void)
{
	int i;

	torture_stop_kthread(rcu_torture_barrier, barrier_task);
	if (barrier_cbs_tasks != NULL) {
		for (i = 0; i < n_barrier_cbs; i++)
			torture_stop_kthread(rcu_torture_barrier_cbs,
					     barrier_cbs_tasks[i]);
		kfree(barrier_cbs_tasks);
		barrier_cbs_tasks = NULL;
	}
	if (barrier_cbs_wq != NULL) {
		kfree(barrier_cbs_wq);
		barrier_cbs_wq = NULL;
	}
}

static bool rcu_torture_can_boost(void)
{
	static int boost_warn_once;
	int prio;

	if (!(test_boost == 1 && cur_ops->can_boost) && test_boost != 2)
		return false;
	if (!cur_ops->start_gp_poll || !cur_ops->poll_gp_state)
		return false;

	prio = rcu_get_gp_kthreads_prio();
	if (!prio)
		return false;

	if (prio < 2) {
		if (boost_warn_once == 1)
			return false;

		pr_alert("%s: WARN: RCU kthread priority too low to test boosting.  Skipping RCU boost test. Try passing rcutree.kthread_prio > 1 on the kernel command line.\n", KBUILD_MODNAME);
		boost_warn_once = 1;
		return false;
	}

	return true;
}

static bool read_exit_child_stop;
static bool read_exit_child_stopped;
static wait_queue_head_t read_exit_wq;

// Child kthread which just does an rcutorture reader and exits.
static int rcu_torture_read_exit_child(void *trsp_in)
{
	struct torture_random_state *trsp = trsp_in;

	set_user_nice(current, MAX_NICE);
	// Minimize time between reading and exiting.
	while (!kthread_should_stop())
		schedule_timeout_uninterruptible(1);
	(void)rcu_torture_one_read(trsp, -1);
	return 0;
}

// Parent kthread which creates and destroys read-exit child kthreads.
static int rcu_torture_read_exit(void *unused)
{
	int count = 0;
	bool errexit = false;
	int i;
	struct task_struct *tsp;
	DEFINE_TORTURE_RANDOM(trs);

	// Allocate and initialize.
	set_user_nice(current, MAX_NICE);
	VERBOSE_TOROUT_STRING("rcu_torture_read_exit: Start of test");

	// Each pass through this loop does one read-exit episode.
	do {
		if (++count > read_exit_burst) {
			VERBOSE_TOROUT_STRING("rcu_torture_read_exit: End of episode");
			rcu_barrier(); // Wait for task_struct free, avoid OOM.
			for (i = 0; i < read_exit_delay; i++) {
				schedule_timeout_uninterruptible(HZ);
				if (READ_ONCE(read_exit_child_stop))
					break;
			}
			if (!READ_ONCE(read_exit_child_stop))
				VERBOSE_TOROUT_STRING("rcu_torture_read_exit: Start of episode");
			count = 0;
		}
		if (READ_ONCE(read_exit_child_stop))
			break;
		// Spawn child.
		tsp = kthread_run(rcu_torture_read_exit_child,
				     &trs, "%s",
				     "rcu_torture_read_exit_child");
		if (IS_ERR(tsp)) {
			TOROUT_ERRSTRING("out of memory");
			errexit = true;
			tsp = NULL;
			break;
		}
		cond_resched();
		kthread_stop(tsp);
		n_read_exits ++;
		stutter_wait("rcu_torture_read_exit");
	} while (!errexit && !READ_ONCE(read_exit_child_stop));

	// Clean up and exit.
	smp_store_release(&read_exit_child_stopped, true); // After reaping.
	smp_mb(); // Store before wakeup.
	wake_up(&read_exit_wq);
	while (!torture_must_stop())
		schedule_timeout_uninterruptible(1);
	torture_kthread_stopping("rcu_torture_read_exit");
	return 0;
}

static int rcu_torture_read_exit_init(void)
{
	if (read_exit_burst <= 0)
		return 0;
	init_waitqueue_head(&read_exit_wq);
	read_exit_child_stop = false;
	read_exit_child_stopped = false;
	return torture_create_kthread(rcu_torture_read_exit, NULL,
				      read_exit_task);
}

static void rcu_torture_read_exit_cleanup(void)
{
	if (!read_exit_task)
		return;
	WRITE_ONCE(read_exit_child_stop, true);
	smp_mb(); // Above write before wait.
	wait_event(read_exit_wq, smp_load_acquire(&read_exit_child_stopped));
	torture_stop_kthread(rcutorture_read_exit, read_exit_task);
}

static enum cpuhp_state rcutor_hp;

static void
rcu_torture_cleanup(void)
{
	int firsttime;
	int flags = 0;
	unsigned long gp_seq = 0;
	int i;

	if (torture_cleanup_begin()) {
		if (cur_ops->cb_barrier != NULL) {
			pr_info("%s: Invoking %pS().\n", __func__, cur_ops->cb_barrier);
			cur_ops->cb_barrier();
		}
<<<<<<< HEAD
=======
		rcu_gp_slow_unregister(NULL);
>>>>>>> 88084a3d
		return;
	}
	if (!cur_ops) {
		torture_cleanup_end();
		rcu_gp_slow_unregister(NULL);
		return;
	}

	if (cur_ops->gp_kthread_dbg)
		cur_ops->gp_kthread_dbg();
	rcu_torture_read_exit_cleanup();
	rcu_torture_barrier_cleanup();
	rcu_torture_fwd_prog_cleanup();
	torture_stop_kthread(rcu_torture_stall, stall_task);
	torture_stop_kthread(rcu_torture_writer, writer_task);

	if (nocb_tasks) {
		for (i = 0; i < nrealnocbers; i++)
			torture_stop_kthread(rcu_nocb_toggle, nocb_tasks[i]);
		kfree(nocb_tasks);
		nocb_tasks = NULL;
	}

	if (reader_tasks) {
		for (i = 0; i < nrealreaders; i++)
			torture_stop_kthread(rcu_torture_reader,
					     reader_tasks[i]);
		kfree(reader_tasks);
		reader_tasks = NULL;
	}
	kfree(rcu_torture_reader_mbchk);
	rcu_torture_reader_mbchk = NULL;

	if (fakewriter_tasks) {
		for (i = 0; i < nfakewriters; i++)
			torture_stop_kthread(rcu_torture_fakewriter,
					     fakewriter_tasks[i]);
		kfree(fakewriter_tasks);
		fakewriter_tasks = NULL;
	}

	rcutorture_get_gp_data(cur_ops->ttype, &flags, &gp_seq);
	srcutorture_get_gp_data(cur_ops->ttype, srcu_ctlp, &flags, &gp_seq);
	pr_alert("%s:  End-test grace-period state: g%ld f%#x total-gps=%ld\n",
		 cur_ops->name, (long)gp_seq, flags,
		 rcutorture_seq_diff(gp_seq, start_gp_seq));
	torture_stop_kthread(rcu_torture_stats, stats_task);
	torture_stop_kthread(rcu_torture_fqs, fqs_task);
	if (rcu_torture_can_boost() && rcutor_hp >= 0)
		cpuhp_remove_state(rcutor_hp);

	/*
	 * Wait for all RCU callbacks to fire, then do torture-type-specific
	 * cleanup operations.
	 */
	if (cur_ops->cb_barrier != NULL) {
		pr_info("%s: Invoking %pS().\n", __func__, cur_ops->cb_barrier);
		cur_ops->cb_barrier();
	}
	if (cur_ops->cleanup != NULL)
		cur_ops->cleanup();

	rcu_torture_mem_dump_obj();

	rcu_torture_stats_print();  /* -After- the stats thread is stopped! */

	if (err_segs_recorded) {
		pr_alert("Failure/close-call rcutorture reader segments:\n");
		if (rt_read_nsegs == 0)
			pr_alert("\t: No segments recorded!!!\n");
		firsttime = 1;
		for (i = 0; i < rt_read_nsegs; i++) {
			pr_alert("\t%d: %#x ", i, err_segs[i].rt_readstate);
			if (err_segs[i].rt_delay_jiffies != 0) {
				pr_cont("%s%ldjiffies", firsttime ? "" : "+",
					err_segs[i].rt_delay_jiffies);
				firsttime = 0;
			}
			if (err_segs[i].rt_delay_ms != 0) {
				pr_cont("%s%ldms", firsttime ? "" : "+",
					err_segs[i].rt_delay_ms);
				firsttime = 0;
			}
			if (err_segs[i].rt_delay_us != 0) {
				pr_cont("%s%ldus", firsttime ? "" : "+",
					err_segs[i].rt_delay_us);
				firsttime = 0;
			}
			pr_cont("%s\n",
				err_segs[i].rt_preempted ? "preempted" : "");

		}
	}
	if (atomic_read(&n_rcu_torture_error) || n_rcu_torture_barrier_error)
		rcu_torture_print_module_parms(cur_ops, "End of test: FAILURE");
	else if (torture_onoff_failures())
		rcu_torture_print_module_parms(cur_ops,
					       "End of test: RCU_HOTPLUG");
	else
		rcu_torture_print_module_parms(cur_ops, "End of test: SUCCESS");
	torture_cleanup_end();
	rcu_gp_slow_unregister(&rcu_fwd_cb_nodelay);
}

#ifdef CONFIG_DEBUG_OBJECTS_RCU_HEAD
static void rcu_torture_leak_cb(struct rcu_head *rhp)
{
}

static void rcu_torture_err_cb(struct rcu_head *rhp)
{
	/*
	 * This -might- happen due to race conditions, but is unlikely.
	 * The scenario that leads to this happening is that the
	 * first of the pair of duplicate callbacks is queued,
	 * someone else starts a grace period that includes that
	 * callback, then the second of the pair must wait for the
	 * next grace period.  Unlikely, but can happen.  If it
	 * does happen, the debug-objects subsystem won't have splatted.
	 */
	pr_alert("%s: duplicated callback was invoked.\n", KBUILD_MODNAME);
}
#endif /* #ifdef CONFIG_DEBUG_OBJECTS_RCU_HEAD */

/*
 * Verify that double-free causes debug-objects to complain, but only
 * if CONFIG_DEBUG_OBJECTS_RCU_HEAD=y.  Otherwise, say that the test
 * cannot be carried out.
 */
static void rcu_test_debug_objects(void)
{
#ifdef CONFIG_DEBUG_OBJECTS_RCU_HEAD
	struct rcu_head rh1;
	struct rcu_head rh2;
	struct rcu_head *rhp = kmalloc(sizeof(*rhp), GFP_KERNEL);

	init_rcu_head_on_stack(&rh1);
	init_rcu_head_on_stack(&rh2);
	pr_alert("%s: WARN: Duplicate call_rcu() test starting.\n", KBUILD_MODNAME);

	/* Try to queue the rh2 pair of callbacks for the same grace period. */
	preempt_disable(); /* Prevent preemption from interrupting test. */
	rcu_read_lock(); /* Make it impossible to finish a grace period. */
	call_rcu(&rh1, rcu_torture_leak_cb); /* Start grace period. */
	local_irq_disable(); /* Make it harder to start a new grace period. */
	call_rcu(&rh2, rcu_torture_leak_cb);
	call_rcu(&rh2, rcu_torture_err_cb); /* Duplicate callback. */
	if (rhp) {
		call_rcu(rhp, rcu_torture_leak_cb);
		call_rcu(rhp, rcu_torture_err_cb); /* Another duplicate callback. */
	}
	local_irq_enable();
	rcu_read_unlock();
	preempt_enable();

	/* Wait for them all to get done so we can safely return. */
	rcu_barrier();
	pr_alert("%s: WARN: Duplicate call_rcu() test complete.\n", KBUILD_MODNAME);
	destroy_rcu_head_on_stack(&rh1);
	destroy_rcu_head_on_stack(&rh2);
#else /* #ifdef CONFIG_DEBUG_OBJECTS_RCU_HEAD */
	pr_alert("%s: !CONFIG_DEBUG_OBJECTS_RCU_HEAD, not testing duplicate call_rcu()\n", KBUILD_MODNAME);
#endif /* #else #ifdef CONFIG_DEBUG_OBJECTS_RCU_HEAD */
}

static void rcutorture_sync(void)
{
	static unsigned long n;

	if (cur_ops->sync && !(++n & 0xfff))
		cur_ops->sync();
}

static int __init
rcu_torture_init(void)
{
	long i;
	int cpu;
	int firsterr = 0;
	int flags = 0;
	unsigned long gp_seq = 0;
	static struct rcu_torture_ops *torture_ops[] = {
		&rcu_ops, &rcu_busted_ops, &srcu_ops, &srcud_ops, &busted_srcud_ops,
		TASKS_OPS TASKS_RUDE_OPS TASKS_TRACING_OPS
		&trivial_ops,
	};

	if (!torture_init_begin(torture_type, verbose))
		return -EBUSY;

	/* Process args and tell the world that the torturer is on the job. */
	for (i = 0; i < ARRAY_SIZE(torture_ops); i++) {
		cur_ops = torture_ops[i];
		if (strcmp(torture_type, cur_ops->name) == 0)
			break;
	}
	if (i == ARRAY_SIZE(torture_ops)) {
		pr_alert("rcu-torture: invalid torture type: \"%s\"\n",
			 torture_type);
		pr_alert("rcu-torture types:");
		for (i = 0; i < ARRAY_SIZE(torture_ops); i++)
			pr_cont(" %s", torture_ops[i]->name);
		pr_cont("\n");
		firsterr = -EINVAL;
		cur_ops = NULL;
		goto unwind;
	}
	if (cur_ops->fqs == NULL && fqs_duration != 0) {
		pr_alert("rcu-torture: ->fqs NULL and non-zero fqs_duration, fqs disabled.\n");
		fqs_duration = 0;
	}
	if (cur_ops->init)
		cur_ops->init();

	if (nreaders >= 0) {
		nrealreaders = nreaders;
	} else {
		nrealreaders = num_online_cpus() - 2 - nreaders;
		if (nrealreaders <= 0)
			nrealreaders = 1;
	}
	rcu_torture_print_module_parms(cur_ops, "Start of test");
	rcutorture_get_gp_data(cur_ops->ttype, &flags, &gp_seq);
	srcutorture_get_gp_data(cur_ops->ttype, srcu_ctlp, &flags, &gp_seq);
	start_gp_seq = gp_seq;
	pr_alert("%s:  Start-test grace-period state: g%ld f%#x\n",
		 cur_ops->name, (long)gp_seq, flags);

	/* Set up the freelist. */

	INIT_LIST_HEAD(&rcu_torture_freelist);
	for (i = 0; i < ARRAY_SIZE(rcu_tortures); i++) {
		rcu_tortures[i].rtort_mbtest = 0;
		list_add_tail(&rcu_tortures[i].rtort_free,
			      &rcu_torture_freelist);
	}

	/* Initialize the statistics so that each run gets its own numbers. */

	rcu_torture_current = NULL;
	rcu_torture_current_version = 0;
	atomic_set(&n_rcu_torture_alloc, 0);
	atomic_set(&n_rcu_torture_alloc_fail, 0);
	atomic_set(&n_rcu_torture_free, 0);
	atomic_set(&n_rcu_torture_mberror, 0);
	atomic_set(&n_rcu_torture_mbchk_fail, 0);
	atomic_set(&n_rcu_torture_mbchk_tries, 0);
	atomic_set(&n_rcu_torture_error, 0);
	n_rcu_torture_barrier_error = 0;
	n_rcu_torture_boost_ktrerror = 0;
	n_rcu_torture_boost_rterror = 0;
	n_rcu_torture_boost_failure = 0;
	n_rcu_torture_boosts = 0;
	for (i = 0; i < RCU_TORTURE_PIPE_LEN + 1; i++)
		atomic_set(&rcu_torture_wcount[i], 0);
	for_each_possible_cpu(cpu) {
		for (i = 0; i < RCU_TORTURE_PIPE_LEN + 1; i++) {
			per_cpu(rcu_torture_count, cpu)[i] = 0;
			per_cpu(rcu_torture_batch, cpu)[i] = 0;
		}
	}
	err_segs_recorded = 0;
	rt_read_nsegs = 0;

	/* Start up the kthreads. */

	rcu_torture_write_types();
	firsterr = torture_create_kthread(rcu_torture_writer, NULL,
					  writer_task);
	if (torture_init_error(firsterr))
		goto unwind;
	if (nfakewriters > 0) {
		fakewriter_tasks = kcalloc(nfakewriters,
					   sizeof(fakewriter_tasks[0]),
					   GFP_KERNEL);
		if (fakewriter_tasks == NULL) {
			TOROUT_ERRSTRING("out of memory");
			firsterr = -ENOMEM;
			goto unwind;
		}
	}
	for (i = 0; i < nfakewriters; i++) {
		firsterr = torture_create_kthread(rcu_torture_fakewriter,
						  NULL, fakewriter_tasks[i]);
		if (torture_init_error(firsterr))
			goto unwind;
	}
	reader_tasks = kcalloc(nrealreaders, sizeof(reader_tasks[0]),
			       GFP_KERNEL);
	rcu_torture_reader_mbchk = kcalloc(nrealreaders, sizeof(*rcu_torture_reader_mbchk),
					   GFP_KERNEL);
	if (!reader_tasks || !rcu_torture_reader_mbchk) {
		TOROUT_ERRSTRING("out of memory");
		firsterr = -ENOMEM;
		goto unwind;
	}
	for (i = 0; i < nrealreaders; i++) {
		rcu_torture_reader_mbchk[i].rtc_chkrdr = -1;
		firsterr = torture_create_kthread(rcu_torture_reader, (void *)i,
						  reader_tasks[i]);
		if (torture_init_error(firsterr))
			goto unwind;
	}
	nrealnocbers = nocbs_nthreads;
	if (WARN_ON(nrealnocbers < 0))
		nrealnocbers = 1;
	if (WARN_ON(nocbs_toggle < 0))
		nocbs_toggle = HZ;
	if (nrealnocbers > 0) {
		nocb_tasks = kcalloc(nrealnocbers, sizeof(nocb_tasks[0]), GFP_KERNEL);
		if (nocb_tasks == NULL) {
			TOROUT_ERRSTRING("out of memory");
			firsterr = -ENOMEM;
			goto unwind;
		}
	} else {
		nocb_tasks = NULL;
	}
	for (i = 0; i < nrealnocbers; i++) {
		firsterr = torture_create_kthread(rcu_nocb_toggle, NULL, nocb_tasks[i]);
		if (torture_init_error(firsterr))
			goto unwind;
	}
	if (stat_interval > 0) {
		firsterr = torture_create_kthread(rcu_torture_stats, NULL,
						  stats_task);
		if (torture_init_error(firsterr))
			goto unwind;
	}
	if (test_no_idle_hz && shuffle_interval > 0) {
		firsterr = torture_shuffle_init(shuffle_interval * HZ);
		if (torture_init_error(firsterr))
			goto unwind;
	}
	if (stutter < 0)
		stutter = 0;
	if (stutter) {
		int t;

		t = cur_ops->stall_dur ? cur_ops->stall_dur() : stutter * HZ;
		firsterr = torture_stutter_init(stutter * HZ, t);
		if (torture_init_error(firsterr))
			goto unwind;
	}
	if (fqs_duration < 0)
		fqs_duration = 0;
	if (fqs_duration) {
		/* Create the fqs thread */
		firsterr = torture_create_kthread(rcu_torture_fqs, NULL,
						  fqs_task);
		if (torture_init_error(firsterr))
			goto unwind;
	}
	if (test_boost_interval < 1)
		test_boost_interval = 1;
	if (test_boost_duration < 2)
		test_boost_duration = 2;
	if (rcu_torture_can_boost()) {

		boost_starttime = jiffies + test_boost_interval * HZ;

		firsterr = cpuhp_setup_state(CPUHP_AP_ONLINE_DYN, "RCU_TORTURE",
					     rcutorture_booster_init,
					     rcutorture_booster_cleanup);
		rcutor_hp = firsterr;
		if (torture_init_error(firsterr))
			goto unwind;

		// Testing RCU priority boosting requires rcutorture do
		// some serious abuse.  Counter this by running ksoftirqd
		// at higher priority.
		if (IS_BUILTIN(CONFIG_RCU_TORTURE_TEST)) {
			for_each_online_cpu(cpu) {
				struct sched_param sp;
				struct task_struct *t;

				t = per_cpu(ksoftirqd, cpu);
				WARN_ON_ONCE(!t);
				sp.sched_priority = 2;
				sched_setscheduler_nocheck(t, SCHED_FIFO, &sp);
			}
		}
	}
	shutdown_jiffies = jiffies + shutdown_secs * HZ;
	firsterr = torture_shutdown_init(shutdown_secs, rcu_torture_cleanup);
	if (torture_init_error(firsterr))
		goto unwind;
	firsterr = torture_onoff_init(onoff_holdoff * HZ, onoff_interval,
				      rcutorture_sync);
	if (torture_init_error(firsterr))
		goto unwind;
	firsterr = rcu_torture_stall_init();
	if (torture_init_error(firsterr))
		goto unwind;
	firsterr = rcu_torture_fwd_prog_init();
	if (torture_init_error(firsterr))
		goto unwind;
	firsterr = rcu_torture_barrier_init();
	if (torture_init_error(firsterr))
		goto unwind;
	firsterr = rcu_torture_read_exit_init();
	if (torture_init_error(firsterr))
		goto unwind;
	if (object_debug)
		rcu_test_debug_objects();
	torture_init_end();
	rcu_gp_slow_register(&rcu_fwd_cb_nodelay);
	return 0;

unwind:
	torture_init_end();
	rcu_torture_cleanup();
	if (shutdown_secs) {
		WARN_ON(!IS_MODULE(CONFIG_RCU_TORTURE_TEST));
		kernel_power_off();
	}
	return firsterr;
}

module_init(rcu_torture_init);
module_exit(rcu_torture_cleanup);<|MERGE_RESOLUTION|>--- conflicted
+++ resolved
@@ -2961,10 +2961,7 @@
 			pr_info("%s: Invoking %pS().\n", __func__, cur_ops->cb_barrier);
 			cur_ops->cb_barrier();
 		}
-<<<<<<< HEAD
-=======
 		rcu_gp_slow_unregister(NULL);
->>>>>>> 88084a3d
 		return;
 	}
 	if (!cur_ops) {
