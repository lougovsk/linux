--- conflicted
+++ resolved
@@ -1125,13 +1125,9 @@
 
 static int __init pm_start_workqueues(void)
 {
-<<<<<<< HEAD
 	pm_wq = alloc_workqueue("pm", WQ_FREEZABLE | WQ_UNBOUND, 0);
-=======
-	pm_wq = alloc_workqueue("pm", WQ_FREEZABLE, 0);
 	if (!pm_wq)
 		return -ENOMEM;
->>>>>>> c03aef88
 
 #if defined(CONFIG_SUSPEND) || defined(CONFIG_HIBERNATION)
 	pm_fs_sync_wq = alloc_ordered_workqueue("pm_fs_sync", 0);
