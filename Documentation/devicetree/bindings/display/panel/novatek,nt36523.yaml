--- conflicted
+++ resolved
@@ -37,11 +37,6 @@
   vddio-supply:
     description: regulator that supplies the I/O voltage
 
-<<<<<<< HEAD
-  reg: true
-=======
-  ports: true
->>>>>>> d976c6f4
   rotation: true
   backlight: true
 
