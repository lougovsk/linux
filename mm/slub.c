// SPDX-License-Identifier: GPL-2.0
/*
 * SLUB: A slab allocator that limits cache line use instead of queuing
 * objects in per cpu and per node lists.
 *
 * The allocator synchronizes using per slab locks or atomic operations
 * and only uses a centralized lock to manage a pool of partial slabs.
 *
 * (C) 2007 SGI, Christoph Lameter
 * (C) 2011 Linux Foundation, Christoph Lameter
 */

#include <linux/mm.h>
#include <linux/swap.h> /* mm_account_reclaimed_pages() */
#include <linux/module.h>
#include <linux/bit_spinlock.h>
#include <linux/interrupt.h>
#include <linux/swab.h>
#include <linux/bitops.h>
#include <linux/slab.h>
#include "slab.h"
#include <linux/vmalloc.h>
#include <linux/proc_fs.h>
#include <linux/seq_file.h>
#include <linux/kasan.h>
#include <linux/node.h>
#include <linux/kmsan.h>
#include <linux/cpu.h>
#include <linux/cpuset.h>
#include <linux/mempolicy.h>
#include <linux/ctype.h>
#include <linux/stackdepot.h>
#include <linux/debugobjects.h>
#include <linux/kallsyms.h>
#include <linux/kfence.h>
#include <linux/memory.h>
#include <linux/math64.h>
#include <linux/fault-inject.h>
#include <linux/kmemleak.h>
#include <linux/stacktrace.h>
#include <linux/prefetch.h>
#include <linux/memcontrol.h>
#include <linux/random.h>
#include <kunit/test.h>
#include <kunit/test-bug.h>
#include <linux/sort.h>
#include <linux/irq_work.h>
#include <linux/kprobes.h>
#include <linux/debugfs.h>
#include <trace/events/kmem.h>

#include "internal.h"

/*
 * Lock order:
 *   1. slab_mutex (Global Mutex)
 *   2. node->list_lock (Spinlock)
 *   3. kmem_cache->cpu_slab->lock (Local lock)
 *   4. slab_lock(slab) (Only on some arches)
 *   5. object_map_lock (Only for debugging)
 *
 *   slab_mutex
 *
 *   The role of the slab_mutex is to protect the list of all the slabs
 *   and to synchronize major metadata changes to slab cache structures.
 *   Also synchronizes memory hotplug callbacks.
 *
 *   slab_lock
 *
 *   The slab_lock is a wrapper around the page lock, thus it is a bit
 *   spinlock.
 *
 *   The slab_lock is only used on arches that do not have the ability
 *   to do a cmpxchg_double. It only protects:
 *
 *	A. slab->freelist	-> List of free objects in a slab
 *	B. slab->inuse		-> Number of objects in use
 *	C. slab->objects	-> Number of objects in slab
 *	D. slab->frozen		-> frozen state
 *
 *   Frozen slabs
 *
 *   If a slab is frozen then it is exempt from list management. It is
 *   the cpu slab which is actively allocated from by the processor that
 *   froze it and it is not on any list. The processor that froze the
 *   slab is the one who can perform list operations on the slab. Other
 *   processors may put objects onto the freelist but the processor that
 *   froze the slab is the only one that can retrieve the objects from the
 *   slab's freelist.
 *
 *   CPU partial slabs
 *
 *   The partially empty slabs cached on the CPU partial list are used
 *   for performance reasons, which speeds up the allocation process.
 *   These slabs are not frozen, but are also exempt from list management,
 *   by clearing the SL_partial flag when moving out of the node
 *   partial list. Please see __slab_free() for more details.
 *
 *   To sum up, the current scheme is:
 *   - node partial slab: SL_partial && !frozen
 *   - cpu partial slab: !SL_partial && !frozen
 *   - cpu slab: !SL_partial && frozen
 *   - full slab: !SL_partial && !frozen
 *
 *   list_lock
 *
 *   The list_lock protects the partial and full list on each node and
 *   the partial slab counter. If taken then no new slabs may be added or
 *   removed from the lists nor make the number of partial slabs be modified.
 *   (Note that the total number of slabs is an atomic value that may be
 *   modified without taking the list lock).
 *
 *   The list_lock is a centralized lock and thus we avoid taking it as
 *   much as possible. As long as SLUB does not have to handle partial
 *   slabs, operations can continue without any centralized lock. F.e.
 *   allocating a long series of objects that fill up slabs does not require
 *   the list lock.
 *
 *   For debug caches, all allocations are forced to go through a list_lock
 *   protected region to serialize against concurrent validation.
 *
 *   cpu_slab->lock local lock
 *
 *   This locks protect slowpath manipulation of all kmem_cache_cpu fields
 *   except the stat counters. This is a percpu structure manipulated only by
 *   the local cpu, so the lock protects against being preempted or interrupted
 *   by an irq. Fast path operations rely on lockless operations instead.
 *
 *   On PREEMPT_RT, the local lock neither disables interrupts nor preemption
 *   which means the lockless fastpath cannot be used as it might interfere with
 *   an in-progress slow path operations. In this case the local lock is always
 *   taken but it still utilizes the freelist for the common operations.
 *
 *   lockless fastpaths
 *
 *   The fast path allocation (slab_alloc_node()) and freeing (do_slab_free())
 *   are fully lockless when satisfied from the percpu slab (and when
 *   cmpxchg_double is possible to use, otherwise slab_lock is taken).
 *   They also don't disable preemption or migration or irqs. They rely on
 *   the transaction id (tid) field to detect being preempted or moved to
 *   another cpu.
 *
 *   irq, preemption, migration considerations
 *
 *   Interrupts are disabled as part of list_lock or local_lock operations, or
 *   around the slab_lock operation, in order to make the slab allocator safe
 *   to use in the context of an irq.
 *
 *   In addition, preemption (or migration on PREEMPT_RT) is disabled in the
 *   allocation slowpath, bulk allocation, and put_cpu_partial(), so that the
 *   local cpu doesn't change in the process and e.g. the kmem_cache_cpu pointer
 *   doesn't have to be revalidated in each section protected by the local lock.
 *
 * SLUB assigns one slab for allocation to each processor.
 * Allocations only occur from these slabs called cpu slabs.
 *
 * Slabs with free elements are kept on a partial list and during regular
 * operations no list for full slabs is used. If an object in a full slab is
 * freed then the slab will show up again on the partial lists.
 * We track full slabs for debugging purposes though because otherwise we
 * cannot scan all objects.
 *
 * Slabs are freed when they become empty. Teardown and setup is
 * minimal so we rely on the page allocators per cpu caches for
 * fast frees and allocs.
 *
 * slab->frozen		The slab is frozen and exempt from list processing.
 * 			This means that the slab is dedicated to a purpose
 * 			such as satisfying allocations for a specific
 * 			processor. Objects may be freed in the slab while
 * 			it is frozen but slab_free will then skip the usual
 * 			list operations. It is up to the processor holding
 * 			the slab to integrate the slab into the slab lists
 * 			when the slab is no longer needed.
 *
 * 			One use of this flag is to mark slabs that are
 * 			used for allocations. Then such a slab becomes a cpu
 * 			slab. The cpu slab may be equipped with an additional
 * 			freelist that allows lockless access to
 * 			free objects in addition to the regular freelist
 * 			that requires the slab lock.
 *
 * SLAB_DEBUG_FLAGS	Slab requires special handling due to debug
 * 			options set. This moves	slab handling out of
 * 			the fast path and disables lockless freelists.
 */

/**
 * enum slab_flags - How the slab flags bits are used.
 * @SL_locked: Is locked with slab_lock()
 * @SL_partial: On the per-node partial list
 * @SL_pfmemalloc: Was allocated from PF_MEMALLOC reserves
 *
 * The slab flags share space with the page flags but some bits have
 * different interpretations.  The high bits are used for information
 * like zone/node/section.
 */
enum slab_flags {
	SL_locked = PG_locked,
	SL_partial = PG_workingset,	/* Historical reasons for this bit */
	SL_pfmemalloc = PG_active,	/* Historical reasons for this bit */
};

/*
 * We could simply use migrate_disable()/enable() but as long as it's a
 * function call even on !PREEMPT_RT, use inline preempt_disable() there.
 */
#ifndef CONFIG_PREEMPT_RT
#define slub_get_cpu_ptr(var)		get_cpu_ptr(var)
#define slub_put_cpu_ptr(var)		put_cpu_ptr(var)
#define USE_LOCKLESS_FAST_PATH()	(true)
#else
#define slub_get_cpu_ptr(var)		\
({					\
	migrate_disable();		\
	this_cpu_ptr(var);		\
})
#define slub_put_cpu_ptr(var)		\
do {					\
	(void)(var);			\
	migrate_enable();		\
} while (0)
#define USE_LOCKLESS_FAST_PATH()	(false)
#endif

#ifndef CONFIG_SLUB_TINY
#define __fastpath_inline __always_inline
#else
#define __fastpath_inline
#endif

#ifdef CONFIG_SLUB_DEBUG
#ifdef CONFIG_SLUB_DEBUG_ON
DEFINE_STATIC_KEY_TRUE(slub_debug_enabled);
#else
DEFINE_STATIC_KEY_FALSE(slub_debug_enabled);
#endif
#endif		/* CONFIG_SLUB_DEBUG */

#ifdef CONFIG_NUMA
static DEFINE_STATIC_KEY_FALSE(strict_numa);
#endif

/* Structure holding parameters for get_partial() call chain */
struct partial_context {
	gfp_t flags;
	unsigned int orig_size;
	void *object;
};

static inline bool kmem_cache_debug(struct kmem_cache *s)
{
	return kmem_cache_debug_flags(s, SLAB_DEBUG_FLAGS);
}

void *fixup_red_left(struct kmem_cache *s, void *p)
{
	if (kmem_cache_debug_flags(s, SLAB_RED_ZONE))
		p += s->red_left_pad;

	return p;
}

static inline bool kmem_cache_has_cpu_partial(struct kmem_cache *s)
{
#ifdef CONFIG_SLUB_CPU_PARTIAL
	return !kmem_cache_debug(s);
#else
	return false;
#endif
}

/*
 * Issues still to be resolved:
 *
 * - Support PAGE_ALLOC_DEBUG. Should be easy to do.
 *
 * - Variable sizing of the per node arrays
 */

/* Enable to log cmpxchg failures */
#undef SLUB_DEBUG_CMPXCHG

#ifndef CONFIG_SLUB_TINY
/*
 * Minimum number of partial slabs. These will be left on the partial
 * lists even if they are empty. kmem_cache_shrink may reclaim them.
 */
#define MIN_PARTIAL 5

/*
 * Maximum number of desirable partial slabs.
 * The existence of more partial slabs makes kmem_cache_shrink
 * sort the partial list by the number of objects in use.
 */
#define MAX_PARTIAL 10
#else
#define MIN_PARTIAL 0
#define MAX_PARTIAL 0
#endif

#define DEBUG_DEFAULT_FLAGS (SLAB_CONSISTENCY_CHECKS | SLAB_RED_ZONE | \
				SLAB_POISON | SLAB_STORE_USER)

/*
 * These debug flags cannot use CMPXCHG because there might be consistency
 * issues when checking or reading debug information
 */
#define SLAB_NO_CMPXCHG (SLAB_CONSISTENCY_CHECKS | SLAB_STORE_USER | \
				SLAB_TRACE)


/*
 * Debugging flags that require metadata to be stored in the slab.  These get
 * disabled when slab_debug=O is used and a cache's min order increases with
 * metadata.
 */
#define DEBUG_METADATA_FLAGS (SLAB_RED_ZONE | SLAB_POISON | SLAB_STORE_USER)

#define OO_SHIFT	16
#define OO_MASK		((1 << OO_SHIFT) - 1)
#define MAX_OBJS_PER_PAGE	32767 /* since slab.objects is u15 */

/* Internal SLUB flags */
/* Poison object */
#define __OBJECT_POISON		__SLAB_FLAG_BIT(_SLAB_OBJECT_POISON)
/* Use cmpxchg_double */

#ifdef system_has_freelist_aba
#define __CMPXCHG_DOUBLE	__SLAB_FLAG_BIT(_SLAB_CMPXCHG_DOUBLE)
#else
#define __CMPXCHG_DOUBLE	__SLAB_FLAG_UNUSED
#endif

/*
 * Tracking user of a slab.
 */
#define TRACK_ADDRS_COUNT 16
struct track {
	unsigned long addr;	/* Called from address */
#ifdef CONFIG_STACKDEPOT
	depot_stack_handle_t handle;
#endif
	int cpu;		/* Was running on cpu */
	int pid;		/* Pid context */
	unsigned long when;	/* When did the operation occur */
};

enum track_item { TRACK_ALLOC, TRACK_FREE };

#ifdef SLAB_SUPPORTS_SYSFS
static int sysfs_slab_add(struct kmem_cache *);
static int sysfs_slab_alias(struct kmem_cache *, const char *);
#else
static inline int sysfs_slab_add(struct kmem_cache *s) { return 0; }
static inline int sysfs_slab_alias(struct kmem_cache *s, const char *p)
							{ return 0; }
#endif

#if defined(CONFIG_DEBUG_FS) && defined(CONFIG_SLUB_DEBUG)
static void debugfs_slab_add(struct kmem_cache *);
#else
static inline void debugfs_slab_add(struct kmem_cache *s) { }
#endif

enum stat_item {
	ALLOC_PCS,		/* Allocation from percpu sheaf */
	ALLOC_FASTPATH,		/* Allocation from cpu slab */
	ALLOC_SLOWPATH,		/* Allocation by getting a new cpu slab */
	FREE_PCS,		/* Free to percpu sheaf */
	FREE_RCU_SHEAF,		/* Free to rcu_free sheaf */
	FREE_RCU_SHEAF_FAIL,	/* Failed to free to a rcu_free sheaf */
	FREE_FASTPATH,		/* Free to cpu slab */
	FREE_SLOWPATH,		/* Freeing not to cpu slab */
	FREE_FROZEN,		/* Freeing to frozen slab */
	FREE_ADD_PARTIAL,	/* Freeing moves slab to partial list */
	FREE_REMOVE_PARTIAL,	/* Freeing removes last object */
	ALLOC_FROM_PARTIAL,	/* Cpu slab acquired from node partial list */
	ALLOC_SLAB,		/* Cpu slab acquired from page allocator */
	ALLOC_REFILL,		/* Refill cpu slab from slab freelist */
	ALLOC_NODE_MISMATCH,	/* Switching cpu slab */
	FREE_SLAB,		/* Slab freed to the page allocator */
	CPUSLAB_FLUSH,		/* Abandoning of the cpu slab */
	DEACTIVATE_FULL,	/* Cpu slab was full when deactivated */
	DEACTIVATE_EMPTY,	/* Cpu slab was empty when deactivated */
	DEACTIVATE_TO_HEAD,	/* Cpu slab was moved to the head of partials */
	DEACTIVATE_TO_TAIL,	/* Cpu slab was moved to the tail of partials */
	DEACTIVATE_REMOTE_FREES,/* Slab contained remotely freed objects */
	DEACTIVATE_BYPASS,	/* Implicit deactivation */
	ORDER_FALLBACK,		/* Number of times fallback was necessary */
	CMPXCHG_DOUBLE_CPU_FAIL,/* Failures of this_cpu_cmpxchg_double */
	CMPXCHG_DOUBLE_FAIL,	/* Failures of slab freelist update */
	CPU_PARTIAL_ALLOC,	/* Used cpu partial on alloc */
	CPU_PARTIAL_FREE,	/* Refill cpu partial on free */
	CPU_PARTIAL_NODE,	/* Refill cpu partial from node partial */
	CPU_PARTIAL_DRAIN,	/* Drain cpu partial to node partial */
	SHEAF_FLUSH,		/* Objects flushed from a sheaf */
	SHEAF_REFILL,		/* Objects refilled to a sheaf */
	SHEAF_ALLOC,		/* Allocation of an empty sheaf */
	SHEAF_FREE,		/* Freeing of an empty sheaf */
	BARN_GET,		/* Got full sheaf from barn */
	BARN_GET_FAIL,		/* Failed to get full sheaf from barn */
	BARN_PUT,		/* Put full sheaf to barn */
	BARN_PUT_FAIL,		/* Failed to put full sheaf to barn */
	SHEAF_PREFILL_FAST,	/* Sheaf prefill grabbed the spare sheaf */
	SHEAF_PREFILL_SLOW,	/* Sheaf prefill found no spare sheaf */
	SHEAF_PREFILL_OVERSIZE,	/* Allocation of oversize sheaf for prefill */
	SHEAF_RETURN_FAST,	/* Sheaf return reattached spare sheaf */
	SHEAF_RETURN_SLOW,	/* Sheaf return could not reattach spare */
	NR_SLUB_STAT_ITEMS
};

#ifndef CONFIG_SLUB_TINY
/*
 * When changing the layout, make sure freelist and tid are still compatible
 * with this_cpu_cmpxchg_double() alignment requirements.
 */
struct kmem_cache_cpu {
	union {
		struct {
			void **freelist;	/* Pointer to next available object */
			unsigned long tid;	/* Globally unique transaction id */
		};
		freelist_aba_t freelist_tid;
	};
	struct slab *slab;	/* The slab from which we are allocating */
#ifdef CONFIG_SLUB_CPU_PARTIAL
	struct slab *partial;	/* Partially allocated slabs */
#endif
	local_trylock_t lock;	/* Protects the fields above */
#ifdef CONFIG_SLUB_STATS
	unsigned int stat[NR_SLUB_STAT_ITEMS];
#endif
};
#endif /* CONFIG_SLUB_TINY */

static inline void stat(const struct kmem_cache *s, enum stat_item si)
{
#ifdef CONFIG_SLUB_STATS
	/*
	 * The rmw is racy on a preemptible kernel but this is acceptable, so
	 * avoid this_cpu_add()'s irq-disable overhead.
	 */
	raw_cpu_inc(s->cpu_slab->stat[si]);
#endif
}

static inline
void stat_add(const struct kmem_cache *s, enum stat_item si, int v)
{
#ifdef CONFIG_SLUB_STATS
	raw_cpu_add(s->cpu_slab->stat[si], v);
#endif
}

#define MAX_FULL_SHEAVES	10
#define MAX_EMPTY_SHEAVES	10

struct node_barn {
	spinlock_t lock;
	struct list_head sheaves_full;
	struct list_head sheaves_empty;
	unsigned int nr_full;
	unsigned int nr_empty;
};

struct slab_sheaf {
	union {
		struct rcu_head rcu_head;
		struct list_head barn_list;
		/* only used for prefilled sheafs */
		unsigned int capacity;
	};
	struct kmem_cache *cache;
	unsigned int size;
	int node; /* only used for rcu_sheaf */
	void *objects[];
};

struct slub_percpu_sheaves {
	local_trylock_t lock;
	struct slab_sheaf *main; /* never NULL when unlocked */
	struct slab_sheaf *spare; /* empty or full, may be NULL */
	struct slab_sheaf *rcu_free; /* for batching kfree_rcu() */
};

/*
 * The slab lists for all objects.
 */
struct kmem_cache_node {
	spinlock_t list_lock;
	unsigned long nr_partial;
	struct list_head partial;
#ifdef CONFIG_SLUB_DEBUG
	atomic_long_t nr_slabs;
	atomic_long_t total_objects;
	struct list_head full;
#endif
	struct node_barn *barn;
};

static inline struct kmem_cache_node *get_node(struct kmem_cache *s, int node)
{
	return s->node[node];
}

/*
 * Get the barn of the current cpu's closest memory node. It may not exist on
 * systems with memoryless nodes but without CONFIG_HAVE_MEMORYLESS_NODES
 */
static inline struct node_barn *get_barn(struct kmem_cache *s)
{
	struct kmem_cache_node *n = get_node(s, numa_mem_id());

	if (!n)
		return NULL;

	return n->barn;
}

/*
 * Iterator over all nodes. The body will be executed for each node that has
 * a kmem_cache_node structure allocated (which is true for all online nodes)
 */
#define for_each_kmem_cache_node(__s, __node, __n) \
	for (__node = 0; __node < nr_node_ids; __node++) \
		 if ((__n = get_node(__s, __node)))

/*
 * Tracks for which NUMA nodes we have kmem_cache_nodes allocated.
 * Corresponds to node_state[N_MEMORY], but can temporarily
 * differ during memory hotplug/hotremove operations.
 * Protected by slab_mutex.
 */
static nodemask_t slab_nodes;

/*
 * Workqueue used for flush_cpu_slab().
 */
static struct workqueue_struct *flushwq;

struct slub_flush_work {
	struct work_struct work;
	struct kmem_cache *s;
	bool skip;
};

static DEFINE_MUTEX(flush_lock);
static DEFINE_PER_CPU(struct slub_flush_work, slub_flush);

/********************************************************************
 * 			Core slab cache functions
 *******************************************************************/

/*
 * Returns freelist pointer (ptr). With hardening, this is obfuscated
 * with an XOR of the address where the pointer is held and a per-cache
 * random number.
 */
static inline freeptr_t freelist_ptr_encode(const struct kmem_cache *s,
					    void *ptr, unsigned long ptr_addr)
{
	unsigned long encoded;

#ifdef CONFIG_SLAB_FREELIST_HARDENED
	encoded = (unsigned long)ptr ^ s->random ^ swab(ptr_addr);
#else
	encoded = (unsigned long)ptr;
#endif
	return (freeptr_t){.v = encoded};
}

static inline void *freelist_ptr_decode(const struct kmem_cache *s,
					freeptr_t ptr, unsigned long ptr_addr)
{
	void *decoded;

#ifdef CONFIG_SLAB_FREELIST_HARDENED
	decoded = (void *)(ptr.v ^ s->random ^ swab(ptr_addr));
#else
	decoded = (void *)ptr.v;
#endif
	return decoded;
}

static inline void *get_freepointer(struct kmem_cache *s, void *object)
{
	unsigned long ptr_addr;
	freeptr_t p;

	object = kasan_reset_tag(object);
	ptr_addr = (unsigned long)object + s->offset;
	p = *(freeptr_t *)(ptr_addr);
	return freelist_ptr_decode(s, p, ptr_addr);
}

#ifndef CONFIG_SLUB_TINY
static void prefetch_freepointer(const struct kmem_cache *s, void *object)
{
	prefetchw(object + s->offset);
}
#endif

/*
 * When running under KMSAN, get_freepointer_safe() may return an uninitialized
 * pointer value in the case the current thread loses the race for the next
 * memory chunk in the freelist. In that case this_cpu_cmpxchg_double() in
 * slab_alloc_node() will fail, so the uninitialized value won't be used, but
 * KMSAN will still check all arguments of cmpxchg because of imperfect
 * handling of inline assembly.
 * To work around this problem, we apply __no_kmsan_checks to ensure that
 * get_freepointer_safe() returns initialized memory.
 */
__no_kmsan_checks
static inline void *get_freepointer_safe(struct kmem_cache *s, void *object)
{
	unsigned long freepointer_addr;
	freeptr_t p;

	if (!debug_pagealloc_enabled_static())
		return get_freepointer(s, object);

	object = kasan_reset_tag(object);
	freepointer_addr = (unsigned long)object + s->offset;
	copy_from_kernel_nofault(&p, (freeptr_t *)freepointer_addr, sizeof(p));
	return freelist_ptr_decode(s, p, freepointer_addr);
}

static inline void set_freepointer(struct kmem_cache *s, void *object, void *fp)
{
	unsigned long freeptr_addr = (unsigned long)object + s->offset;

#ifdef CONFIG_SLAB_FREELIST_HARDENED
	BUG_ON(object == fp); /* naive detection of double free or corruption */
#endif

	freeptr_addr = (unsigned long)kasan_reset_tag((void *)freeptr_addr);
	*(freeptr_t *)freeptr_addr = freelist_ptr_encode(s, fp, freeptr_addr);
}

/*
 * See comment in calculate_sizes().
 */
static inline bool freeptr_outside_object(struct kmem_cache *s)
{
	return s->offset >= s->inuse;
}

/*
 * Return offset of the end of info block which is inuse + free pointer if
 * not overlapping with object.
 */
static inline unsigned int get_info_end(struct kmem_cache *s)
{
	if (freeptr_outside_object(s))
		return s->inuse + sizeof(void *);
	else
		return s->inuse;
}

/* Loop over all objects in a slab */
#define for_each_object(__p, __s, __addr, __objects) \
	for (__p = fixup_red_left(__s, __addr); \
		__p < (__addr) + (__objects) * (__s)->size; \
		__p += (__s)->size)

static inline unsigned int order_objects(unsigned int order, unsigned int size)
{
	return ((unsigned int)PAGE_SIZE << order) / size;
}

static inline struct kmem_cache_order_objects oo_make(unsigned int order,
		unsigned int size)
{
	struct kmem_cache_order_objects x = {
		(order << OO_SHIFT) + order_objects(order, size)
	};

	return x;
}

static inline unsigned int oo_order(struct kmem_cache_order_objects x)
{
	return x.x >> OO_SHIFT;
}

static inline unsigned int oo_objects(struct kmem_cache_order_objects x)
{
	return x.x & OO_MASK;
}

#ifdef CONFIG_SLUB_CPU_PARTIAL
static void slub_set_cpu_partial(struct kmem_cache *s, unsigned int nr_objects)
{
	unsigned int nr_slabs;

	s->cpu_partial = nr_objects;

	/*
	 * We take the number of objects but actually limit the number of
	 * slabs on the per cpu partial list, in order to limit excessive
	 * growth of the list. For simplicity we assume that the slabs will
	 * be half-full.
	 */
	nr_slabs = DIV_ROUND_UP(nr_objects * 2, oo_objects(s->oo));
	s->cpu_partial_slabs = nr_slabs;
}

static inline unsigned int slub_get_cpu_partial(struct kmem_cache *s)
{
	return s->cpu_partial_slabs;
}
#else
static inline void
slub_set_cpu_partial(struct kmem_cache *s, unsigned int nr_objects)
{
}

static inline unsigned int slub_get_cpu_partial(struct kmem_cache *s)
{
	return 0;
}
#endif /* CONFIG_SLUB_CPU_PARTIAL */

/*
 * If network-based swap is enabled, slub must keep track of whether memory
 * were allocated from pfmemalloc reserves.
 */
static inline bool slab_test_pfmemalloc(const struct slab *slab)
{
	return test_bit(SL_pfmemalloc, &slab->flags.f);
}

static inline void slab_set_pfmemalloc(struct slab *slab)
{
	set_bit(SL_pfmemalloc, &slab->flags.f);
}

static inline void __slab_clear_pfmemalloc(struct slab *slab)
{
	__clear_bit(SL_pfmemalloc, &slab->flags.f);
}

/*
 * Per slab locking using the pagelock
 */
static __always_inline void slab_lock(struct slab *slab)
{
	bit_spin_lock(SL_locked, &slab->flags.f);
}

static __always_inline void slab_unlock(struct slab *slab)
{
	bit_spin_unlock(SL_locked, &slab->flags.f);
}

static inline bool
__update_freelist_fast(struct slab *slab,
		      void *freelist_old, unsigned long counters_old,
		      void *freelist_new, unsigned long counters_new)
{
#ifdef system_has_freelist_aba
	freelist_aba_t old = { .freelist = freelist_old, .counter = counters_old };
	freelist_aba_t new = { .freelist = freelist_new, .counter = counters_new };

	return try_cmpxchg_freelist(&slab->freelist_counter.full, &old.full, new.full);
#else
	return false;
#endif
}

static inline bool
__update_freelist_slow(struct slab *slab,
		      void *freelist_old, unsigned long counters_old,
		      void *freelist_new, unsigned long counters_new)
{
	bool ret = false;

	slab_lock(slab);
	if (slab->freelist == freelist_old &&
	    slab->counters == counters_old) {
		slab->freelist = freelist_new;
		slab->counters = counters_new;
		ret = true;
	}
	slab_unlock(slab);

	return ret;
}

/*
 * Interrupts must be disabled (for the fallback code to work right), typically
 * by an _irqsave() lock variant. On PREEMPT_RT the preempt_disable(), which is
 * part of bit_spin_lock(), is sufficient because the policy is not to allow any
 * allocation/ free operation in hardirq context. Therefore nothing can
 * interrupt the operation.
 */
static inline bool __slab_update_freelist(struct kmem_cache *s, struct slab *slab,
		void *freelist_old, unsigned long counters_old,
		void *freelist_new, unsigned long counters_new,
		const char *n)
{
	bool ret;

	if (USE_LOCKLESS_FAST_PATH())
		lockdep_assert_irqs_disabled();

	if (s->flags & __CMPXCHG_DOUBLE) {
		ret = __update_freelist_fast(slab, freelist_old, counters_old,
				            freelist_new, counters_new);
	} else {
		ret = __update_freelist_slow(slab, freelist_old, counters_old,
				            freelist_new, counters_new);
	}
	if (likely(ret))
		return true;

	cpu_relax();
	stat(s, CMPXCHG_DOUBLE_FAIL);

#ifdef SLUB_DEBUG_CMPXCHG
	pr_info("%s %s: cmpxchg double redo ", n, s->name);
#endif

	return false;
}

static inline bool slab_update_freelist(struct kmem_cache *s, struct slab *slab,
		void *freelist_old, unsigned long counters_old,
		void *freelist_new, unsigned long counters_new,
		const char *n)
{
	bool ret;

	if (s->flags & __CMPXCHG_DOUBLE) {
		ret = __update_freelist_fast(slab, freelist_old, counters_old,
				            freelist_new, counters_new);
	} else {
		unsigned long flags;

		local_irq_save(flags);
		ret = __update_freelist_slow(slab, freelist_old, counters_old,
				            freelist_new, counters_new);
		local_irq_restore(flags);
	}
	if (likely(ret))
		return true;

	cpu_relax();
	stat(s, CMPXCHG_DOUBLE_FAIL);

#ifdef SLUB_DEBUG_CMPXCHG
	pr_info("%s %s: cmpxchg double redo ", n, s->name);
#endif

	return false;
}

/*
 * kmalloc caches has fixed sizes (mostly power of 2), and kmalloc() API
 * family will round up the real request size to these fixed ones, so
 * there could be an extra area than what is requested. Save the original
 * request size in the meta data area, for better debug and sanity check.
 */
static inline void set_orig_size(struct kmem_cache *s,
				void *object, unsigned int orig_size)
{
	void *p = kasan_reset_tag(object);

	if (!slub_debug_orig_size(s))
		return;

	p += get_info_end(s);
	p += sizeof(struct track) * 2;

	*(unsigned int *)p = orig_size;
}

static inline unsigned int get_orig_size(struct kmem_cache *s, void *object)
{
	void *p = kasan_reset_tag(object);

	if (is_kfence_address(object))
		return kfence_ksize(object);

	if (!slub_debug_orig_size(s))
		return s->object_size;

	p += get_info_end(s);
	p += sizeof(struct track) * 2;

	return *(unsigned int *)p;
}

#ifdef CONFIG_SLUB_DEBUG

/*
 * For debugging context when we want to check if the struct slab pointer
 * appears to be valid.
 */
static inline bool validate_slab_ptr(struct slab *slab)
{
	return PageSlab(slab_page(slab));
}

static unsigned long object_map[BITS_TO_LONGS(MAX_OBJS_PER_PAGE)];
static DEFINE_SPINLOCK(object_map_lock);

static void __fill_map(unsigned long *obj_map, struct kmem_cache *s,
		       struct slab *slab)
{
	void *addr = slab_address(slab);
	void *p;

	bitmap_zero(obj_map, slab->objects);

	for (p = slab->freelist; p; p = get_freepointer(s, p))
		set_bit(__obj_to_index(s, addr, p), obj_map);
}

#if IS_ENABLED(CONFIG_KUNIT)
static bool slab_add_kunit_errors(void)
{
	struct kunit_resource *resource;

	if (!kunit_get_current_test())
		return false;

	resource = kunit_find_named_resource(current->kunit_test, "slab_errors");
	if (!resource)
		return false;

	(*(int *)resource->data)++;
	kunit_put_resource(resource);
	return true;
}

bool slab_in_kunit_test(void)
{
	struct kunit_resource *resource;

	if (!kunit_get_current_test())
		return false;

	resource = kunit_find_named_resource(current->kunit_test, "slab_errors");
	if (!resource)
		return false;

	kunit_put_resource(resource);
	return true;
}
#else
static inline bool slab_add_kunit_errors(void) { return false; }
#endif

static inline unsigned int size_from_object(struct kmem_cache *s)
{
	if (s->flags & SLAB_RED_ZONE)
		return s->size - s->red_left_pad;

	return s->size;
}

static inline void *restore_red_left(struct kmem_cache *s, void *p)
{
	if (s->flags & SLAB_RED_ZONE)
		p -= s->red_left_pad;

	return p;
}

/*
 * Debug settings:
 */
#if defined(CONFIG_SLUB_DEBUG_ON)
static slab_flags_t slub_debug = DEBUG_DEFAULT_FLAGS;
#else
static slab_flags_t slub_debug;
#endif

static char *slub_debug_string;
static int disable_higher_order_debug;

/*
 * slub is about to manipulate internal object metadata.  This memory lies
 * outside the range of the allocated object, so accessing it would normally
 * be reported by kasan as a bounds error.  metadata_access_enable() is used
 * to tell kasan that these accesses are OK.
 */
static inline void metadata_access_enable(void)
{
	kasan_disable_current();
	kmsan_disable_current();
}

static inline void metadata_access_disable(void)
{
	kmsan_enable_current();
	kasan_enable_current();
}

/*
 * Object debugging
 */

/* Verify that a pointer has an address that is valid within a slab page */
static inline int check_valid_pointer(struct kmem_cache *s,
				struct slab *slab, void *object)
{
	void *base;

	if (!object)
		return 1;

	base = slab_address(slab);
	object = kasan_reset_tag(object);
	object = restore_red_left(s, object);
	if (object < base || object >= base + slab->objects * s->size ||
		(object - base) % s->size) {
		return 0;
	}

	return 1;
}

static void print_section(char *level, char *text, u8 *addr,
			  unsigned int length)
{
	metadata_access_enable();
	print_hex_dump(level, text, DUMP_PREFIX_ADDRESS,
			16, 1, kasan_reset_tag((void *)addr), length, 1);
	metadata_access_disable();
}

static struct track *get_track(struct kmem_cache *s, void *object,
	enum track_item alloc)
{
	struct track *p;

	p = object + get_info_end(s);

	return kasan_reset_tag(p + alloc);
}

#ifdef CONFIG_STACKDEPOT
static noinline depot_stack_handle_t set_track_prepare(gfp_t gfp_flags)
{
	depot_stack_handle_t handle;
	unsigned long entries[TRACK_ADDRS_COUNT];
	unsigned int nr_entries;

	nr_entries = stack_trace_save(entries, ARRAY_SIZE(entries), 3);
	handle = stack_depot_save(entries, nr_entries, gfp_flags);

	return handle;
}
#else
static inline depot_stack_handle_t set_track_prepare(gfp_t gfp_flags)
{
	return 0;
}
#endif

static void set_track_update(struct kmem_cache *s, void *object,
			     enum track_item alloc, unsigned long addr,
			     depot_stack_handle_t handle)
{
	struct track *p = get_track(s, object, alloc);

#ifdef CONFIG_STACKDEPOT
	p->handle = handle;
#endif
	p->addr = addr;
	p->cpu = smp_processor_id();
	p->pid = current->pid;
	p->when = jiffies;
}

static __always_inline void set_track(struct kmem_cache *s, void *object,
				      enum track_item alloc, unsigned long addr, gfp_t gfp_flags)
{
	depot_stack_handle_t handle = set_track_prepare(gfp_flags);

	set_track_update(s, object, alloc, addr, handle);
}

static void init_tracking(struct kmem_cache *s, void *object)
{
	struct track *p;

	if (!(s->flags & SLAB_STORE_USER))
		return;

	p = get_track(s, object, TRACK_ALLOC);
	memset(p, 0, 2*sizeof(struct track));
}

static void print_track(const char *s, struct track *t, unsigned long pr_time)
{
	depot_stack_handle_t handle __maybe_unused;

	if (!t->addr)
		return;

	pr_err("%s in %pS age=%lu cpu=%u pid=%d\n",
	       s, (void *)t->addr, pr_time - t->when, t->cpu, t->pid);
#ifdef CONFIG_STACKDEPOT
	handle = READ_ONCE(t->handle);
	if (handle)
		stack_depot_print(handle);
	else
		pr_err("object allocation/free stack trace missing\n");
#endif
}

void print_tracking(struct kmem_cache *s, void *object)
{
	unsigned long pr_time = jiffies;
	if (!(s->flags & SLAB_STORE_USER))
		return;

	print_track("Allocated", get_track(s, object, TRACK_ALLOC), pr_time);
	print_track("Freed", get_track(s, object, TRACK_FREE), pr_time);
}

static void print_slab_info(const struct slab *slab)
{
	pr_err("Slab 0x%p objects=%u used=%u fp=0x%p flags=%pGp\n",
	       slab, slab->objects, slab->inuse, slab->freelist,
	       &slab->flags.f);
}

void skip_orig_size_check(struct kmem_cache *s, const void *object)
{
	set_orig_size(s, (void *)object, s->object_size);
}

static void __slab_bug(struct kmem_cache *s, const char *fmt, va_list argsp)
{
	struct va_format vaf;
	va_list args;

	va_copy(args, argsp);
	vaf.fmt = fmt;
	vaf.va = &args;
	pr_err("=============================================================================\n");
	pr_err("BUG %s (%s): %pV\n", s ? s->name : "<unknown>", print_tainted(), &vaf);
	pr_err("-----------------------------------------------------------------------------\n\n");
	va_end(args);
}

static void slab_bug(struct kmem_cache *s, const char *fmt, ...)
{
	va_list args;

	va_start(args, fmt);
	__slab_bug(s, fmt, args);
	va_end(args);
}

__printf(2, 3)
static void slab_fix(struct kmem_cache *s, const char *fmt, ...)
{
	struct va_format vaf;
	va_list args;

	if (slab_add_kunit_errors())
		return;

	va_start(args, fmt);
	vaf.fmt = fmt;
	vaf.va = &args;
	pr_err("FIX %s: %pV\n", s->name, &vaf);
	va_end(args);
}

static void print_trailer(struct kmem_cache *s, struct slab *slab, u8 *p)
{
	unsigned int off;	/* Offset of last byte */
	u8 *addr = slab_address(slab);

	print_tracking(s, p);

	print_slab_info(slab);

	pr_err("Object 0x%p @offset=%tu fp=0x%p\n\n",
	       p, p - addr, get_freepointer(s, p));

	if (s->flags & SLAB_RED_ZONE)
		print_section(KERN_ERR, "Redzone  ", p - s->red_left_pad,
			      s->red_left_pad);
	else if (p > addr + 16)
		print_section(KERN_ERR, "Bytes b4 ", p - 16, 16);

	print_section(KERN_ERR,         "Object   ", p,
		      min_t(unsigned int, s->object_size, PAGE_SIZE));
	if (s->flags & SLAB_RED_ZONE)
		print_section(KERN_ERR, "Redzone  ", p + s->object_size,
			s->inuse - s->object_size);

	off = get_info_end(s);

	if (s->flags & SLAB_STORE_USER)
		off += 2 * sizeof(struct track);

	if (slub_debug_orig_size(s))
		off += sizeof(unsigned int);

	off += kasan_metadata_size(s, false);

	if (off != size_from_object(s))
		/* Beginning of the filler is the free pointer */
		print_section(KERN_ERR, "Padding  ", p + off,
			      size_from_object(s) - off);
}

static void object_err(struct kmem_cache *s, struct slab *slab,
			u8 *object, const char *reason)
{
	if (slab_add_kunit_errors())
		return;

	slab_bug(s, reason);
	if (!object || !check_valid_pointer(s, slab, object)) {
		print_slab_info(slab);
		pr_err("Invalid pointer 0x%p\n", object);
	} else {
		print_trailer(s, slab, object);
	}
	add_taint(TAINT_BAD_PAGE, LOCKDEP_NOW_UNRELIABLE);

	WARN_ON(1);
}

static bool freelist_corrupted(struct kmem_cache *s, struct slab *slab,
			       void **freelist, void *nextfree)
{
	if ((s->flags & SLAB_CONSISTENCY_CHECKS) &&
	    !check_valid_pointer(s, slab, nextfree) && freelist) {
		object_err(s, slab, *freelist, "Freechain corrupt");
		*freelist = NULL;
		slab_fix(s, "Isolate corrupted freechain");
		return true;
	}

	return false;
}

static void __slab_err(struct slab *slab)
{
	if (slab_in_kunit_test())
		return;

	print_slab_info(slab);
	add_taint(TAINT_BAD_PAGE, LOCKDEP_NOW_UNRELIABLE);

	WARN_ON(1);
}

static __printf(3, 4) void slab_err(struct kmem_cache *s, struct slab *slab,
			const char *fmt, ...)
{
	va_list args;

	if (slab_add_kunit_errors())
		return;

	va_start(args, fmt);
	__slab_bug(s, fmt, args);
	va_end(args);

	__slab_err(slab);
}

static void init_object(struct kmem_cache *s, void *object, u8 val)
{
	u8 *p = kasan_reset_tag(object);
	unsigned int poison_size = s->object_size;

	if (s->flags & SLAB_RED_ZONE) {
		/*
		 * Here and below, avoid overwriting the KMSAN shadow. Keeping
		 * the shadow makes it possible to distinguish uninit-value
		 * from use-after-free.
		 */
		memset_no_sanitize_memory(p - s->red_left_pad, val,
					  s->red_left_pad);

		if (slub_debug_orig_size(s) && val == SLUB_RED_ACTIVE) {
			/*
			 * Redzone the extra allocated space by kmalloc than
			 * requested, and the poison size will be limited to
			 * the original request size accordingly.
			 */
			poison_size = get_orig_size(s, object);
		}
	}

	if (s->flags & __OBJECT_POISON) {
		memset_no_sanitize_memory(p, POISON_FREE, poison_size - 1);
		memset_no_sanitize_memory(p + poison_size - 1, POISON_END, 1);
	}

	if (s->flags & SLAB_RED_ZONE)
		memset_no_sanitize_memory(p + poison_size, val,
					  s->inuse - poison_size);
}

static void restore_bytes(struct kmem_cache *s, const char *message, u8 data,
						void *from, void *to)
{
	slab_fix(s, "Restoring %s 0x%p-0x%p=0x%x", message, from, to - 1, data);
	memset(from, data, to - from);
}

#ifdef CONFIG_KMSAN
#define pad_check_attributes noinline __no_kmsan_checks
#else
#define pad_check_attributes
#endif

static pad_check_attributes int
check_bytes_and_report(struct kmem_cache *s, struct slab *slab,
		       u8 *object, const char *what, u8 *start, unsigned int value,
		       unsigned int bytes, bool slab_obj_print)
{
	u8 *fault;
	u8 *end;
	u8 *addr = slab_address(slab);

	metadata_access_enable();
	fault = memchr_inv(kasan_reset_tag(start), value, bytes);
	metadata_access_disable();
	if (!fault)
		return 1;

	end = start + bytes;
	while (end > fault && end[-1] == value)
		end--;

	if (slab_add_kunit_errors())
		goto skip_bug_print;

	pr_err("[%s overwritten] 0x%p-0x%p @offset=%tu. First byte 0x%x instead of 0x%x\n",
	       what, fault, end - 1, fault - addr, fault[0], value);

	if (slab_obj_print)
		object_err(s, slab, object, "Object corrupt");

skip_bug_print:
	restore_bytes(s, what, value, fault, end);
	return 0;
}

/*
 * Object layout:
 *
 * object address
 * 	Bytes of the object to be managed.
 * 	If the freepointer may overlay the object then the free
 *	pointer is at the middle of the object.
 *
 * 	Poisoning uses 0x6b (POISON_FREE) and the last byte is
 * 	0xa5 (POISON_END)
 *
 * object + s->object_size
 * 	Padding to reach word boundary. This is also used for Redzoning.
 * 	Padding is extended by another word if Redzoning is enabled and
 * 	object_size == inuse.
 *
 * 	We fill with 0xbb (SLUB_RED_INACTIVE) for inactive objects and with
 * 	0xcc (SLUB_RED_ACTIVE) for objects in use.
 *
 * object + s->inuse
 * 	Meta data starts here.
 *
 * 	A. Free pointer (if we cannot overwrite object on free)
 * 	B. Tracking data for SLAB_STORE_USER
 *	C. Original request size for kmalloc object (SLAB_STORE_USER enabled)
 *	D. Padding to reach required alignment boundary or at minimum
 * 		one word if debugging is on to be able to detect writes
 * 		before the word boundary.
 *
 *	Padding is done using 0x5a (POISON_INUSE)
 *
 * object + s->size
 * 	Nothing is used beyond s->size.
 *
 * If slabcaches are merged then the object_size and inuse boundaries are mostly
 * ignored. And therefore no slab options that rely on these boundaries
 * may be used with merged slabcaches.
 */

static int check_pad_bytes(struct kmem_cache *s, struct slab *slab, u8 *p)
{
	unsigned long off = get_info_end(s);	/* The end of info */

	if (s->flags & SLAB_STORE_USER) {
		/* We also have user information there */
		off += 2 * sizeof(struct track);

		if (s->flags & SLAB_KMALLOC)
			off += sizeof(unsigned int);
	}

	off += kasan_metadata_size(s, false);

	if (size_from_object(s) == off)
		return 1;

	return check_bytes_and_report(s, slab, p, "Object padding",
			p + off, POISON_INUSE, size_from_object(s) - off, true);
}

/* Check the pad bytes at the end of a slab page */
static pad_check_attributes void
slab_pad_check(struct kmem_cache *s, struct slab *slab)
{
	u8 *start;
	u8 *fault;
	u8 *end;
	u8 *pad;
	int length;
	int remainder;

	if (!(s->flags & SLAB_POISON))
		return;

	start = slab_address(slab);
	length = slab_size(slab);
	end = start + length;
	remainder = length % s->size;
	if (!remainder)
		return;

	pad = end - remainder;
	metadata_access_enable();
	fault = memchr_inv(kasan_reset_tag(pad), POISON_INUSE, remainder);
	metadata_access_disable();
	if (!fault)
		return;
	while (end > fault && end[-1] == POISON_INUSE)
		end--;

	slab_bug(s, "Padding overwritten. 0x%p-0x%p @offset=%tu",
		 fault, end - 1, fault - start);
	print_section(KERN_ERR, "Padding ", pad, remainder);
	__slab_err(slab);

	restore_bytes(s, "slab padding", POISON_INUSE, fault, end);
}

static int check_object(struct kmem_cache *s, struct slab *slab,
					void *object, u8 val)
{
	u8 *p = object;
	u8 *endobject = object + s->object_size;
	unsigned int orig_size, kasan_meta_size;
	int ret = 1;

	if (s->flags & SLAB_RED_ZONE) {
		if (!check_bytes_and_report(s, slab, object, "Left Redzone",
			object - s->red_left_pad, val, s->red_left_pad, ret))
			ret = 0;

		if (!check_bytes_and_report(s, slab, object, "Right Redzone",
			endobject, val, s->inuse - s->object_size, ret))
			ret = 0;

		if (slub_debug_orig_size(s) && val == SLUB_RED_ACTIVE) {
			orig_size = get_orig_size(s, object);

			if (s->object_size > orig_size  &&
				!check_bytes_and_report(s, slab, object,
					"kmalloc Redzone", p + orig_size,
					val, s->object_size - orig_size, ret)) {
				ret = 0;
			}
		}
	} else {
		if ((s->flags & SLAB_POISON) && s->object_size < s->inuse) {
			if (!check_bytes_and_report(s, slab, p, "Alignment padding",
				endobject, POISON_INUSE,
				s->inuse - s->object_size, ret))
				ret = 0;
		}
	}

	if (s->flags & SLAB_POISON) {
		if (val != SLUB_RED_ACTIVE && (s->flags & __OBJECT_POISON)) {
			/*
			 * KASAN can save its free meta data inside of the
			 * object at offset 0. Thus, skip checking the part of
			 * the redzone that overlaps with the meta data.
			 */
			kasan_meta_size = kasan_metadata_size(s, true);
			if (kasan_meta_size < s->object_size - 1 &&
			    !check_bytes_and_report(s, slab, p, "Poison",
					p + kasan_meta_size, POISON_FREE,
					s->object_size - kasan_meta_size - 1, ret))
				ret = 0;
			if (kasan_meta_size < s->object_size &&
			    !check_bytes_and_report(s, slab, p, "End Poison",
					p + s->object_size - 1, POISON_END, 1, ret))
				ret = 0;
		}
		/*
		 * check_pad_bytes cleans up on its own.
		 */
		if (!check_pad_bytes(s, slab, p))
			ret = 0;
	}

	/*
	 * Cannot check freepointer while object is allocated if
	 * object and freepointer overlap.
	 */
	if ((freeptr_outside_object(s) || val != SLUB_RED_ACTIVE) &&
	    !check_valid_pointer(s, slab, get_freepointer(s, p))) {
		object_err(s, slab, p, "Freepointer corrupt");
		/*
		 * No choice but to zap it and thus lose the remainder
		 * of the free objects in this slab. May cause
		 * another error because the object count is now wrong.
		 */
		set_freepointer(s, p, NULL);
		ret = 0;
	}

	return ret;
}

/*
 * Checks if the slab state looks sane. Assumes the struct slab pointer
 * was either obtained in a way that ensures it's valid, or validated
 * by validate_slab_ptr()
 */
static int check_slab(struct kmem_cache *s, struct slab *slab)
{
	int maxobj;

	maxobj = order_objects(slab_order(slab), s->size);
	if (slab->objects > maxobj) {
		slab_err(s, slab, "objects %u > max %u",
			slab->objects, maxobj);
		return 0;
	}
	if (slab->inuse > slab->objects) {
		slab_err(s, slab, "inuse %u > max %u",
			slab->inuse, slab->objects);
		return 0;
	}
	if (slab->frozen) {
		slab_err(s, slab, "Slab disabled since SLUB metadata consistency check failed");
		return 0;
	}

	/* Slab_pad_check fixes things up after itself */
	slab_pad_check(s, slab);
	return 1;
}

/*
 * Determine if a certain object in a slab is on the freelist. Must hold the
 * slab lock to guarantee that the chains are in a consistent state.
 */
static bool on_freelist(struct kmem_cache *s, struct slab *slab, void *search)
{
	int nr = 0;
	void *fp;
	void *object = NULL;
	int max_objects;

	fp = slab->freelist;
	while (fp && nr <= slab->objects) {
		if (fp == search)
			return true;
		if (!check_valid_pointer(s, slab, fp)) {
			if (object) {
				object_err(s, slab, object,
					"Freechain corrupt");
				set_freepointer(s, object, NULL);
				break;
			} else {
				slab_err(s, slab, "Freepointer corrupt");
				slab->freelist = NULL;
				slab->inuse = slab->objects;
				slab_fix(s, "Freelist cleared");
				return false;
			}
		}
		object = fp;
		fp = get_freepointer(s, object);
		nr++;
	}

	if (nr > slab->objects) {
		slab_err(s, slab, "Freelist cycle detected");
		slab->freelist = NULL;
		slab->inuse = slab->objects;
		slab_fix(s, "Freelist cleared");
		return false;
	}

	max_objects = order_objects(slab_order(slab), s->size);
	if (max_objects > MAX_OBJS_PER_PAGE)
		max_objects = MAX_OBJS_PER_PAGE;

	if (slab->objects != max_objects) {
		slab_err(s, slab, "Wrong number of objects. Found %d but should be %d",
			 slab->objects, max_objects);
		slab->objects = max_objects;
		slab_fix(s, "Number of objects adjusted");
	}
	if (slab->inuse != slab->objects - nr) {
		slab_err(s, slab, "Wrong object count. Counter is %d but counted were %d",
			 slab->inuse, slab->objects - nr);
		slab->inuse = slab->objects - nr;
		slab_fix(s, "Object count adjusted");
	}
	return search == NULL;
}

static void trace(struct kmem_cache *s, struct slab *slab, void *object,
								int alloc)
{
	if (s->flags & SLAB_TRACE) {
		pr_info("TRACE %s %s 0x%p inuse=%d fp=0x%p\n",
			s->name,
			alloc ? "alloc" : "free",
			object, slab->inuse,
			slab->freelist);

		if (!alloc)
			print_section(KERN_INFO, "Object ", (void *)object,
					s->object_size);

		dump_stack();
	}
}

/*
 * Tracking of fully allocated slabs for debugging purposes.
 */
static void add_full(struct kmem_cache *s,
	struct kmem_cache_node *n, struct slab *slab)
{
	if (!(s->flags & SLAB_STORE_USER))
		return;

	lockdep_assert_held(&n->list_lock);
	list_add(&slab->slab_list, &n->full);
}

static void remove_full(struct kmem_cache *s, struct kmem_cache_node *n, struct slab *slab)
{
	if (!(s->flags & SLAB_STORE_USER))
		return;

	lockdep_assert_held(&n->list_lock);
	list_del(&slab->slab_list);
}

static inline unsigned long node_nr_slabs(struct kmem_cache_node *n)
{
	return atomic_long_read(&n->nr_slabs);
}

static inline void inc_slabs_node(struct kmem_cache *s, int node, int objects)
{
	struct kmem_cache_node *n = get_node(s, node);

	atomic_long_inc(&n->nr_slabs);
	atomic_long_add(objects, &n->total_objects);
}
static inline void dec_slabs_node(struct kmem_cache *s, int node, int objects)
{
	struct kmem_cache_node *n = get_node(s, node);

	atomic_long_dec(&n->nr_slabs);
	atomic_long_sub(objects, &n->total_objects);
}

/* Object debug checks for alloc/free paths */
static void setup_object_debug(struct kmem_cache *s, void *object)
{
	if (!kmem_cache_debug_flags(s, SLAB_STORE_USER|SLAB_RED_ZONE|__OBJECT_POISON))
		return;

	init_object(s, object, SLUB_RED_INACTIVE);
	init_tracking(s, object);
}

static
void setup_slab_debug(struct kmem_cache *s, struct slab *slab, void *addr)
{
	if (!kmem_cache_debug_flags(s, SLAB_POISON))
		return;

	metadata_access_enable();
	memset(kasan_reset_tag(addr), POISON_INUSE, slab_size(slab));
	metadata_access_disable();
}

static inline int alloc_consistency_checks(struct kmem_cache *s,
					struct slab *slab, void *object)
{
	if (!check_slab(s, slab))
		return 0;

	if (!check_valid_pointer(s, slab, object)) {
		object_err(s, slab, object, "Freelist Pointer check fails");
		return 0;
	}

	if (!check_object(s, slab, object, SLUB_RED_INACTIVE))
		return 0;

	return 1;
}

static noinline bool alloc_debug_processing(struct kmem_cache *s,
			struct slab *slab, void *object, int orig_size)
{
	if (s->flags & SLAB_CONSISTENCY_CHECKS) {
		if (!alloc_consistency_checks(s, slab, object))
			goto bad;
	}

	/* Success. Perform special debug activities for allocs */
	trace(s, slab, object, 1);
	set_orig_size(s, object, orig_size);
	init_object(s, object, SLUB_RED_ACTIVE);
	return true;

bad:
	/*
	 * Let's do the best we can to avoid issues in the future. Marking all
	 * objects as used avoids touching the remaining objects.
	 */
	slab_fix(s, "Marking all objects used");
	slab->inuse = slab->objects;
	slab->freelist = NULL;
	slab->frozen = 1; /* mark consistency-failed slab as frozen */

	return false;
}

static inline int free_consistency_checks(struct kmem_cache *s,
		struct slab *slab, void *object, unsigned long addr)
{
	if (!check_valid_pointer(s, slab, object)) {
		slab_err(s, slab, "Invalid object pointer 0x%p", object);
		return 0;
	}

	if (on_freelist(s, slab, object)) {
		object_err(s, slab, object, "Object already free");
		return 0;
	}

	if (!check_object(s, slab, object, SLUB_RED_ACTIVE))
		return 0;

	if (unlikely(s != slab->slab_cache)) {
		if (!slab->slab_cache) {
			slab_err(NULL, slab, "No slab cache for object 0x%p",
				 object);
		} else {
			object_err(s, slab, object,
				   "page slab pointer corrupt.");
		}
		return 0;
	}
	return 1;
}

/*
 * Parse a block of slab_debug options. Blocks are delimited by ';'
 *
 * @str:    start of block
 * @flags:  returns parsed flags, or DEBUG_DEFAULT_FLAGS if none specified
 * @slabs:  return start of list of slabs, or NULL when there's no list
 * @init:   assume this is initial parsing and not per-kmem-create parsing
 *
 * returns the start of next block if there's any, or NULL
 */
static char *
parse_slub_debug_flags(char *str, slab_flags_t *flags, char **slabs, bool init)
{
	bool higher_order_disable = false;

	/* Skip any completely empty blocks */
	while (*str && *str == ';')
		str++;

	if (*str == ',') {
		/*
		 * No options but restriction on slabs. This means full
		 * debugging for slabs matching a pattern.
		 */
		*flags = DEBUG_DEFAULT_FLAGS;
		goto check_slabs;
	}
	*flags = 0;

	/* Determine which debug features should be switched on */
	for (; *str && *str != ',' && *str != ';'; str++) {
		switch (tolower(*str)) {
		case '-':
			*flags = 0;
			break;
		case 'f':
			*flags |= SLAB_CONSISTENCY_CHECKS;
			break;
		case 'z':
			*flags |= SLAB_RED_ZONE;
			break;
		case 'p':
			*flags |= SLAB_POISON;
			break;
		case 'u':
			*flags |= SLAB_STORE_USER;
			break;
		case 't':
			*flags |= SLAB_TRACE;
			break;
		case 'a':
			*flags |= SLAB_FAILSLAB;
			break;
		case 'o':
			/*
			 * Avoid enabling debugging on caches if its minimum
			 * order would increase as a result.
			 */
			higher_order_disable = true;
			break;
		default:
			if (init)
				pr_err("slab_debug option '%c' unknown. skipped\n", *str);
		}
	}
check_slabs:
	if (*str == ',')
		*slabs = ++str;
	else
		*slabs = NULL;

	/* Skip over the slab list */
	while (*str && *str != ';')
		str++;

	/* Skip any completely empty blocks */
	while (*str && *str == ';')
		str++;

	if (init && higher_order_disable)
		disable_higher_order_debug = 1;

	if (*str)
		return str;
	else
		return NULL;
}

static int __init setup_slub_debug(char *str)
{
	slab_flags_t flags;
	slab_flags_t global_flags;
	char *saved_str;
	char *slab_list;
	bool global_slub_debug_changed = false;
	bool slab_list_specified = false;

	global_flags = DEBUG_DEFAULT_FLAGS;
	if (*str++ != '=' || !*str)
		/*
		 * No options specified. Switch on full debugging.
		 */
		goto out;

	saved_str = str;
	while (str) {
		str = parse_slub_debug_flags(str, &flags, &slab_list, true);

		if (!slab_list) {
			global_flags = flags;
			global_slub_debug_changed = true;
		} else {
			slab_list_specified = true;
			if (flags & SLAB_STORE_USER)
				stack_depot_request_early_init();
		}
	}

	/*
	 * For backwards compatibility, a single list of flags with list of
	 * slabs means debugging is only changed for those slabs, so the global
	 * slab_debug should be unchanged (0 or DEBUG_DEFAULT_FLAGS, depending
	 * on CONFIG_SLUB_DEBUG_ON). We can extended that to multiple lists as
	 * long as there is no option specifying flags without a slab list.
	 */
	if (slab_list_specified) {
		if (!global_slub_debug_changed)
			global_flags = slub_debug;
		slub_debug_string = saved_str;
	}
out:
	slub_debug = global_flags;
	if (slub_debug & SLAB_STORE_USER)
		stack_depot_request_early_init();
	if (slub_debug != 0 || slub_debug_string)
		static_branch_enable(&slub_debug_enabled);
	else
		static_branch_disable(&slub_debug_enabled);
	if ((static_branch_unlikely(&init_on_alloc) ||
	     static_branch_unlikely(&init_on_free)) &&
	    (slub_debug & SLAB_POISON))
		pr_info("mem auto-init: SLAB_POISON will take precedence over init_on_alloc/init_on_free\n");
	return 1;
}

__setup("slab_debug", setup_slub_debug);
__setup_param("slub_debug", slub_debug, setup_slub_debug, 0);

/*
 * kmem_cache_flags - apply debugging options to the cache
 * @flags:		flags to set
 * @name:		name of the cache
 *
 * Debug option(s) are applied to @flags. In addition to the debug
 * option(s), if a slab name (or multiple) is specified i.e.
 * slab_debug=<Debug-Options>,<slab name1>,<slab name2> ...
 * then only the select slabs will receive the debug option(s).
 */
slab_flags_t kmem_cache_flags(slab_flags_t flags, const char *name)
{
	char *iter;
	size_t len;
	char *next_block;
	slab_flags_t block_flags;
	slab_flags_t slub_debug_local = slub_debug;

	if (flags & SLAB_NO_USER_FLAGS)
		return flags;

	/*
	 * If the slab cache is for debugging (e.g. kmemleak) then
	 * don't store user (stack trace) information by default,
	 * but let the user enable it via the command line below.
	 */
	if (flags & SLAB_NOLEAKTRACE)
		slub_debug_local &= ~SLAB_STORE_USER;

	len = strlen(name);
	next_block = slub_debug_string;
	/* Go through all blocks of debug options, see if any matches our slab's name */
	while (next_block) {
		next_block = parse_slub_debug_flags(next_block, &block_flags, &iter, false);
		if (!iter)
			continue;
		/* Found a block that has a slab list, search it */
		while (*iter) {
			char *end, *glob;
			size_t cmplen;

			end = strchrnul(iter, ',');
			if (next_block && next_block < end)
				end = next_block - 1;

			glob = strnchr(iter, end - iter, '*');
			if (glob)
				cmplen = glob - iter;
			else
				cmplen = max_t(size_t, len, (end - iter));

			if (!strncmp(name, iter, cmplen)) {
				flags |= block_flags;
				return flags;
			}

			if (!*end || *end == ';')
				break;
			iter = end + 1;
		}
	}

	return flags | slub_debug_local;
}
#else /* !CONFIG_SLUB_DEBUG */
static inline void setup_object_debug(struct kmem_cache *s, void *object) {}
static inline
void setup_slab_debug(struct kmem_cache *s, struct slab *slab, void *addr) {}

static inline bool alloc_debug_processing(struct kmem_cache *s,
	struct slab *slab, void *object, int orig_size) { return true; }

static inline bool free_debug_processing(struct kmem_cache *s,
	struct slab *slab, void *head, void *tail, int *bulk_cnt,
	unsigned long addr, depot_stack_handle_t handle) { return true; }

static inline void slab_pad_check(struct kmem_cache *s, struct slab *slab) {}
static inline int check_object(struct kmem_cache *s, struct slab *slab,
			void *object, u8 val) { return 1; }
static inline depot_stack_handle_t set_track_prepare(gfp_t gfp_flags) { return 0; }
static inline void set_track(struct kmem_cache *s, void *object,
			     enum track_item alloc, unsigned long addr, gfp_t gfp_flags) {}
static inline void add_full(struct kmem_cache *s, struct kmem_cache_node *n,
					struct slab *slab) {}
static inline void remove_full(struct kmem_cache *s, struct kmem_cache_node *n,
					struct slab *slab) {}
slab_flags_t kmem_cache_flags(slab_flags_t flags, const char *name)
{
	return flags;
}
#define slub_debug 0

#define disable_higher_order_debug 0

static inline unsigned long node_nr_slabs(struct kmem_cache_node *n)
							{ return 0; }
static inline void inc_slabs_node(struct kmem_cache *s, int node,
							int objects) {}
static inline void dec_slabs_node(struct kmem_cache *s, int node,
							int objects) {}
#ifndef CONFIG_SLUB_TINY
static bool freelist_corrupted(struct kmem_cache *s, struct slab *slab,
			       void **freelist, void *nextfree)
{
	return false;
}
#endif
#endif /* CONFIG_SLUB_DEBUG */

#ifdef CONFIG_SLAB_OBJ_EXT

#ifdef CONFIG_MEM_ALLOC_PROFILING_DEBUG

static inline void mark_objexts_empty(struct slabobj_ext *obj_exts)
{
	struct slabobj_ext *slab_exts;
	struct slab *obj_exts_slab;

	obj_exts_slab = virt_to_slab(obj_exts);
	slab_exts = slab_obj_exts(obj_exts_slab);
	if (slab_exts) {
		unsigned int offs = obj_to_index(obj_exts_slab->slab_cache,
						 obj_exts_slab, obj_exts);

		if (unlikely(is_codetag_empty(&slab_exts[offs].ref)))
			return;

		/* codetag should be NULL here */
		WARN_ON(slab_exts[offs].ref.ct);
		set_codetag_empty(&slab_exts[offs].ref);
	}
}

static inline bool mark_failed_objexts_alloc(struct slab *slab)
{
	return cmpxchg(&slab->obj_exts, 0, OBJEXTS_ALLOC_FAIL) == 0;
}

static inline void handle_failed_objexts_alloc(unsigned long obj_exts,
			struct slabobj_ext *vec, unsigned int objects)
{
	/*
	 * If vector previously failed to allocate then we have live
	 * objects with no tag reference. Mark all references in this
	 * vector as empty to avoid warnings later on.
	 */
	if (obj_exts == OBJEXTS_ALLOC_FAIL) {
		unsigned int i;

		for (i = 0; i < objects; i++)
			set_codetag_empty(&vec[i].ref);
	}
}

#else /* CONFIG_MEM_ALLOC_PROFILING_DEBUG */

static inline void mark_objexts_empty(struct slabobj_ext *obj_exts) {}
static inline bool mark_failed_objexts_alloc(struct slab *slab) { return false; }
static inline void handle_failed_objexts_alloc(unsigned long obj_exts,
			struct slabobj_ext *vec, unsigned int objects) {}

#endif /* CONFIG_MEM_ALLOC_PROFILING_DEBUG */

/*
 * The allocated objcg pointers array is not accounted directly.
 * Moreover, it should not come from DMA buffer and is not readily
 * reclaimable. So those GFP bits should be masked off.
 */
#define OBJCGS_CLEAR_MASK	(__GFP_DMA | __GFP_RECLAIMABLE | \
				__GFP_ACCOUNT | __GFP_NOFAIL)

static inline void init_slab_obj_exts(struct slab *slab)
{
	slab->obj_exts = 0;
}

int alloc_slab_obj_exts(struct slab *slab, struct kmem_cache *s,
		        gfp_t gfp, bool new_slab)
{
	bool allow_spin = gfpflags_allow_spinning(gfp);
	unsigned int objects = objs_per_slab(s, slab);
	unsigned long new_exts;
	unsigned long old_exts;
	struct slabobj_ext *vec;

	gfp &= ~OBJCGS_CLEAR_MASK;
	/* Prevent recursive extension vector allocation */
	gfp |= __GFP_NO_OBJ_EXT;

	/*
	 * Note that allow_spin may be false during early boot and its
	 * restricted GFP_BOOT_MASK. Due to kmalloc_nolock() only supporting
	 * architectures with cmpxchg16b, early obj_exts will be missing for
	 * very early allocations on those.
	 */
	if (unlikely(!allow_spin)) {
		size_t sz = objects * sizeof(struct slabobj_ext);

		vec = kmalloc_nolock(sz, __GFP_ZERO | __GFP_NO_OBJ_EXT,
				     slab_nid(slab));
	} else {
		vec = kcalloc_node(objects, sizeof(struct slabobj_ext), gfp,
				   slab_nid(slab));
	}
	if (!vec) {
		/*
		 * Try to mark vectors which failed to allocate.
		 * If this operation fails, there may be a racing process
		 * that has already completed the allocation.
		 */
		if (!mark_failed_objexts_alloc(slab) &&
		    slab_obj_exts(slab))
			return 0;

		return -ENOMEM;
	}

	new_exts = (unsigned long)vec;
	if (unlikely(!allow_spin))
		new_exts |= OBJEXTS_NOSPIN_ALLOC;
#ifdef CONFIG_MEMCG
	new_exts |= MEMCG_DATA_OBJEXTS;
#endif
retry:
	old_exts = READ_ONCE(slab->obj_exts);
	handle_failed_objexts_alloc(old_exts, vec, objects);
	if (new_slab) {
		/*
		 * If the slab is brand new and nobody can yet access its
		 * obj_exts, no synchronization is required and obj_exts can
		 * be simply assigned.
		 */
		slab->obj_exts = new_exts;
	} else if (old_exts & ~OBJEXTS_FLAGS_MASK) {
		/*
		 * If the slab is already in use, somebody can allocate and
		 * assign slabobj_exts in parallel. In this case the existing
		 * objcg vector should be reused.
		 */
		mark_objexts_empty(vec);
		if (unlikely(!allow_spin))
			kfree_nolock(vec);
		else
			kfree(vec);
		return 0;
	} else if (cmpxchg(&slab->obj_exts, old_exts, new_exts) != old_exts) {
		/* Retry if a racing thread changed slab->obj_exts from under us. */
		goto retry;
	}

	if (allow_spin)
		kmemleak_not_leak(vec);
	return 0;
}

static inline void free_slab_obj_exts(struct slab *slab)
{
	struct slabobj_ext *obj_exts;

	obj_exts = slab_obj_exts(slab);
	if (!obj_exts) {
		/*
		 * If obj_exts allocation failed, slab->obj_exts is set to
		 * OBJEXTS_ALLOC_FAIL. In this case, we end up here and should
		 * clear the flag.
		 */
		slab->obj_exts = 0;
		return;
	}

	/*
	 * obj_exts was created with __GFP_NO_OBJ_EXT flag, therefore its
	 * corresponding extension will be NULL. alloc_tag_sub() will throw a
	 * warning if slab has extensions but the extension of an object is
	 * NULL, therefore replace NULL with CODETAG_EMPTY to indicate that
	 * the extension for obj_exts is expected to be NULL.
	 */
	mark_objexts_empty(obj_exts);
	if (unlikely(READ_ONCE(slab->obj_exts) & OBJEXTS_NOSPIN_ALLOC))
		kfree_nolock(obj_exts);
	else
		kfree(obj_exts);
	slab->obj_exts = 0;
}

#else /* CONFIG_SLAB_OBJ_EXT */

static inline void init_slab_obj_exts(struct slab *slab)
{
}

static int alloc_slab_obj_exts(struct slab *slab, struct kmem_cache *s,
			       gfp_t gfp, bool new_slab)
{
	return 0;
}

static inline void free_slab_obj_exts(struct slab *slab)
{
}

#endif /* CONFIG_SLAB_OBJ_EXT */

#ifdef CONFIG_MEM_ALLOC_PROFILING

static inline struct slabobj_ext *
prepare_slab_obj_exts_hook(struct kmem_cache *s, gfp_t flags, void *p)
{
	struct slab *slab;

	slab = virt_to_slab(p);
	if (!slab_obj_exts(slab) &&
	    alloc_slab_obj_exts(slab, s, flags, false)) {
		pr_warn_once("%s, %s: Failed to create slab extension vector!\n",
			     __func__, s->name);
		return NULL;
	}

	return slab_obj_exts(slab) + obj_to_index(s, slab, p);
}

/* Should be called only if mem_alloc_profiling_enabled() */
static noinline void
__alloc_tagging_slab_alloc_hook(struct kmem_cache *s, void *object, gfp_t flags)
{
	struct slabobj_ext *obj_exts;

	if (!object)
		return;

	if (s->flags & (SLAB_NO_OBJ_EXT | SLAB_NOLEAKTRACE))
		return;

	if (flags & __GFP_NO_OBJ_EXT)
		return;

	obj_exts = prepare_slab_obj_exts_hook(s, flags, object);
	/*
	 * Currently obj_exts is used only for allocation profiling.
	 * If other users appear then mem_alloc_profiling_enabled()
	 * check should be added before alloc_tag_add().
	 */
	if (likely(obj_exts))
		alloc_tag_add(&obj_exts->ref, current->alloc_tag, s->size);
	else
		alloc_tag_set_inaccurate(current->alloc_tag);
}

static inline void
alloc_tagging_slab_alloc_hook(struct kmem_cache *s, void *object, gfp_t flags)
{
	if (mem_alloc_profiling_enabled())
		__alloc_tagging_slab_alloc_hook(s, object, flags);
}

/* Should be called only if mem_alloc_profiling_enabled() */
static noinline void
__alloc_tagging_slab_free_hook(struct kmem_cache *s, struct slab *slab, void **p,
			       int objects)
{
	struct slabobj_ext *obj_exts;
	int i;

	/* slab->obj_exts might not be NULL if it was created for MEMCG accounting. */
	if (s->flags & (SLAB_NO_OBJ_EXT | SLAB_NOLEAKTRACE))
		return;

	obj_exts = slab_obj_exts(slab);
	if (!obj_exts)
		return;

	for (i = 0; i < objects; i++) {
		unsigned int off = obj_to_index(s, slab, p[i]);

		alloc_tag_sub(&obj_exts[off].ref, s->size);
	}
}

static inline void
alloc_tagging_slab_free_hook(struct kmem_cache *s, struct slab *slab, void **p,
			     int objects)
{
	if (mem_alloc_profiling_enabled())
		__alloc_tagging_slab_free_hook(s, slab, p, objects);
}

#else /* CONFIG_MEM_ALLOC_PROFILING */

static inline void
alloc_tagging_slab_alloc_hook(struct kmem_cache *s, void *object, gfp_t flags)
{
}

static inline void
alloc_tagging_slab_free_hook(struct kmem_cache *s, struct slab *slab, void **p,
			     int objects)
{
}

#endif /* CONFIG_MEM_ALLOC_PROFILING */


#ifdef CONFIG_MEMCG

static void memcg_alloc_abort_single(struct kmem_cache *s, void *object);

static __fastpath_inline
bool memcg_slab_post_alloc_hook(struct kmem_cache *s, struct list_lru *lru,
				gfp_t flags, size_t size, void **p)
{
	if (likely(!memcg_kmem_online()))
		return true;

	if (likely(!(flags & __GFP_ACCOUNT) && !(s->flags & SLAB_ACCOUNT)))
		return true;

	if (likely(__memcg_slab_post_alloc_hook(s, lru, flags, size, p)))
		return true;

	if (likely(size == 1)) {
		memcg_alloc_abort_single(s, *p);
		*p = NULL;
	} else {
		kmem_cache_free_bulk(s, size, p);
	}

	return false;
}

static __fastpath_inline
void memcg_slab_free_hook(struct kmem_cache *s, struct slab *slab, void **p,
			  int objects)
{
	struct slabobj_ext *obj_exts;

	if (!memcg_kmem_online())
		return;

	obj_exts = slab_obj_exts(slab);
	if (likely(!obj_exts))
		return;

	__memcg_slab_free_hook(s, slab, p, objects, obj_exts);
}

static __fastpath_inline
bool memcg_slab_post_charge(void *p, gfp_t flags)
{
	struct slabobj_ext *slab_exts;
	struct kmem_cache *s;
	struct folio *folio;
	struct slab *slab;
	unsigned long off;

	folio = virt_to_folio(p);
	if (!folio_test_slab(folio)) {
		int size;

		if (folio_memcg_kmem(folio))
			return true;

		if (__memcg_kmem_charge_page(folio_page(folio, 0), flags,
					     folio_order(folio)))
			return false;

		/*
		 * This folio has already been accounted in the global stats but
		 * not in the memcg stats. So, subtract from the global and use
		 * the interface which adds to both global and memcg stats.
		 */
		size = folio_size(folio);
		node_stat_mod_folio(folio, NR_SLAB_UNRECLAIMABLE_B, -size);
		lruvec_stat_mod_folio(folio, NR_SLAB_UNRECLAIMABLE_B, size);
		return true;
	}

	slab = folio_slab(folio);
	s = slab->slab_cache;

	/*
	 * Ignore KMALLOC_NORMAL cache to avoid possible circular dependency
	 * of slab_obj_exts being allocated from the same slab and thus the slab
	 * becoming effectively unfreeable.
	 */
	if (is_kmalloc_normal(s))
		return true;

	/* Ignore already charged objects. */
	slab_exts = slab_obj_exts(slab);
	if (slab_exts) {
		off = obj_to_index(s, slab, p);
		if (unlikely(slab_exts[off].objcg))
			return true;
	}

	return __memcg_slab_post_alloc_hook(s, NULL, flags, 1, &p);
}

#else /* CONFIG_MEMCG */
static inline bool memcg_slab_post_alloc_hook(struct kmem_cache *s,
					      struct list_lru *lru,
					      gfp_t flags, size_t size,
					      void **p)
{
	return true;
}

static inline void memcg_slab_free_hook(struct kmem_cache *s, struct slab *slab,
					void **p, int objects)
{
}

static inline bool memcg_slab_post_charge(void *p, gfp_t flags)
{
	return true;
}
#endif /* CONFIG_MEMCG */

#ifdef CONFIG_SLUB_RCU_DEBUG
static void slab_free_after_rcu_debug(struct rcu_head *rcu_head);

struct rcu_delayed_free {
	struct rcu_head head;
	void *object;
};
#endif

/*
 * Hooks for other subsystems that check memory allocations. In a typical
 * production configuration these hooks all should produce no code at all.
 *
 * Returns true if freeing of the object can proceed, false if its reuse
 * was delayed by CONFIG_SLUB_RCU_DEBUG or KASAN quarantine, or it was returned
 * to KFENCE.
 */
static __always_inline
bool slab_free_hook(struct kmem_cache *s, void *x, bool init,
		    bool after_rcu_delay)
{
	/* Are the object contents still accessible? */
	bool still_accessible = (s->flags & SLAB_TYPESAFE_BY_RCU) && !after_rcu_delay;

	kmemleak_free_recursive(x, s->flags);
	kmsan_slab_free(s, x);

	debug_check_no_locks_freed(x, s->object_size);

	if (!(s->flags & SLAB_DEBUG_OBJECTS))
		debug_check_no_obj_freed(x, s->object_size);

	/* Use KCSAN to help debug racy use-after-free. */
	if (!still_accessible)
		__kcsan_check_access(x, s->object_size,
				     KCSAN_ACCESS_WRITE | KCSAN_ACCESS_ASSERT);

	if (kfence_free(x))
		return false;

	/*
	 * Give KASAN a chance to notice an invalid free operation before we
	 * modify the object.
	 */
	if (kasan_slab_pre_free(s, x))
		return false;

#ifdef CONFIG_SLUB_RCU_DEBUG
	if (still_accessible) {
		struct rcu_delayed_free *delayed_free;

		delayed_free = kmalloc(sizeof(*delayed_free), GFP_NOWAIT);
		if (delayed_free) {
			/*
			 * Let KASAN track our call stack as a "related work
			 * creation", just like if the object had been freed
			 * normally via kfree_rcu().
			 * We have to do this manually because the rcu_head is
			 * not located inside the object.
			 */
			kasan_record_aux_stack(x);

			delayed_free->object = x;
			call_rcu(&delayed_free->head, slab_free_after_rcu_debug);
			return false;
		}
	}
#endif /* CONFIG_SLUB_RCU_DEBUG */

	/*
	 * As memory initialization might be integrated into KASAN,
	 * kasan_slab_free and initialization memset's must be
	 * kept together to avoid discrepancies in behavior.
	 *
	 * The initialization memset's clear the object and the metadata,
	 * but don't touch the SLAB redzone.
	 *
	 * The object's freepointer is also avoided if stored outside the
	 * object.
	 */
	if (unlikely(init)) {
		int rsize;
		unsigned int inuse, orig_size;

		inuse = get_info_end(s);
		orig_size = get_orig_size(s, x);
		if (!kasan_has_integrated_init())
			memset(kasan_reset_tag(x), 0, orig_size);
		rsize = (s->flags & SLAB_RED_ZONE) ? s->red_left_pad : 0;
		memset((char *)kasan_reset_tag(x) + inuse, 0,
		       s->size - inuse - rsize);
		/*
		 * Restore orig_size, otherwize kmalloc redzone overwritten
		 * would be reported
		 */
		set_orig_size(s, x, orig_size);

	}
	/* KASAN might put x into memory quarantine, delaying its reuse. */
	return !kasan_slab_free(s, x, init, still_accessible, false);
}

static __fastpath_inline
bool slab_free_freelist_hook(struct kmem_cache *s, void **head, void **tail,
			     int *cnt)
{

	void *object;
	void *next = *head;
	void *old_tail = *tail;
	bool init;

	if (is_kfence_address(next)) {
		slab_free_hook(s, next, false, false);
		return false;
	}

	/* Head and tail of the reconstructed freelist */
	*head = NULL;
	*tail = NULL;

	init = slab_want_init_on_free(s);

	do {
		object = next;
		next = get_freepointer(s, object);

		/* If object's reuse doesn't have to be delayed */
		if (likely(slab_free_hook(s, object, init, false))) {
			/* Move object to the new freelist */
			set_freepointer(s, object, *head);
			*head = object;
			if (!*tail)
				*tail = object;
		} else {
			/*
			 * Adjust the reconstructed freelist depth
			 * accordingly if object's reuse is delayed.
			 */
			--(*cnt);
		}
	} while (object != old_tail);

	return *head != NULL;
}

static void *setup_object(struct kmem_cache *s, void *object)
{
	setup_object_debug(s, object);
	object = kasan_init_slab_obj(s, object);
	if (unlikely(s->ctor)) {
		kasan_unpoison_new_object(s, object);
		s->ctor(object);
		kasan_poison_new_object(s, object);
	}
	return object;
}

static struct slab_sheaf *alloc_empty_sheaf(struct kmem_cache *s, gfp_t gfp)
{
	struct slab_sheaf *sheaf = kzalloc(struct_size(sheaf, objects,
					s->sheaf_capacity), gfp);

	if (unlikely(!sheaf))
		return NULL;

	sheaf->cache = s;

	stat(s, SHEAF_ALLOC);

	return sheaf;
}

static void free_empty_sheaf(struct kmem_cache *s, struct slab_sheaf *sheaf)
{
	kfree(sheaf);

	stat(s, SHEAF_FREE);
}

static int __kmem_cache_alloc_bulk(struct kmem_cache *s, gfp_t flags,
				   size_t size, void **p);


static int refill_sheaf(struct kmem_cache *s, struct slab_sheaf *sheaf,
			 gfp_t gfp)
{
	int to_fill = s->sheaf_capacity - sheaf->size;
	int filled;

	if (!to_fill)
		return 0;

	filled = __kmem_cache_alloc_bulk(s, gfp, to_fill,
					 &sheaf->objects[sheaf->size]);

	sheaf->size += filled;

	stat_add(s, SHEAF_REFILL, filled);

	if (filled < to_fill)
		return -ENOMEM;

	return 0;
}


static struct slab_sheaf *alloc_full_sheaf(struct kmem_cache *s, gfp_t gfp)
{
	struct slab_sheaf *sheaf = alloc_empty_sheaf(s, gfp);

	if (!sheaf)
		return NULL;

	if (refill_sheaf(s, sheaf, gfp)) {
		free_empty_sheaf(s, sheaf);
		return NULL;
	}

	return sheaf;
}

/*
 * Maximum number of objects freed during a single flush of main pcs sheaf.
 * Translates directly to an on-stack array size.
 */
#define PCS_BATCH_MAX	32U

static void __kmem_cache_free_bulk(struct kmem_cache *s, size_t size, void **p);

/*
 * Free all objects from the main sheaf. In order to perform
 * __kmem_cache_free_bulk() outside of cpu_sheaves->lock, work in batches where
 * object pointers are moved to a on-stack array under the lock. To bound the
 * stack usage, limit each batch to PCS_BATCH_MAX.
 *
 * returns true if at least partially flushed
 */
static bool sheaf_flush_main(struct kmem_cache *s)
{
	struct slub_percpu_sheaves *pcs;
	unsigned int batch, remaining;
	void *objects[PCS_BATCH_MAX];
	struct slab_sheaf *sheaf;
	bool ret = false;

next_batch:
	if (!local_trylock(&s->cpu_sheaves->lock))
		return ret;

	pcs = this_cpu_ptr(s->cpu_sheaves);
	sheaf = pcs->main;

	batch = min(PCS_BATCH_MAX, sheaf->size);

	sheaf->size -= batch;
	memcpy(objects, sheaf->objects + sheaf->size, batch * sizeof(void *));

	remaining = sheaf->size;

	local_unlock(&s->cpu_sheaves->lock);

	__kmem_cache_free_bulk(s, batch, &objects[0]);

	stat_add(s, SHEAF_FLUSH, batch);

	ret = true;

	if (remaining)
		goto next_batch;

	return ret;
}

/*
 * Free all objects from a sheaf that's unused, i.e. not linked to any
 * cpu_sheaves, so we need no locking and batching. The locking is also not
 * necessary when flushing cpu's sheaves (both spare and main) during cpu
 * hotremove as the cpu is not executing anymore.
 */
static void sheaf_flush_unused(struct kmem_cache *s, struct slab_sheaf *sheaf)
{
	if (!sheaf->size)
		return;

	stat_add(s, SHEAF_FLUSH, sheaf->size);

	__kmem_cache_free_bulk(s, sheaf->size, &sheaf->objects[0]);

	sheaf->size = 0;
}

static void __rcu_free_sheaf_prepare(struct kmem_cache *s,
				     struct slab_sheaf *sheaf)
{
	bool init = slab_want_init_on_free(s);
	void **p = &sheaf->objects[0];
	unsigned int i = 0;

	while (i < sheaf->size) {
		struct slab *slab = virt_to_slab(p[i]);

		memcg_slab_free_hook(s, slab, p + i, 1);
		alloc_tagging_slab_free_hook(s, slab, p + i, 1);

		if (unlikely(!slab_free_hook(s, p[i], init, true))) {
			p[i] = p[--sheaf->size];
			continue;
		}

		i++;
	}
}

static void rcu_free_sheaf_nobarn(struct rcu_head *head)
{
	struct slab_sheaf *sheaf;
	struct kmem_cache *s;

	sheaf = container_of(head, struct slab_sheaf, rcu_head);
	s = sheaf->cache;

	__rcu_free_sheaf_prepare(s, sheaf);

	sheaf_flush_unused(s, sheaf);

	free_empty_sheaf(s, sheaf);
}

/*
 * Caller needs to make sure migration is disabled in order to fully flush
 * single cpu's sheaves
 *
 * must not be called from an irq
 *
 * flushing operations are rare so let's keep it simple and flush to slabs
 * directly, skipping the barn
 */
static void pcs_flush_all(struct kmem_cache *s)
{
	struct slub_percpu_sheaves *pcs;
	struct slab_sheaf *spare, *rcu_free;

	local_lock(&s->cpu_sheaves->lock);
	pcs = this_cpu_ptr(s->cpu_sheaves);

	spare = pcs->spare;
	pcs->spare = NULL;

	rcu_free = pcs->rcu_free;
	pcs->rcu_free = NULL;

	local_unlock(&s->cpu_sheaves->lock);

	if (spare) {
		sheaf_flush_unused(s, spare);
		free_empty_sheaf(s, spare);
	}

	if (rcu_free)
		call_rcu(&rcu_free->rcu_head, rcu_free_sheaf_nobarn);

	sheaf_flush_main(s);
}

static void __pcs_flush_all_cpu(struct kmem_cache *s, unsigned int cpu)
{
	struct slub_percpu_sheaves *pcs;

	pcs = per_cpu_ptr(s->cpu_sheaves, cpu);

	/* The cpu is not executing anymore so we don't need pcs->lock */
	sheaf_flush_unused(s, pcs->main);
	if (pcs->spare) {
		sheaf_flush_unused(s, pcs->spare);
		free_empty_sheaf(s, pcs->spare);
		pcs->spare = NULL;
	}

	if (pcs->rcu_free) {
		call_rcu(&pcs->rcu_free->rcu_head, rcu_free_sheaf_nobarn);
		pcs->rcu_free = NULL;
	}
}

static void pcs_destroy(struct kmem_cache *s)
{
	int cpu;

	for_each_possible_cpu(cpu) {
		struct slub_percpu_sheaves *pcs;

		pcs = per_cpu_ptr(s->cpu_sheaves, cpu);

		/* can happen when unwinding failed create */
		if (!pcs->main)
			continue;

		/*
		 * We have already passed __kmem_cache_shutdown() so everything
		 * was flushed and there should be no objects allocated from
		 * slabs, otherwise kmem_cache_destroy() would have aborted.
		 * Therefore something would have to be really wrong if the
		 * warnings here trigger, and we should rather leave objects and
		 * sheaves to leak in that case.
		 */

		WARN_ON(pcs->spare);
		WARN_ON(pcs->rcu_free);

		if (!WARN_ON(pcs->main->size)) {
			free_empty_sheaf(s, pcs->main);
			pcs->main = NULL;
		}
	}

	free_percpu(s->cpu_sheaves);
	s->cpu_sheaves = NULL;
}

static struct slab_sheaf *barn_get_empty_sheaf(struct node_barn *barn)
{
	struct slab_sheaf *empty = NULL;
	unsigned long flags;

	if (!data_race(barn->nr_empty))
		return NULL;

	spin_lock_irqsave(&barn->lock, flags);

	if (likely(barn->nr_empty)) {
		empty = list_first_entry(&barn->sheaves_empty,
					 struct slab_sheaf, barn_list);
		list_del(&empty->barn_list);
		barn->nr_empty--;
	}

	spin_unlock_irqrestore(&barn->lock, flags);

	return empty;
}

/*
 * The following two functions are used mainly in cases where we have to undo an
 * intended action due to a race or cpu migration. Thus they do not check the
 * empty or full sheaf limits for simplicity.
 */

static void barn_put_empty_sheaf(struct node_barn *barn, struct slab_sheaf *sheaf)
{
	unsigned long flags;

	spin_lock_irqsave(&barn->lock, flags);

	list_add(&sheaf->barn_list, &barn->sheaves_empty);
	barn->nr_empty++;

	spin_unlock_irqrestore(&barn->lock, flags);
}

static void barn_put_full_sheaf(struct node_barn *barn, struct slab_sheaf *sheaf)
{
	unsigned long flags;

	spin_lock_irqsave(&barn->lock, flags);

	list_add(&sheaf->barn_list, &barn->sheaves_full);
	barn->nr_full++;

	spin_unlock_irqrestore(&barn->lock, flags);
}

static struct slab_sheaf *barn_get_full_or_empty_sheaf(struct node_barn *barn)
{
	struct slab_sheaf *sheaf = NULL;
	unsigned long flags;

	if (!data_race(barn->nr_full) && !data_race(barn->nr_empty))
		return NULL;

	spin_lock_irqsave(&barn->lock, flags);

	if (barn->nr_full) {
		sheaf = list_first_entry(&barn->sheaves_full, struct slab_sheaf,
					barn_list);
		list_del(&sheaf->barn_list);
		barn->nr_full--;
	} else if (barn->nr_empty) {
		sheaf = list_first_entry(&barn->sheaves_empty,
					 struct slab_sheaf, barn_list);
		list_del(&sheaf->barn_list);
		barn->nr_empty--;
	}

	spin_unlock_irqrestore(&barn->lock, flags);

	return sheaf;
}

/*
 * If a full sheaf is available, return it and put the supplied empty one to
 * barn. We ignore the limit on empty sheaves as the number of sheaves doesn't
 * change.
 */
static struct slab_sheaf *
barn_replace_empty_sheaf(struct node_barn *barn, struct slab_sheaf *empty)
{
	struct slab_sheaf *full = NULL;
	unsigned long flags;

	if (!data_race(barn->nr_full))
		return NULL;

	spin_lock_irqsave(&barn->lock, flags);

	if (likely(barn->nr_full)) {
		full = list_first_entry(&barn->sheaves_full, struct slab_sheaf,
					barn_list);
		list_del(&full->barn_list);
		list_add(&empty->barn_list, &barn->sheaves_empty);
		barn->nr_full--;
		barn->nr_empty++;
	}

	spin_unlock_irqrestore(&barn->lock, flags);

	return full;
}

/*
 * If an empty sheaf is available, return it and put the supplied full one to
 * barn. But if there are too many full sheaves, reject this with -E2BIG.
 */
static struct slab_sheaf *
barn_replace_full_sheaf(struct node_barn *barn, struct slab_sheaf *full)
{
	struct slab_sheaf *empty;
	unsigned long flags;

	/* we don't repeat this check under barn->lock as it's not critical */
	if (data_race(barn->nr_full) >= MAX_FULL_SHEAVES)
		return ERR_PTR(-E2BIG);
	if (!data_race(barn->nr_empty))
		return ERR_PTR(-ENOMEM);

	spin_lock_irqsave(&barn->lock, flags);

	if (likely(barn->nr_empty)) {
		empty = list_first_entry(&barn->sheaves_empty, struct slab_sheaf,
					 barn_list);
		list_del(&empty->barn_list);
		list_add(&full->barn_list, &barn->sheaves_full);
		barn->nr_empty--;
		barn->nr_full++;
	} else {
		empty = ERR_PTR(-ENOMEM);
	}

	spin_unlock_irqrestore(&barn->lock, flags);

	return empty;
}

static void barn_init(struct node_barn *barn)
{
	spin_lock_init(&barn->lock);
	INIT_LIST_HEAD(&barn->sheaves_full);
	INIT_LIST_HEAD(&barn->sheaves_empty);
	barn->nr_full = 0;
	barn->nr_empty = 0;
}

static void barn_shrink(struct kmem_cache *s, struct node_barn *barn)
{
	struct list_head empty_list;
	struct list_head full_list;
	struct slab_sheaf *sheaf, *sheaf2;
	unsigned long flags;

	INIT_LIST_HEAD(&empty_list);
	INIT_LIST_HEAD(&full_list);

	spin_lock_irqsave(&barn->lock, flags);

	list_splice_init(&barn->sheaves_full, &full_list);
	barn->nr_full = 0;
	list_splice_init(&barn->sheaves_empty, &empty_list);
	barn->nr_empty = 0;

	spin_unlock_irqrestore(&barn->lock, flags);

	list_for_each_entry_safe(sheaf, sheaf2, &full_list, barn_list) {
		sheaf_flush_unused(s, sheaf);
		free_empty_sheaf(s, sheaf);
	}

	list_for_each_entry_safe(sheaf, sheaf2, &empty_list, barn_list)
		free_empty_sheaf(s, sheaf);
}

/*
 * Slab allocation and freeing
 */
static inline struct slab *alloc_slab_page(gfp_t flags, int node,
					   struct kmem_cache_order_objects oo,
					   bool allow_spin)
{
	struct folio *folio;
	struct slab *slab;
	unsigned int order = oo_order(oo);

	if (unlikely(!allow_spin))
		folio = (struct folio *)alloc_frozen_pages_nolock(0/* __GFP_COMP is implied */,
								  node, order);
	else if (node == NUMA_NO_NODE)
		folio = (struct folio *)alloc_frozen_pages(flags, order);
	else
		folio = (struct folio *)__alloc_frozen_pages(flags, order, node, NULL);

	if (!folio)
		return NULL;

	slab = folio_slab(folio);
	__folio_set_slab(folio);
	if (folio_is_pfmemalloc(folio))
		slab_set_pfmemalloc(slab);

	return slab;
}

#ifdef CONFIG_SLAB_FREELIST_RANDOM
/* Pre-initialize the random sequence cache */
static int init_cache_random_seq(struct kmem_cache *s)
{
	unsigned int count = oo_objects(s->oo);
	int err;

	/* Bailout if already initialised */
	if (s->random_seq)
		return 0;

	err = cache_random_seq_create(s, count, GFP_KERNEL);
	if (err) {
		pr_err("SLUB: Unable to initialize free list for %s\n",
			s->name);
		return err;
	}

	/* Transform to an offset on the set of pages */
	if (s->random_seq) {
		unsigned int i;

		for (i = 0; i < count; i++)
			s->random_seq[i] *= s->size;
	}
	return 0;
}

/* Initialize each random sequence freelist per cache */
static void __init init_freelist_randomization(void)
{
	struct kmem_cache *s;

	mutex_lock(&slab_mutex);

	list_for_each_entry(s, &slab_caches, list)
		init_cache_random_seq(s);

	mutex_unlock(&slab_mutex);
}

/* Get the next entry on the pre-computed freelist randomized */
static void *next_freelist_entry(struct kmem_cache *s,
				unsigned long *pos, void *start,
				unsigned long page_limit,
				unsigned long freelist_count)
{
	unsigned int idx;

	/*
	 * If the target page allocation failed, the number of objects on the
	 * page might be smaller than the usual size defined by the cache.
	 */
	do {
		idx = s->random_seq[*pos];
		*pos += 1;
		if (*pos >= freelist_count)
			*pos = 0;
	} while (unlikely(idx >= page_limit));

	return (char *)start + idx;
}

/* Shuffle the single linked freelist based on a random pre-computed sequence */
static bool shuffle_freelist(struct kmem_cache *s, struct slab *slab)
{
	void *start;
	void *cur;
	void *next;
	unsigned long idx, pos, page_limit, freelist_count;

	if (slab->objects < 2 || !s->random_seq)
		return false;

	freelist_count = oo_objects(s->oo);
	pos = get_random_u32_below(freelist_count);

	page_limit = slab->objects * s->size;
	start = fixup_red_left(s, slab_address(slab));

	/* First entry is used as the base of the freelist */
	cur = next_freelist_entry(s, &pos, start, page_limit, freelist_count);
	cur = setup_object(s, cur);
	slab->freelist = cur;

	for (idx = 1; idx < slab->objects; idx++) {
		next = next_freelist_entry(s, &pos, start, page_limit,
			freelist_count);
		next = setup_object(s, next);
		set_freepointer(s, cur, next);
		cur = next;
	}
	set_freepointer(s, cur, NULL);

	return true;
}
#else
static inline int init_cache_random_seq(struct kmem_cache *s)
{
	return 0;
}
static inline void init_freelist_randomization(void) { }
static inline bool shuffle_freelist(struct kmem_cache *s, struct slab *slab)
{
	return false;
}
#endif /* CONFIG_SLAB_FREELIST_RANDOM */

static __always_inline void account_slab(struct slab *slab, int order,
					 struct kmem_cache *s, gfp_t gfp)
{
	if (memcg_kmem_online() && (s->flags & SLAB_ACCOUNT))
		alloc_slab_obj_exts(slab, s, gfp, true);

	mod_node_page_state(slab_pgdat(slab), cache_vmstat_idx(s),
			    PAGE_SIZE << order);
}

static __always_inline void unaccount_slab(struct slab *slab, int order,
					   struct kmem_cache *s)
{
	/*
	 * The slab object extensions should now be freed regardless of
	 * whether mem_alloc_profiling_enabled() or not because profiling
	 * might have been disabled after slab->obj_exts got allocated.
	 */
	free_slab_obj_exts(slab);

	mod_node_page_state(slab_pgdat(slab), cache_vmstat_idx(s),
			    -(PAGE_SIZE << order));
}

static struct slab *allocate_slab(struct kmem_cache *s, gfp_t flags, int node)
{
	bool allow_spin = gfpflags_allow_spinning(flags);
	struct slab *slab;
	struct kmem_cache_order_objects oo = s->oo;
	gfp_t alloc_gfp;
	void *start, *p, *next;
	int idx;
	bool shuffle;

	flags &= gfp_allowed_mask;

	flags |= s->allocflags;

	/*
	 * Let the initial higher-order allocation fail under memory pressure
	 * so we fall-back to the minimum order allocation.
	 */
	alloc_gfp = (flags | __GFP_NOWARN | __GFP_NORETRY) & ~__GFP_NOFAIL;
	if ((alloc_gfp & __GFP_DIRECT_RECLAIM) && oo_order(oo) > oo_order(s->min))
		alloc_gfp = (alloc_gfp | __GFP_NOMEMALLOC) & ~__GFP_RECLAIM;

	/*
	 * __GFP_RECLAIM could be cleared on the first allocation attempt,
	 * so pass allow_spin flag directly.
	 */
	slab = alloc_slab_page(alloc_gfp, node, oo, allow_spin);
	if (unlikely(!slab)) {
		oo = s->min;
		alloc_gfp = flags;
		/*
		 * Allocation may have failed due to fragmentation.
		 * Try a lower order alloc if possible
		 */
		slab = alloc_slab_page(alloc_gfp, node, oo, allow_spin);
		if (unlikely(!slab))
			return NULL;
		stat(s, ORDER_FALLBACK);
	}

	slab->objects = oo_objects(oo);
	slab->inuse = 0;
	slab->frozen = 0;
	init_slab_obj_exts(slab);

	account_slab(slab, oo_order(oo), s, flags);

	slab->slab_cache = s;

	kasan_poison_slab(slab);

	start = slab_address(slab);

	setup_slab_debug(s, slab, start);

	shuffle = shuffle_freelist(s, slab);

	if (!shuffle) {
		start = fixup_red_left(s, start);
		start = setup_object(s, start);
		slab->freelist = start;
		for (idx = 0, p = start; idx < slab->objects - 1; idx++) {
			next = p + s->size;
			next = setup_object(s, next);
			set_freepointer(s, p, next);
			p = next;
		}
		set_freepointer(s, p, NULL);
	}

	return slab;
}

static struct slab *new_slab(struct kmem_cache *s, gfp_t flags, int node)
{
	if (unlikely(flags & GFP_SLAB_BUG_MASK))
		flags = kmalloc_fix_flags(flags);

	WARN_ON_ONCE(s->ctor && (flags & __GFP_ZERO));

	return allocate_slab(s,
		flags & (GFP_RECLAIM_MASK | GFP_CONSTRAINT_MASK), node);
}

static void __free_slab(struct kmem_cache *s, struct slab *slab)
{
	struct folio *folio = slab_folio(slab);
	int order = folio_order(folio);
	int pages = 1 << order;

	__slab_clear_pfmemalloc(slab);
	folio->mapping = NULL;
	__folio_clear_slab(folio);
	mm_account_reclaimed_pages(pages);
	unaccount_slab(slab, order, s);
	free_frozen_pages(&folio->page, order);
}

static void rcu_free_slab(struct rcu_head *h)
{
	struct slab *slab = container_of(h, struct slab, rcu_head);

	__free_slab(slab->slab_cache, slab);
}

static void free_slab(struct kmem_cache *s, struct slab *slab)
{
	if (kmem_cache_debug_flags(s, SLAB_CONSISTENCY_CHECKS)) {
		void *p;

		slab_pad_check(s, slab);
		for_each_object(p, s, slab_address(slab), slab->objects)
			check_object(s, slab, p, SLUB_RED_INACTIVE);
	}

	if (unlikely(s->flags & SLAB_TYPESAFE_BY_RCU))
		call_rcu(&slab->rcu_head, rcu_free_slab);
	else
		__free_slab(s, slab);
}

static void discard_slab(struct kmem_cache *s, struct slab *slab)
{
	dec_slabs_node(s, slab_nid(slab), slab->objects);
	free_slab(s, slab);
}

static inline bool slab_test_node_partial(const struct slab *slab)
{
	return test_bit(SL_partial, &slab->flags.f);
}

static inline void slab_set_node_partial(struct slab *slab)
{
	set_bit(SL_partial, &slab->flags.f);
}

static inline void slab_clear_node_partial(struct slab *slab)
{
	clear_bit(SL_partial, &slab->flags.f);
}

/*
 * Management of partially allocated slabs.
 */
static inline void
__add_partial(struct kmem_cache_node *n, struct slab *slab, int tail)
{
	n->nr_partial++;
	if (tail == DEACTIVATE_TO_TAIL)
		list_add_tail(&slab->slab_list, &n->partial);
	else
		list_add(&slab->slab_list, &n->partial);
	slab_set_node_partial(slab);
}

static inline void add_partial(struct kmem_cache_node *n,
				struct slab *slab, int tail)
{
	lockdep_assert_held(&n->list_lock);
	__add_partial(n, slab, tail);
}

static inline void remove_partial(struct kmem_cache_node *n,
					struct slab *slab)
{
	lockdep_assert_held(&n->list_lock);
	list_del(&slab->slab_list);
	slab_clear_node_partial(slab);
	n->nr_partial--;
}

/*
 * Called only for kmem_cache_debug() caches instead of remove_partial(), with a
 * slab from the n->partial list. Remove only a single object from the slab, do
 * the alloc_debug_processing() checks and leave the slab on the list, or move
 * it to full list if it was the last free object.
 */
static void *alloc_single_from_partial(struct kmem_cache *s,
		struct kmem_cache_node *n, struct slab *slab, int orig_size)
{
	void *object;

	lockdep_assert_held(&n->list_lock);

#ifdef CONFIG_SLUB_DEBUG
	if (s->flags & SLAB_CONSISTENCY_CHECKS) {
		if (!validate_slab_ptr(slab)) {
			slab_err(s, slab, "Not a valid slab page");
			return NULL;
		}
	}
#endif

	object = slab->freelist;
	slab->freelist = get_freepointer(s, object);
	slab->inuse++;

	if (!alloc_debug_processing(s, slab, object, orig_size)) {
		remove_partial(n, slab);
		return NULL;
	}

	if (slab->inuse == slab->objects) {
		remove_partial(n, slab);
		add_full(s, n, slab);
	}

	return object;
}

static void defer_deactivate_slab(struct slab *slab, void *flush_freelist);

/*
 * Called only for kmem_cache_debug() caches to allocate from a freshly
 * allocated slab. Allocate a single object instead of whole freelist
 * and put the slab to the partial (or full) list.
 */
static void *alloc_single_from_new_slab(struct kmem_cache *s, struct slab *slab,
					int orig_size, gfp_t gfpflags)
{
	bool allow_spin = gfpflags_allow_spinning(gfpflags);
	int nid = slab_nid(slab);
	struct kmem_cache_node *n = get_node(s, nid);
	unsigned long flags;
	void *object;

	if (!allow_spin && !spin_trylock_irqsave(&n->list_lock, flags)) {
		/* Unlucky, discard newly allocated slab */
		defer_deactivate_slab(slab, NULL);
		return NULL;
	}

	object = slab->freelist;
	slab->freelist = get_freepointer(s, object);
	slab->inuse = 1;

	if (!alloc_debug_processing(s, slab, object, orig_size)) {
		/*
		 * It's not really expected that this would fail on a
		 * freshly allocated slab, but a concurrent memory
		 * corruption in theory could cause that.
		 * Leak memory of allocated slab.
		 */
		if (!allow_spin)
			spin_unlock_irqrestore(&n->list_lock, flags);
		return NULL;
	}

	if (allow_spin)
		spin_lock_irqsave(&n->list_lock, flags);

	if (slab->inuse == slab->objects)
		add_full(s, n, slab);
	else
		add_partial(n, slab, DEACTIVATE_TO_HEAD);

	inc_slabs_node(s, nid, slab->objects);
	spin_unlock_irqrestore(&n->list_lock, flags);

	return object;
}

#ifdef CONFIG_SLUB_CPU_PARTIAL
static void put_cpu_partial(struct kmem_cache *s, struct slab *slab, int drain);
#else
static inline void put_cpu_partial(struct kmem_cache *s, struct slab *slab,
				   int drain) { }
#endif
static inline bool pfmemalloc_match(struct slab *slab, gfp_t gfpflags);

/*
 * Try to allocate a partial slab from a specific node.
 */
static struct slab *get_partial_node(struct kmem_cache *s,
				     struct kmem_cache_node *n,
				     struct partial_context *pc)
{
	struct slab *slab, *slab2, *partial = NULL;
	unsigned long flags;
	unsigned int partial_slabs = 0;

	/*
	 * Racy check. If we mistakenly see no partial slabs then we
	 * just allocate an empty slab. If we mistakenly try to get a
	 * partial slab and there is none available then get_partial()
	 * will return NULL.
	 */
	if (!n || !n->nr_partial)
		return NULL;

	if (gfpflags_allow_spinning(pc->flags))
		spin_lock_irqsave(&n->list_lock, flags);
	else if (!spin_trylock_irqsave(&n->list_lock, flags))
		return NULL;
	list_for_each_entry_safe(slab, slab2, &n->partial, slab_list) {
		if (!pfmemalloc_match(slab, pc->flags))
			continue;

		if (IS_ENABLED(CONFIG_SLUB_TINY) || kmem_cache_debug(s)) {
			void *object = alloc_single_from_partial(s, n, slab,
							pc->orig_size);
			if (object) {
				partial = slab;
				pc->object = object;
				break;
			}
			continue;
		}

		remove_partial(n, slab);

		if (!partial) {
			partial = slab;
			stat(s, ALLOC_FROM_PARTIAL);

			if ((slub_get_cpu_partial(s) == 0)) {
				break;
			}
		} else {
			put_cpu_partial(s, slab, 0);
			stat(s, CPU_PARTIAL_NODE);

			if (++partial_slabs > slub_get_cpu_partial(s) / 2) {
				break;
			}
		}
	}
	spin_unlock_irqrestore(&n->list_lock, flags);
	return partial;
}

/*
 * Get a slab from somewhere. Search in increasing NUMA distances.
 */
static struct slab *get_any_partial(struct kmem_cache *s,
				    struct partial_context *pc)
{
#ifdef CONFIG_NUMA
	struct zonelist *zonelist;
	struct zoneref *z;
	struct zone *zone;
	enum zone_type highest_zoneidx = gfp_zone(pc->flags);
	struct slab *slab;
	unsigned int cpuset_mems_cookie;

	/*
	 * The defrag ratio allows a configuration of the tradeoffs between
	 * inter node defragmentation and node local allocations. A lower
	 * defrag_ratio increases the tendency to do local allocations
	 * instead of attempting to obtain partial slabs from other nodes.
	 *
	 * If the defrag_ratio is set to 0 then kmalloc() always
	 * returns node local objects. If the ratio is higher then kmalloc()
	 * may return off node objects because partial slabs are obtained
	 * from other nodes and filled up.
	 *
	 * If /sys/kernel/slab/xx/remote_node_defrag_ratio is set to 100
	 * (which makes defrag_ratio = 1000) then every (well almost)
	 * allocation will first attempt to defrag slab caches on other nodes.
	 * This means scanning over all nodes to look for partial slabs which
	 * may be expensive if we do it every time we are trying to find a slab
	 * with available objects.
	 */
	if (!s->remote_node_defrag_ratio ||
			get_cycles() % 1024 > s->remote_node_defrag_ratio)
		return NULL;

	do {
		cpuset_mems_cookie = read_mems_allowed_begin();
		zonelist = node_zonelist(mempolicy_slab_node(), pc->flags);
		for_each_zone_zonelist(zone, z, zonelist, highest_zoneidx) {
			struct kmem_cache_node *n;

			n = get_node(s, zone_to_nid(zone));

			if (n && cpuset_zone_allowed(zone, pc->flags) &&
					n->nr_partial > s->min_partial) {
				slab = get_partial_node(s, n, pc);
				if (slab) {
					/*
					 * Don't check read_mems_allowed_retry()
					 * here - if mems_allowed was updated in
					 * parallel, that was a harmless race
					 * between allocation and the cpuset
					 * update
					 */
					return slab;
				}
			}
		}
	} while (read_mems_allowed_retry(cpuset_mems_cookie));
#endif	/* CONFIG_NUMA */
	return NULL;
}

/*
 * Get a partial slab, lock it and return it.
 */
static struct slab *get_partial(struct kmem_cache *s, int node,
				struct partial_context *pc)
{
	struct slab *slab;
	int searchnode = node;

	if (node == NUMA_NO_NODE)
		searchnode = numa_mem_id();

	slab = get_partial_node(s, get_node(s, searchnode), pc);
	if (slab || (node != NUMA_NO_NODE && (pc->flags & __GFP_THISNODE)))
		return slab;

	return get_any_partial(s, pc);
}

#ifndef CONFIG_SLUB_TINY

#ifdef CONFIG_PREEMPTION
/*
 * Calculate the next globally unique transaction for disambiguation
 * during cmpxchg. The transactions start with the cpu number and are then
 * incremented by CONFIG_NR_CPUS.
 */
#define TID_STEP  roundup_pow_of_two(CONFIG_NR_CPUS)
#else
/*
 * No preemption supported therefore also no need to check for
 * different cpus.
 */
#define TID_STEP 1
#endif /* CONFIG_PREEMPTION */

static inline unsigned long next_tid(unsigned long tid)
{
	return tid + TID_STEP;
}

#ifdef SLUB_DEBUG_CMPXCHG
static inline unsigned int tid_to_cpu(unsigned long tid)
{
	return tid % TID_STEP;
}

static inline unsigned long tid_to_event(unsigned long tid)
{
	return tid / TID_STEP;
}
#endif

static inline unsigned int init_tid(int cpu)
{
	return cpu;
}

static inline void note_cmpxchg_failure(const char *n,
		const struct kmem_cache *s, unsigned long tid)
{
#ifdef SLUB_DEBUG_CMPXCHG
	unsigned long actual_tid = __this_cpu_read(s->cpu_slab->tid);

	pr_info("%s %s: cmpxchg redo ", n, s->name);

	if (IS_ENABLED(CONFIG_PREEMPTION) &&
	    tid_to_cpu(tid) != tid_to_cpu(actual_tid)) {
		pr_warn("due to cpu change %d -> %d\n",
			tid_to_cpu(tid), tid_to_cpu(actual_tid));
	} else if (tid_to_event(tid) != tid_to_event(actual_tid)) {
		pr_warn("due to cpu running other code. Event %ld->%ld\n",
			tid_to_event(tid), tid_to_event(actual_tid));
	} else {
		pr_warn("for unknown reason: actual=%lx was=%lx target=%lx\n",
			actual_tid, tid, next_tid(tid));
	}
#endif
	stat(s, CMPXCHG_DOUBLE_CPU_FAIL);
}

static void init_kmem_cache_cpus(struct kmem_cache *s)
{
#ifdef CONFIG_PREEMPT_RT
	/*
	 * Register lockdep key for non-boot kmem caches to avoid
	 * WARN_ON_ONCE(static_obj(key))) in lockdep_register_key()
	 */
	bool finegrain_lockdep = !init_section_contains(s, 1);
#else
	/*
	 * Don't bother with different lockdep classes for each
	 * kmem_cache, since we only use local_trylock_irqsave().
	 */
	bool finegrain_lockdep = false;
#endif
	int cpu;
	struct kmem_cache_cpu *c;

	if (finegrain_lockdep)
		lockdep_register_key(&s->lock_key);
	for_each_possible_cpu(cpu) {
		c = per_cpu_ptr(s->cpu_slab, cpu);
		local_trylock_init(&c->lock);
		if (finegrain_lockdep)
			lockdep_set_class(&c->lock, &s->lock_key);
		c->tid = init_tid(cpu);
	}
}

/*
 * Finishes removing the cpu slab. Merges cpu's freelist with slab's freelist,
 * unfreezes the slabs and puts it on the proper list.
 * Assumes the slab has been already safely taken away from kmem_cache_cpu
 * by the caller.
 */
static void deactivate_slab(struct kmem_cache *s, struct slab *slab,
			    void *freelist)
{
	struct kmem_cache_node *n = get_node(s, slab_nid(slab));
	int free_delta = 0;
	void *nextfree, *freelist_iter, *freelist_tail;
	int tail = DEACTIVATE_TO_HEAD;
	unsigned long flags = 0;
	struct slab new;
	struct slab old;

	if (READ_ONCE(slab->freelist)) {
		stat(s, DEACTIVATE_REMOTE_FREES);
		tail = DEACTIVATE_TO_TAIL;
	}

	/*
	 * Stage one: Count the objects on cpu's freelist as free_delta and
	 * remember the last object in freelist_tail for later splicing.
	 */
	freelist_tail = NULL;
	freelist_iter = freelist;
	while (freelist_iter) {
		nextfree = get_freepointer(s, freelist_iter);

		/*
		 * If 'nextfree' is invalid, it is possible that the object at
		 * 'freelist_iter' is already corrupted.  So isolate all objects
		 * starting at 'freelist_iter' by skipping them.
		 */
		if (freelist_corrupted(s, slab, &freelist_iter, nextfree))
			break;

		freelist_tail = freelist_iter;
		free_delta++;

		freelist_iter = nextfree;
	}

	/*
	 * Stage two: Unfreeze the slab while splicing the per-cpu
	 * freelist to the head of slab's freelist.
	 */
	do {
		old.freelist = READ_ONCE(slab->freelist);
		old.counters = READ_ONCE(slab->counters);
		VM_BUG_ON(!old.frozen);

		/* Determine target state of the slab */
		new.counters = old.counters;
		new.frozen = 0;
		if (freelist_tail) {
			new.inuse -= free_delta;
			set_freepointer(s, freelist_tail, old.freelist);
			new.freelist = freelist;
		} else {
			new.freelist = old.freelist;
		}
	} while (!slab_update_freelist(s, slab,
		old.freelist, old.counters,
		new.freelist, new.counters,
		"unfreezing slab"));

	/*
	 * Stage three: Manipulate the slab list based on the updated state.
	 */
	if (!new.inuse && n->nr_partial >= s->min_partial) {
		stat(s, DEACTIVATE_EMPTY);
		discard_slab(s, slab);
		stat(s, FREE_SLAB);
	} else if (new.freelist) {
		spin_lock_irqsave(&n->list_lock, flags);
		add_partial(n, slab, tail);
		spin_unlock_irqrestore(&n->list_lock, flags);
		stat(s, tail);
	} else {
		stat(s, DEACTIVATE_FULL);
	}
}

/*
 * ___slab_alloc()'s caller is supposed to check if kmem_cache::kmem_cache_cpu::lock
 * can be acquired without a deadlock before invoking the function.
 *
 * Without LOCKDEP we trust the code to be correct. kmalloc_nolock() is
 * using local_lock_is_locked() properly before calling local_lock_cpu_slab(),
 * and kmalloc() is not used in an unsupported context.
 *
 * With LOCKDEP, on PREEMPT_RT lockdep does its checking in local_lock_irqsave().
 * On !PREEMPT_RT we use trylock to avoid false positives in NMI, but
 * lockdep_assert() will catch a bug in case:
 * #1
 * kmalloc() -> ___slab_alloc() -> irqsave -> NMI -> bpf -> kmalloc_nolock()
 * or
 * #2
 * kmalloc() -> ___slab_alloc() -> irqsave -> tracepoint/kprobe -> bpf -> kmalloc_nolock()
 *
 * On PREEMPT_RT an invocation is not possible from IRQ-off or preempt
 * disabled context. The lock will always be acquired and if needed it
 * block and sleep until the lock is available.
 * #1 is possible in !PREEMPT_RT only.
 * #2 is possible in both with a twist that irqsave is replaced with rt_spinlock:
 * kmalloc() -> ___slab_alloc() -> rt_spin_lock(kmem_cache_A) ->
 *    tracepoint/kprobe -> bpf -> kmalloc_nolock() -> rt_spin_lock(kmem_cache_B)
 *
 * local_lock_is_locked() prevents the case kmem_cache_A == kmem_cache_B
 */
#if defined(CONFIG_PREEMPT_RT) || !defined(CONFIG_LOCKDEP)
#define local_lock_cpu_slab(s, flags)	\
	local_lock_irqsave(&(s)->cpu_slab->lock, flags)
#else
#define local_lock_cpu_slab(s, flags)					       \
	do {								       \
		bool __l = local_trylock_irqsave(&(s)->cpu_slab->lock, flags); \
		lockdep_assert(__l);					       \
	} while (0)
#endif

#define local_unlock_cpu_slab(s, flags)	\
	local_unlock_irqrestore(&(s)->cpu_slab->lock, flags)

#ifdef CONFIG_SLUB_CPU_PARTIAL
static void __put_partials(struct kmem_cache *s, struct slab *partial_slab)
{
	struct kmem_cache_node *n = NULL, *n2 = NULL;
	struct slab *slab, *slab_to_discard = NULL;
	unsigned long flags = 0;

	while (partial_slab) {
		slab = partial_slab;
		partial_slab = slab->next;

		n2 = get_node(s, slab_nid(slab));
		if (n != n2) {
			if (n)
				spin_unlock_irqrestore(&n->list_lock, flags);

			n = n2;
			spin_lock_irqsave(&n->list_lock, flags);
		}

		if (unlikely(!slab->inuse && n->nr_partial >= s->min_partial)) {
			slab->next = slab_to_discard;
			slab_to_discard = slab;
		} else {
			add_partial(n, slab, DEACTIVATE_TO_TAIL);
			stat(s, FREE_ADD_PARTIAL);
		}
	}

	if (n)
		spin_unlock_irqrestore(&n->list_lock, flags);

	while (slab_to_discard) {
		slab = slab_to_discard;
		slab_to_discard = slab_to_discard->next;

		stat(s, DEACTIVATE_EMPTY);
		discard_slab(s, slab);
		stat(s, FREE_SLAB);
	}
}

/*
 * Put all the cpu partial slabs to the node partial list.
 */
static void put_partials(struct kmem_cache *s)
{
	struct slab *partial_slab;
	unsigned long flags;

	local_lock_irqsave(&s->cpu_slab->lock, flags);
	partial_slab = this_cpu_read(s->cpu_slab->partial);
	this_cpu_write(s->cpu_slab->partial, NULL);
	local_unlock_irqrestore(&s->cpu_slab->lock, flags);

	if (partial_slab)
		__put_partials(s, partial_slab);
}

static void put_partials_cpu(struct kmem_cache *s,
			     struct kmem_cache_cpu *c)
{
	struct slab *partial_slab;

	partial_slab = slub_percpu_partial(c);
	c->partial = NULL;

	if (partial_slab)
		__put_partials(s, partial_slab);
}

/*
 * Put a slab into a partial slab slot if available.
 *
 * If we did not find a slot then simply move all the partials to the
 * per node partial list.
 */
static void put_cpu_partial(struct kmem_cache *s, struct slab *slab, int drain)
{
	struct slab *oldslab;
	struct slab *slab_to_put = NULL;
	unsigned long flags;
	int slabs = 0;

	local_lock_cpu_slab(s, flags);

	oldslab = this_cpu_read(s->cpu_slab->partial);

	if (oldslab) {
		if (drain && oldslab->slabs >= s->cpu_partial_slabs) {
			/*
			 * Partial array is full. Move the existing set to the
			 * per node partial list. Postpone the actual unfreezing
			 * outside of the critical section.
			 */
			slab_to_put = oldslab;
			oldslab = NULL;
		} else {
			slabs = oldslab->slabs;
		}
	}

	slabs++;

	slab->slabs = slabs;
	slab->next = oldslab;

	this_cpu_write(s->cpu_slab->partial, slab);

	local_unlock_cpu_slab(s, flags);

	if (slab_to_put) {
		__put_partials(s, slab_to_put);
		stat(s, CPU_PARTIAL_DRAIN);
	}
}

#else	/* CONFIG_SLUB_CPU_PARTIAL */

static inline void put_partials(struct kmem_cache *s) { }
static inline void put_partials_cpu(struct kmem_cache *s,
				    struct kmem_cache_cpu *c) { }

#endif	/* CONFIG_SLUB_CPU_PARTIAL */

static inline void flush_slab(struct kmem_cache *s, struct kmem_cache_cpu *c)
{
	unsigned long flags;
	struct slab *slab;
	void *freelist;

	local_lock_irqsave(&s->cpu_slab->lock, flags);

	slab = c->slab;
	freelist = c->freelist;

	c->slab = NULL;
	c->freelist = NULL;
	c->tid = next_tid(c->tid);

	local_unlock_irqrestore(&s->cpu_slab->lock, flags);

	if (slab) {
		deactivate_slab(s, slab, freelist);
		stat(s, CPUSLAB_FLUSH);
	}
}

static inline void __flush_cpu_slab(struct kmem_cache *s, int cpu)
{
	struct kmem_cache_cpu *c = per_cpu_ptr(s->cpu_slab, cpu);
	void *freelist = c->freelist;
	struct slab *slab = c->slab;

	c->slab = NULL;
	c->freelist = NULL;
	c->tid = next_tid(c->tid);

	if (slab) {
		deactivate_slab(s, slab, freelist);
		stat(s, CPUSLAB_FLUSH);
	}

	put_partials_cpu(s, c);
}

static inline void flush_this_cpu_slab(struct kmem_cache *s)
{
	struct kmem_cache_cpu *c = this_cpu_ptr(s->cpu_slab);

	if (c->slab)
		flush_slab(s, c);

	put_partials(s);
}

static bool has_cpu_slab(int cpu, struct kmem_cache *s)
{
	struct kmem_cache_cpu *c = per_cpu_ptr(s->cpu_slab, cpu);

	return c->slab || slub_percpu_partial(c);
}

#else /* CONFIG_SLUB_TINY */
static inline void __flush_cpu_slab(struct kmem_cache *s, int cpu) { }
static inline bool has_cpu_slab(int cpu, struct kmem_cache *s) { return false; }
static inline void flush_this_cpu_slab(struct kmem_cache *s) { }
#endif /* CONFIG_SLUB_TINY */

static bool has_pcs_used(int cpu, struct kmem_cache *s)
{
	struct slub_percpu_sheaves *pcs;

	if (!s->cpu_sheaves)
		return false;

	pcs = per_cpu_ptr(s->cpu_sheaves, cpu);

	return (pcs->spare || pcs->rcu_free || pcs->main->size);
}

/*
 * Flush cpu slab.
 *
 * Called from CPU work handler with migration disabled.
 */
static void flush_cpu_slab(struct work_struct *w)
{
	struct kmem_cache *s;
	struct slub_flush_work *sfw;

	sfw = container_of(w, struct slub_flush_work, work);

	s = sfw->s;

	if (s->cpu_sheaves)
		pcs_flush_all(s);

	flush_this_cpu_slab(s);
}

static void flush_all_cpus_locked(struct kmem_cache *s)
{
	struct slub_flush_work *sfw;
	unsigned int cpu;

	lockdep_assert_cpus_held();
	mutex_lock(&flush_lock);

	for_each_online_cpu(cpu) {
		sfw = &per_cpu(slub_flush, cpu);
		if (!has_cpu_slab(cpu, s) && !has_pcs_used(cpu, s)) {
			sfw->skip = true;
			continue;
		}
		INIT_WORK(&sfw->work, flush_cpu_slab);
		sfw->skip = false;
		sfw->s = s;
		queue_work_on(cpu, flushwq, &sfw->work);
	}

	for_each_online_cpu(cpu) {
		sfw = &per_cpu(slub_flush, cpu);
		if (sfw->skip)
			continue;
		flush_work(&sfw->work);
	}

	mutex_unlock(&flush_lock);
}

static void flush_all(struct kmem_cache *s)
{
	cpus_read_lock();
	flush_all_cpus_locked(s);
	cpus_read_unlock();
}

static void flush_rcu_sheaf(struct work_struct *w)
{
	struct slub_percpu_sheaves *pcs;
	struct slab_sheaf *rcu_free;
	struct slub_flush_work *sfw;
	struct kmem_cache *s;

	sfw = container_of(w, struct slub_flush_work, work);
	s = sfw->s;

	local_lock(&s->cpu_sheaves->lock);
	pcs = this_cpu_ptr(s->cpu_sheaves);

	rcu_free = pcs->rcu_free;
	pcs->rcu_free = NULL;

	local_unlock(&s->cpu_sheaves->lock);

	if (rcu_free)
		call_rcu(&rcu_free->rcu_head, rcu_free_sheaf_nobarn);
}


/* needed for kvfree_rcu_barrier() */
void flush_all_rcu_sheaves(void)
{
	struct slub_flush_work *sfw;
	struct kmem_cache *s;
	unsigned int cpu;

	cpus_read_lock();
	mutex_lock(&slab_mutex);

	list_for_each_entry(s, &slab_caches, list) {
		if (!s->cpu_sheaves)
			continue;

		mutex_lock(&flush_lock);

		for_each_online_cpu(cpu) {
			sfw = &per_cpu(slub_flush, cpu);

			/*
			 * we don't check if rcu_free sheaf exists - racing
			 * __kfree_rcu_sheaf() might have just removed it.
			 * by executing flush_rcu_sheaf() on the cpu we make
			 * sure the __kfree_rcu_sheaf() finished its call_rcu()
			 */

			INIT_WORK(&sfw->work, flush_rcu_sheaf);
			sfw->s = s;
			queue_work_on(cpu, flushwq, &sfw->work);
		}

		for_each_online_cpu(cpu) {
			sfw = &per_cpu(slub_flush, cpu);
			flush_work(&sfw->work);
		}

		mutex_unlock(&flush_lock);
	}

	mutex_unlock(&slab_mutex);
	cpus_read_unlock();

	rcu_barrier();
}

/*
 * Use the cpu notifier to insure that the cpu slabs are flushed when
 * necessary.
 */
static int slub_cpu_dead(unsigned int cpu)
{
	struct kmem_cache *s;

	mutex_lock(&slab_mutex);
	list_for_each_entry(s, &slab_caches, list) {
		__flush_cpu_slab(s, cpu);
		if (s->cpu_sheaves)
			__pcs_flush_all_cpu(s, cpu);
	}
	mutex_unlock(&slab_mutex);
	return 0;
}

/*
 * Check if the objects in a per cpu structure fit numa
 * locality expectations.
 */
static inline int node_match(struct slab *slab, int node)
{
#ifdef CONFIG_NUMA
	if (node != NUMA_NO_NODE && slab_nid(slab) != node)
		return 0;
#endif
	return 1;
}

#ifdef CONFIG_SLUB_DEBUG
static int count_free(struct slab *slab)
{
	return slab->objects - slab->inuse;
}

static inline unsigned long node_nr_objs(struct kmem_cache_node *n)
{
	return atomic_long_read(&n->total_objects);
}

/* Supports checking bulk free of a constructed freelist */
static inline bool free_debug_processing(struct kmem_cache *s,
	struct slab *slab, void *head, void *tail, int *bulk_cnt,
	unsigned long addr, depot_stack_handle_t handle)
{
	bool checks_ok = false;
	void *object = head;
	int cnt = 0;

	if (s->flags & SLAB_CONSISTENCY_CHECKS) {
		if (!check_slab(s, slab))
			goto out;
	}

	if (slab->inuse < *bulk_cnt) {
		slab_err(s, slab, "Slab has %d allocated objects but %d are to be freed\n",
			 slab->inuse, *bulk_cnt);
		goto out;
	}

next_object:

	if (++cnt > *bulk_cnt)
		goto out_cnt;

	if (s->flags & SLAB_CONSISTENCY_CHECKS) {
		if (!free_consistency_checks(s, slab, object, addr))
			goto out;
	}

	if (s->flags & SLAB_STORE_USER)
		set_track_update(s, object, TRACK_FREE, addr, handle);
	trace(s, slab, object, 0);
	/* Freepointer not overwritten by init_object(), SLAB_POISON moved it */
	init_object(s, object, SLUB_RED_INACTIVE);

	/* Reached end of constructed freelist yet? */
	if (object != tail) {
		object = get_freepointer(s, object);
		goto next_object;
	}
	checks_ok = true;

out_cnt:
	if (cnt != *bulk_cnt) {
		slab_err(s, slab, "Bulk free expected %d objects but found %d\n",
			 *bulk_cnt, cnt);
		*bulk_cnt = cnt;
	}

out:

	if (!checks_ok)
		slab_fix(s, "Object at 0x%p not freed", object);

	return checks_ok;
}
#endif /* CONFIG_SLUB_DEBUG */

#if defined(CONFIG_SLUB_DEBUG) || defined(SLAB_SUPPORTS_SYSFS)
static unsigned long count_partial(struct kmem_cache_node *n,
					int (*get_count)(struct slab *))
{
	unsigned long flags;
	unsigned long x = 0;
	struct slab *slab;

	spin_lock_irqsave(&n->list_lock, flags);
	list_for_each_entry(slab, &n->partial, slab_list)
		x += get_count(slab);
	spin_unlock_irqrestore(&n->list_lock, flags);
	return x;
}
#endif /* CONFIG_SLUB_DEBUG || SLAB_SUPPORTS_SYSFS */

#ifdef CONFIG_SLUB_DEBUG
#define MAX_PARTIAL_TO_SCAN 10000

static unsigned long count_partial_free_approx(struct kmem_cache_node *n)
{
	unsigned long flags;
	unsigned long x = 0;
	struct slab *slab;

	spin_lock_irqsave(&n->list_lock, flags);
	if (n->nr_partial <= MAX_PARTIAL_TO_SCAN) {
		list_for_each_entry(slab, &n->partial, slab_list)
			x += slab->objects - slab->inuse;
	} else {
		/*
		 * For a long list, approximate the total count of objects in
		 * it to meet the limit on the number of slabs to scan.
		 * Scan from both the list's head and tail for better accuracy.
		 */
		unsigned long scanned = 0;

		list_for_each_entry(slab, &n->partial, slab_list) {
			x += slab->objects - slab->inuse;
			if (++scanned == MAX_PARTIAL_TO_SCAN / 2)
				break;
		}
		list_for_each_entry_reverse(slab, &n->partial, slab_list) {
			x += slab->objects - slab->inuse;
			if (++scanned == MAX_PARTIAL_TO_SCAN)
				break;
		}
		x = mult_frac(x, n->nr_partial, scanned);
		x = min(x, node_nr_objs(n));
	}
	spin_unlock_irqrestore(&n->list_lock, flags);
	return x;
}

static noinline void
slab_out_of_memory(struct kmem_cache *s, gfp_t gfpflags, int nid)
{
	static DEFINE_RATELIMIT_STATE(slub_oom_rs, DEFAULT_RATELIMIT_INTERVAL,
				      DEFAULT_RATELIMIT_BURST);
	int cpu = raw_smp_processor_id();
	int node;
	struct kmem_cache_node *n;

	if ((gfpflags & __GFP_NOWARN) || !__ratelimit(&slub_oom_rs))
		return;

	pr_warn("SLUB: Unable to allocate memory on CPU %u (of node %d) on node %d, gfp=%#x(%pGg)\n",
		cpu, cpu_to_node(cpu), nid, gfpflags, &gfpflags);
	pr_warn("  cache: %s, object size: %u, buffer size: %u, default order: %u, min order: %u\n",
		s->name, s->object_size, s->size, oo_order(s->oo),
		oo_order(s->min));

	if (oo_order(s->min) > get_order(s->object_size))
		pr_warn("  %s debugging increased min order, use slab_debug=O to disable.\n",
			s->name);

	for_each_kmem_cache_node(s, node, n) {
		unsigned long nr_slabs;
		unsigned long nr_objs;
		unsigned long nr_free;

		nr_free  = count_partial_free_approx(n);
		nr_slabs = node_nr_slabs(n);
		nr_objs  = node_nr_objs(n);

		pr_warn("  node %d: slabs: %ld, objs: %ld, free: %ld\n",
			node, nr_slabs, nr_objs, nr_free);
	}
}
#else /* CONFIG_SLUB_DEBUG */
static inline void
slab_out_of_memory(struct kmem_cache *s, gfp_t gfpflags, int nid) { }
#endif

static inline bool pfmemalloc_match(struct slab *slab, gfp_t gfpflags)
{
	if (unlikely(slab_test_pfmemalloc(slab)))
		return gfp_pfmemalloc_allowed(gfpflags);

	return true;
}

#ifndef CONFIG_SLUB_TINY
static inline bool
__update_cpu_freelist_fast(struct kmem_cache *s,
			   void *freelist_old, void *freelist_new,
			   unsigned long tid)
{
	freelist_aba_t old = { .freelist = freelist_old, .counter = tid };
	freelist_aba_t new = { .freelist = freelist_new, .counter = next_tid(tid) };

	return this_cpu_try_cmpxchg_freelist(s->cpu_slab->freelist_tid.full,
					     &old.full, new.full);
}

/*
 * Check the slab->freelist and either transfer the freelist to the
 * per cpu freelist or deactivate the slab.
 *
 * The slab is still frozen if the return value is not NULL.
 *
 * If this function returns NULL then the slab has been unfrozen.
 */
static inline void *get_freelist(struct kmem_cache *s, struct slab *slab)
{
	struct slab new;
	unsigned long counters;
	void *freelist;

	lockdep_assert_held(this_cpu_ptr(&s->cpu_slab->lock));

	do {
		freelist = slab->freelist;
		counters = slab->counters;

		new.counters = counters;

		new.inuse = slab->objects;
		new.frozen = freelist != NULL;

	} while (!__slab_update_freelist(s, slab,
		freelist, counters,
		NULL, new.counters,
		"get_freelist"));

	return freelist;
}

/*
 * Freeze the partial slab and return the pointer to the freelist.
 */
static inline void *freeze_slab(struct kmem_cache *s, struct slab *slab)
{
	struct slab new;
	unsigned long counters;
	void *freelist;

	do {
		freelist = slab->freelist;
		counters = slab->counters;

		new.counters = counters;
		VM_BUG_ON(new.frozen);

		new.inuse = slab->objects;
		new.frozen = 1;

	} while (!slab_update_freelist(s, slab,
		freelist, counters,
		NULL, new.counters,
		"freeze_slab"));

	return freelist;
}

/*
 * Slow path. The lockless freelist is empty or we need to perform
 * debugging duties.
 *
 * Processing is still very fast if new objects have been freed to the
 * regular freelist. In that case we simply take over the regular freelist
 * as the lockless freelist and zap the regular freelist.
 *
 * If that is not working then we fall back to the partial lists. We take the
 * first element of the freelist as the object to allocate now and move the
 * rest of the freelist to the lockless freelist.
 *
 * And if we were unable to get a new slab from the partial slab lists then
 * we need to allocate a new slab. This is the slowest path since it involves
 * a call to the page allocator and the setup of a new slab.
 *
 * Version of __slab_alloc to use when we know that preemption is
 * already disabled (which is the case for bulk allocation).
 */
static void *___slab_alloc(struct kmem_cache *s, gfp_t gfpflags, int node,
			  unsigned long addr, struct kmem_cache_cpu *c, unsigned int orig_size)
{
	bool allow_spin = gfpflags_allow_spinning(gfpflags);
	void *freelist;
	struct slab *slab;
	unsigned long flags;
	struct partial_context pc;
	bool try_thisnode = true;

	stat(s, ALLOC_SLOWPATH);

reread_slab:

	slab = READ_ONCE(c->slab);
	if (!slab) {
		/*
		 * if the node is not online or has no normal memory, just
		 * ignore the node constraint
		 */
		if (unlikely(node != NUMA_NO_NODE &&
			     !node_isset(node, slab_nodes)))
			node = NUMA_NO_NODE;
		goto new_slab;
	}

	if (unlikely(!node_match(slab, node))) {
		/*
		 * same as above but node_match() being false already
		 * implies node != NUMA_NO_NODE.
		 *
		 * We don't strictly honor pfmemalloc and NUMA preferences
		 * when !allow_spin because:
		 *
		 * 1. Most kmalloc() users allocate objects on the local node,
		 *    so kmalloc_nolock() tries not to interfere with them by
		 *    deactivating the cpu slab.
		 *
		 * 2. Deactivating due to NUMA or pfmemalloc mismatch may cause
		 *    unnecessary slab allocations even when n->partial list
		 *    is not empty.
		 */
		if (!node_isset(node, slab_nodes) ||
		    !allow_spin) {
			node = NUMA_NO_NODE;
		} else {
			stat(s, ALLOC_NODE_MISMATCH);
			goto deactivate_slab;
		}
	}

	/*
	 * By rights, we should be searching for a slab page that was
	 * PFMEMALLOC but right now, we are losing the pfmemalloc
	 * information when the page leaves the per-cpu allocator
	 */
	if (unlikely(!pfmemalloc_match(slab, gfpflags) && allow_spin))
		goto deactivate_slab;

	/* must check again c->slab in case we got preempted and it changed */
	local_lock_cpu_slab(s, flags);

	if (unlikely(slab != c->slab)) {
		local_unlock_cpu_slab(s, flags);
		goto reread_slab;
	}
	freelist = c->freelist;
	if (freelist)
		goto load_freelist;

	freelist = get_freelist(s, slab);

	if (!freelist) {
		c->slab = NULL;
		c->tid = next_tid(c->tid);
		local_unlock_cpu_slab(s, flags);
		stat(s, DEACTIVATE_BYPASS);
		goto new_slab;
	}

	stat(s, ALLOC_REFILL);

load_freelist:

	lockdep_assert_held(this_cpu_ptr(&s->cpu_slab->lock));

	/*
	 * freelist is pointing to the list of objects to be used.
	 * slab is pointing to the slab from which the objects are obtained.
	 * That slab must be frozen for per cpu allocations to work.
	 */
	VM_BUG_ON(!c->slab->frozen);
	c->freelist = get_freepointer(s, freelist);
	c->tid = next_tid(c->tid);
	local_unlock_cpu_slab(s, flags);
	return freelist;

deactivate_slab:

	local_lock_cpu_slab(s, flags);
	if (slab != c->slab) {
		local_unlock_cpu_slab(s, flags);
		goto reread_slab;
	}
	freelist = c->freelist;
	c->slab = NULL;
	c->freelist = NULL;
	c->tid = next_tid(c->tid);
	local_unlock_cpu_slab(s, flags);
	deactivate_slab(s, slab, freelist);

new_slab:

#ifdef CONFIG_SLUB_CPU_PARTIAL
	while (slub_percpu_partial(c)) {
		local_lock_cpu_slab(s, flags);
		if (unlikely(c->slab)) {
			local_unlock_cpu_slab(s, flags);
			goto reread_slab;
		}
		if (unlikely(!slub_percpu_partial(c))) {
			local_unlock_cpu_slab(s, flags);
			/* we were preempted and partial list got empty */
			goto new_objects;
		}

		slab = slub_percpu_partial(c);
		slub_set_percpu_partial(c, slab);

		if (likely(node_match(slab, node) &&
			   pfmemalloc_match(slab, gfpflags)) ||
		    !allow_spin) {
			c->slab = slab;
			freelist = get_freelist(s, slab);
			VM_BUG_ON(!freelist);
			stat(s, CPU_PARTIAL_ALLOC);
			goto load_freelist;
		}

		local_unlock_cpu_slab(s, flags);

		slab->next = NULL;
		__put_partials(s, slab);
	}
#endif

new_objects:

	pc.flags = gfpflags;
	/*
	 * When a preferred node is indicated but no __GFP_THISNODE
	 *
	 * 1) try to get a partial slab from target node only by having
	 *    __GFP_THISNODE in pc.flags for get_partial()
	 * 2) if 1) failed, try to allocate a new slab from target node with
	 *    GPF_NOWAIT | __GFP_THISNODE opportunistically
	 * 3) if 2) failed, retry with original gfpflags which will allow
	 *    get_partial() try partial lists of other nodes before potentially
	 *    allocating new page from other nodes
	 */
	if (unlikely(node != NUMA_NO_NODE && !(gfpflags & __GFP_THISNODE)
		     && try_thisnode)) {
		if (unlikely(!allow_spin))
			/* Do not upgrade gfp to NOWAIT from more restrictive mode */
			pc.flags = gfpflags | __GFP_THISNODE;
		else
			pc.flags = GFP_NOWAIT | __GFP_THISNODE;
	}

	pc.orig_size = orig_size;
	slab = get_partial(s, node, &pc);
	if (slab) {
		if (kmem_cache_debug(s)) {
			freelist = pc.object;
			/*
			 * For debug caches here we had to go through
			 * alloc_single_from_partial() so just store the
			 * tracking info and return the object.
			 *
			 * Due to disabled preemption we need to disallow
			 * blocking. The flags are further adjusted by
			 * gfp_nested_mask() in stack_depot itself.
			 */
			if (s->flags & SLAB_STORE_USER)
				set_track(s, freelist, TRACK_ALLOC, addr,
					  gfpflags & ~(__GFP_DIRECT_RECLAIM));

			return freelist;
		}

		freelist = freeze_slab(s, slab);
		goto retry_load_slab;
	}

	slub_put_cpu_ptr(s->cpu_slab);
	slab = new_slab(s, pc.flags, node);
	c = slub_get_cpu_ptr(s->cpu_slab);

	if (unlikely(!slab)) {
		if (node != NUMA_NO_NODE && !(gfpflags & __GFP_THISNODE)
		    && try_thisnode) {
			try_thisnode = false;
			goto new_objects;
		}
		slab_out_of_memory(s, gfpflags, node);
		return NULL;
	}

	stat(s, ALLOC_SLAB);

	if (kmem_cache_debug(s)) {
		freelist = alloc_single_from_new_slab(s, slab, orig_size, gfpflags);

		if (unlikely(!freelist)) {
			/* This could cause an endless loop. Fail instead. */
			if (!allow_spin)
				return NULL;
			goto new_objects;
		}

		if (s->flags & SLAB_STORE_USER)
			set_track(s, freelist, TRACK_ALLOC, addr,
				  gfpflags & ~(__GFP_DIRECT_RECLAIM));

		return freelist;
	}

	/*
	 * No other reference to the slab yet so we can
	 * muck around with it freely without cmpxchg
	 */
	freelist = slab->freelist;
	slab->freelist = NULL;
	slab->inuse = slab->objects;
	slab->frozen = 1;

	inc_slabs_node(s, slab_nid(slab), slab->objects);

	if (unlikely(!pfmemalloc_match(slab, gfpflags) && allow_spin)) {
		/*
		 * For !pfmemalloc_match() case we don't load freelist so that
		 * we don't make further mismatched allocations easier.
		 */
		deactivate_slab(s, slab, get_freepointer(s, freelist));
		return freelist;
	}

retry_load_slab:

	local_lock_cpu_slab(s, flags);
	if (unlikely(c->slab)) {
		void *flush_freelist = c->freelist;
		struct slab *flush_slab = c->slab;

		c->slab = NULL;
		c->freelist = NULL;
		c->tid = next_tid(c->tid);

		local_unlock_cpu_slab(s, flags);

		if (unlikely(!allow_spin)) {
			/* Reentrant slub cannot take locks, defer */
			defer_deactivate_slab(flush_slab, flush_freelist);
		} else {
			deactivate_slab(s, flush_slab, flush_freelist);
		}

		stat(s, CPUSLAB_FLUSH);

		goto retry_load_slab;
	}
	c->slab = slab;

	goto load_freelist;
}
/*
 * We disallow kprobes in ___slab_alloc() to prevent reentrance
 *
 * kmalloc() -> ___slab_alloc() -> local_lock_cpu_slab() protected part of
 * ___slab_alloc() manipulating c->freelist -> kprobe -> bpf ->
 * kmalloc_nolock() or kfree_nolock() -> __update_cpu_freelist_fast()
 * manipulating c->freelist without lock.
 *
 * This does not prevent kprobe in functions called from ___slab_alloc() such as
 * local_lock_irqsave() itself, and that is fine, we only need to protect the
 * c->freelist manipulation in ___slab_alloc() itself.
 */
NOKPROBE_SYMBOL(___slab_alloc);

/*
 * A wrapper for ___slab_alloc() for contexts where preemption is not yet
 * disabled. Compensates for possible cpu changes by refetching the per cpu area
 * pointer.
 */
static void *__slab_alloc(struct kmem_cache *s, gfp_t gfpflags, int node,
			  unsigned long addr, struct kmem_cache_cpu *c, unsigned int orig_size)
{
	void *p;

#ifdef CONFIG_PREEMPT_COUNT
	/*
	 * We may have been preempted and rescheduled on a different
	 * cpu before disabling preemption. Need to reload cpu area
	 * pointer.
	 */
	c = slub_get_cpu_ptr(s->cpu_slab);
#endif
	if (unlikely(!gfpflags_allow_spinning(gfpflags))) {
		if (local_lock_is_locked(&s->cpu_slab->lock)) {
			/*
			 * EBUSY is an internal signal to kmalloc_nolock() to
			 * retry a different bucket. It's not propagated
			 * to the caller.
			 */
			p = ERR_PTR(-EBUSY);
			goto out;
		}
	}
	p = ___slab_alloc(s, gfpflags, node, addr, c, orig_size);
out:
#ifdef CONFIG_PREEMPT_COUNT
	slub_put_cpu_ptr(s->cpu_slab);
#endif
	return p;
}

static __always_inline void *__slab_alloc_node(struct kmem_cache *s,
		gfp_t gfpflags, int node, unsigned long addr, size_t orig_size)
{
	struct kmem_cache_cpu *c;
	struct slab *slab;
	unsigned long tid;
	void *object;

redo:
	/*
	 * Must read kmem_cache cpu data via this cpu ptr. Preemption is
	 * enabled. We may switch back and forth between cpus while
	 * reading from one cpu area. That does not matter as long
	 * as we end up on the original cpu again when doing the cmpxchg.
	 *
	 * We must guarantee that tid and kmem_cache_cpu are retrieved on the
	 * same cpu. We read first the kmem_cache_cpu pointer and use it to read
	 * the tid. If we are preempted and switched to another cpu between the
	 * two reads, it's OK as the two are still associated with the same cpu
	 * and cmpxchg later will validate the cpu.
	 */
	c = raw_cpu_ptr(s->cpu_slab);
	tid = READ_ONCE(c->tid);

	/*
	 * Irqless object alloc/free algorithm used here depends on sequence
	 * of fetching cpu_slab's data. tid should be fetched before anything
	 * on c to guarantee that object and slab associated with previous tid
	 * won't be used with current tid. If we fetch tid first, object and
	 * slab could be one associated with next tid and our alloc/free
	 * request will be failed. In this case, we will retry. So, no problem.
	 */
	barrier();

	/*
	 * The transaction ids are globally unique per cpu and per operation on
	 * a per cpu queue. Thus they can be guarantee that the cmpxchg_double
	 * occurs on the right processor and that there was no operation on the
	 * linked list in between.
	 */

	object = c->freelist;
	slab = c->slab;

#ifdef CONFIG_NUMA
	if (static_branch_unlikely(&strict_numa) &&
			node == NUMA_NO_NODE) {

		struct mempolicy *mpol = current->mempolicy;

		if (mpol) {
			/*
			 * Special BIND rule support. If existing slab
			 * is in permitted set then do not redirect
			 * to a particular node.
			 * Otherwise we apply the memory policy to get
			 * the node we need to allocate on.
			 */
			if (mpol->mode != MPOL_BIND || !slab ||
					!node_isset(slab_nid(slab), mpol->nodes))

				node = mempolicy_slab_node();
		}
	}
#endif

	if (!USE_LOCKLESS_FAST_PATH() ||
	    unlikely(!object || !slab || !node_match(slab, node))) {
		object = __slab_alloc(s, gfpflags, node, addr, c, orig_size);
	} else {
		void *next_object = get_freepointer_safe(s, object);

		/*
		 * The cmpxchg will only match if there was no additional
		 * operation and if we are on the right processor.
		 *
		 * The cmpxchg does the following atomically (without lock
		 * semantics!)
		 * 1. Relocate first pointer to the current per cpu area.
		 * 2. Verify that tid and freelist have not been changed
		 * 3. If they were not changed replace tid and freelist
		 *
		 * Since this is without lock semantics the protection is only
		 * against code executing on this cpu *not* from access by
		 * other cpus.
		 */
		if (unlikely(!__update_cpu_freelist_fast(s, object, next_object, tid))) {
			note_cmpxchg_failure("slab_alloc", s, tid);
			goto redo;
		}
		prefetch_freepointer(s, next_object);
		stat(s, ALLOC_FASTPATH);
	}

	return object;
}
#else /* CONFIG_SLUB_TINY */
static void *__slab_alloc_node(struct kmem_cache *s,
		gfp_t gfpflags, int node, unsigned long addr, size_t orig_size)
{
	struct partial_context pc;
	struct slab *slab;
	void *object;

	pc.flags = gfpflags;
	pc.orig_size = orig_size;
	slab = get_partial(s, node, &pc);

	if (slab)
		return pc.object;

	slab = new_slab(s, gfpflags, node);
	if (unlikely(!slab)) {
		slab_out_of_memory(s, gfpflags, node);
		return NULL;
	}

	object = alloc_single_from_new_slab(s, slab, orig_size, gfpflags);

	return object;
}
#endif /* CONFIG_SLUB_TINY */

/*
 * If the object has been wiped upon free, make sure it's fully initialized by
 * zeroing out freelist pointer.
 *
 * Note that we also wipe custom freelist pointers.
 */
static __always_inline void maybe_wipe_obj_freeptr(struct kmem_cache *s,
						   void *obj)
{
	if (unlikely(slab_want_init_on_free(s)) && obj &&
	    !freeptr_outside_object(s))
		memset((void *)((char *)kasan_reset_tag(obj) + s->offset),
			0, sizeof(void *));
}

static __fastpath_inline
struct kmem_cache *slab_pre_alloc_hook(struct kmem_cache *s, gfp_t flags)
{
	flags &= gfp_allowed_mask;

	might_alloc(flags);

	if (unlikely(should_failslab(s, flags)))
		return NULL;

	return s;
}

static __fastpath_inline
bool slab_post_alloc_hook(struct kmem_cache *s, struct list_lru *lru,
			  gfp_t flags, size_t size, void **p, bool init,
			  unsigned int orig_size)
{
	unsigned int zero_size = s->object_size;
	bool kasan_init = init;
	size_t i;
	gfp_t init_flags = flags & gfp_allowed_mask;

	/*
	 * For kmalloc object, the allocated memory size(object_size) is likely
	 * larger than the requested size(orig_size). If redzone check is
	 * enabled for the extra space, don't zero it, as it will be redzoned
	 * soon. The redzone operation for this extra space could be seen as a
	 * replacement of current poisoning under certain debug option, and
	 * won't break other sanity checks.
	 */
	if (kmem_cache_debug_flags(s, SLAB_STORE_USER | SLAB_RED_ZONE) &&
	    (s->flags & SLAB_KMALLOC))
		zero_size = orig_size;

	/*
	 * When slab_debug is enabled, avoid memory initialization integrated
	 * into KASAN and instead zero out the memory via the memset below with
	 * the proper size. Otherwise, KASAN might overwrite SLUB redzones and
	 * cause false-positive reports. This does not lead to a performance
	 * penalty on production builds, as slab_debug is not intended to be
	 * enabled there.
	 */
	if (__slub_debug_enabled())
		kasan_init = false;

	/*
	 * As memory initialization might be integrated into KASAN,
	 * kasan_slab_alloc and initialization memset must be
	 * kept together to avoid discrepancies in behavior.
	 *
	 * As p[i] might get tagged, memset and kmemleak hook come after KASAN.
	 */
	for (i = 0; i < size; i++) {
		p[i] = kasan_slab_alloc(s, p[i], init_flags, kasan_init);
		if (p[i] && init && (!kasan_init ||
				     !kasan_has_integrated_init()))
			memset(p[i], 0, zero_size);
		if (gfpflags_allow_spinning(flags))
			kmemleak_alloc_recursive(p[i], s->object_size, 1,
						 s->flags, init_flags);
		kmsan_slab_alloc(s, p[i], init_flags);
		alloc_tagging_slab_alloc_hook(s, p[i], flags);
	}

	return memcg_slab_post_alloc_hook(s, lru, flags, size, p);
}

/*
 * Replace the empty main sheaf with a (at least partially) full sheaf.
 *
 * Must be called with the cpu_sheaves local lock locked. If successful, returns
 * the pcs pointer and the local lock locked (possibly on a different cpu than
 * initially called). If not successful, returns NULL and the local lock
 * unlocked.
 */
static struct slub_percpu_sheaves *
__pcs_replace_empty_main(struct kmem_cache *s, struct slub_percpu_sheaves *pcs, gfp_t gfp)
{
	struct slab_sheaf *empty = NULL;
	struct slab_sheaf *full;
	struct node_barn *barn;
	bool can_alloc;

	lockdep_assert_held(this_cpu_ptr(&s->cpu_sheaves->lock));

	if (pcs->spare && pcs->spare->size > 0) {
		swap(pcs->main, pcs->spare);
		return pcs;
	}

	barn = get_barn(s);
	if (!barn) {
		local_unlock(&s->cpu_sheaves->lock);
		return NULL;
	}

	full = barn_replace_empty_sheaf(barn, pcs->main);

	if (full) {
		stat(s, BARN_GET);
		pcs->main = full;
		return pcs;
	}

	stat(s, BARN_GET_FAIL);

	can_alloc = gfpflags_allow_blocking(gfp);

	if (can_alloc) {
		if (pcs->spare) {
			empty = pcs->spare;
			pcs->spare = NULL;
		} else {
			empty = barn_get_empty_sheaf(barn);
		}
	}

	local_unlock(&s->cpu_sheaves->lock);

	if (!can_alloc)
		return NULL;

	if (empty) {
		if (!refill_sheaf(s, empty, gfp)) {
			full = empty;
		} else {
			/*
			 * we must be very low on memory so don't bother
			 * with the barn
			 */
			free_empty_sheaf(s, empty);
		}
	} else {
		full = alloc_full_sheaf(s, gfp);
	}

	if (!full)
		return NULL;

	/*
	 * we can reach here only when gfpflags_allow_blocking
	 * so this must not be an irq
	 */
	local_lock(&s->cpu_sheaves->lock);
	pcs = this_cpu_ptr(s->cpu_sheaves);

	/*
	 * If we are returning empty sheaf, we either got it from the
	 * barn or had to allocate one. If we are returning a full
	 * sheaf, it's due to racing or being migrated to a different
	 * cpu. Breaching the barn's sheaf limits should be thus rare
	 * enough so just ignore them to simplify the recovery.
	 */

	if (pcs->main->size == 0) {
		barn_put_empty_sheaf(barn, pcs->main);
		pcs->main = full;
		return pcs;
	}

	if (!pcs->spare) {
		pcs->spare = full;
		return pcs;
	}

	if (pcs->spare->size == 0) {
		barn_put_empty_sheaf(barn, pcs->spare);
		pcs->spare = full;
		return pcs;
	}

	barn_put_full_sheaf(barn, full);
	stat(s, BARN_PUT);

	return pcs;
}

static __fastpath_inline
void *alloc_from_pcs(struct kmem_cache *s, gfp_t gfp, int node)
{
	struct slub_percpu_sheaves *pcs;
	bool node_requested;
	void *object;

#ifdef CONFIG_NUMA
	if (static_branch_unlikely(&strict_numa) &&
			 node == NUMA_NO_NODE) {

		struct mempolicy *mpol = current->mempolicy;

		if (mpol) {
			/*
			 * Special BIND rule support. If the local node
			 * is in permitted set then do not redirect
			 * to a particular node.
			 * Otherwise we apply the memory policy to get
			 * the node we need to allocate on.
			 */
			if (mpol->mode != MPOL_BIND ||
					!node_isset(numa_mem_id(), mpol->nodes))

				node = mempolicy_slab_node();
		}
	}
#endif

	node_requested = IS_ENABLED(CONFIG_NUMA) && node != NUMA_NO_NODE;

	/*
	 * We assume the percpu sheaves contain only local objects although it's
	 * not completely guaranteed, so we verify later.
	 */
	if (unlikely(node_requested && node != numa_mem_id()))
		return NULL;

	if (!local_trylock(&s->cpu_sheaves->lock))
		return NULL;

	pcs = this_cpu_ptr(s->cpu_sheaves);

	if (unlikely(pcs->main->size == 0)) {
		pcs = __pcs_replace_empty_main(s, pcs, gfp);
		if (unlikely(!pcs))
			return NULL;
	}

	object = pcs->main->objects[pcs->main->size - 1];

	if (unlikely(node_requested)) {
		/*
		 * Verify that the object was from the node we want. This could
		 * be false because of cpu migration during an unlocked part of
		 * the current allocation or previous freeing process.
		 */
		if (folio_nid(virt_to_folio(object)) != node) {
			local_unlock(&s->cpu_sheaves->lock);
			return NULL;
		}
	}

	pcs->main->size--;

	local_unlock(&s->cpu_sheaves->lock);

	stat(s, ALLOC_PCS);

	return object;
}

static __fastpath_inline
unsigned int alloc_from_pcs_bulk(struct kmem_cache *s, size_t size, void **p)
{
	struct slub_percpu_sheaves *pcs;
	struct slab_sheaf *main;
	unsigned int allocated = 0;
	unsigned int batch;

next_batch:
	if (!local_trylock(&s->cpu_sheaves->lock))
		return allocated;

	pcs = this_cpu_ptr(s->cpu_sheaves);

	if (unlikely(pcs->main->size == 0)) {

		struct slab_sheaf *full;
		struct node_barn *barn;

		if (pcs->spare && pcs->spare->size > 0) {
			swap(pcs->main, pcs->spare);
			goto do_alloc;
		}

		barn = get_barn(s);
		if (!barn) {
			local_unlock(&s->cpu_sheaves->lock);
			return allocated;
		}

		full = barn_replace_empty_sheaf(barn, pcs->main);

		if (full) {
			stat(s, BARN_GET);
			pcs->main = full;
			goto do_alloc;
		}

		stat(s, BARN_GET_FAIL);

		local_unlock(&s->cpu_sheaves->lock);

		/*
		 * Once full sheaves in barn are depleted, let the bulk
		 * allocation continue from slab pages, otherwise we would just
		 * be copying arrays of pointers twice.
		 */
		return allocated;
	}

do_alloc:

	main = pcs->main;
	batch = min(size, main->size);

	main->size -= batch;
	memcpy(p, main->objects + main->size, batch * sizeof(void *));

	local_unlock(&s->cpu_sheaves->lock);

	stat_add(s, ALLOC_PCS, batch);

	allocated += batch;

	if (batch < size) {
		p += batch;
		size -= batch;
		goto next_batch;
	}

	return allocated;
}


/*
 * Inlined fastpath so that allocation functions (kmalloc, kmem_cache_alloc)
 * have the fastpath folded into their functions. So no function call
 * overhead for requests that can be satisfied on the fastpath.
 *
 * The fastpath works by first checking if the lockless freelist can be used.
 * If not then __slab_alloc is called for slow processing.
 *
 * Otherwise we can simply pick the next object from the lockless free list.
 */
static __fastpath_inline void *slab_alloc_node(struct kmem_cache *s, struct list_lru *lru,
		gfp_t gfpflags, int node, unsigned long addr, size_t orig_size)
{
	void *object;
	bool init = false;

	s = slab_pre_alloc_hook(s, gfpflags);
	if (unlikely(!s))
		return NULL;

	object = kfence_alloc(s, orig_size, gfpflags);
	if (unlikely(object))
		goto out;

	if (s->cpu_sheaves)
		object = alloc_from_pcs(s, gfpflags, node);

	if (!object)
		object = __slab_alloc_node(s, gfpflags, node, addr, orig_size);

	maybe_wipe_obj_freeptr(s, object);
	init = slab_want_init_on_alloc(gfpflags, s);

out:
	/*
	 * When init equals 'true', like for kzalloc() family, only
	 * @orig_size bytes might be zeroed instead of s->object_size
	 * In case this fails due to memcg_slab_post_alloc_hook(),
	 * object is set to NULL
	 */
	slab_post_alloc_hook(s, lru, gfpflags, 1, &object, init, orig_size);

	return object;
}

void *kmem_cache_alloc_noprof(struct kmem_cache *s, gfp_t gfpflags)
{
	void *ret = slab_alloc_node(s, NULL, gfpflags, NUMA_NO_NODE, _RET_IP_,
				    s->object_size);

	trace_kmem_cache_alloc(_RET_IP_, ret, s, gfpflags, NUMA_NO_NODE);

	return ret;
}
EXPORT_SYMBOL(kmem_cache_alloc_noprof);

void *kmem_cache_alloc_lru_noprof(struct kmem_cache *s, struct list_lru *lru,
			   gfp_t gfpflags)
{
	void *ret = slab_alloc_node(s, lru, gfpflags, NUMA_NO_NODE, _RET_IP_,
				    s->object_size);

	trace_kmem_cache_alloc(_RET_IP_, ret, s, gfpflags, NUMA_NO_NODE);

	return ret;
}
EXPORT_SYMBOL(kmem_cache_alloc_lru_noprof);

bool kmem_cache_charge(void *objp, gfp_t gfpflags)
{
	if (!memcg_kmem_online())
		return true;

	return memcg_slab_post_charge(objp, gfpflags);
}
EXPORT_SYMBOL(kmem_cache_charge);

/**
 * kmem_cache_alloc_node - Allocate an object on the specified node
 * @s: The cache to allocate from.
 * @gfpflags: See kmalloc().
 * @node: node number of the target node.
 *
 * Identical to kmem_cache_alloc but it will allocate memory on the given
 * node, which can improve the performance for cpu bound structures.
 *
 * Fallback to other node is possible if __GFP_THISNODE is not set.
 *
 * Return: pointer to the new object or %NULL in case of error
 */
void *kmem_cache_alloc_node_noprof(struct kmem_cache *s, gfp_t gfpflags, int node)
{
	void *ret = slab_alloc_node(s, NULL, gfpflags, node, _RET_IP_, s->object_size);

	trace_kmem_cache_alloc(_RET_IP_, ret, s, gfpflags, node);

	return ret;
}
EXPORT_SYMBOL(kmem_cache_alloc_node_noprof);

/*
 * returns a sheaf that has at least the requested size
 * when prefilling is needed, do so with given gfp flags
 *
 * return NULL if sheaf allocation or prefilling failed
 */
struct slab_sheaf *
kmem_cache_prefill_sheaf(struct kmem_cache *s, gfp_t gfp, unsigned int size)
{
	struct slub_percpu_sheaves *pcs;
	struct slab_sheaf *sheaf = NULL;
	struct node_barn *barn;

	if (unlikely(size > s->sheaf_capacity)) {

		/*
		 * slab_debug disables cpu sheaves intentionally so all
		 * prefilled sheaves become "oversize" and we give up on
		 * performance for the debugging. Same with SLUB_TINY.
		 * Creating a cache without sheaves and then requesting a
		 * prefilled sheaf is however not expected, so warn.
		 */
		WARN_ON_ONCE(s->sheaf_capacity == 0 &&
			     !IS_ENABLED(CONFIG_SLUB_TINY) &&
			     !(s->flags & SLAB_DEBUG_FLAGS));

		sheaf = kzalloc(struct_size(sheaf, objects, size), gfp);
		if (!sheaf)
			return NULL;

		stat(s, SHEAF_PREFILL_OVERSIZE);
		sheaf->cache = s;
		sheaf->capacity = size;

		if (!__kmem_cache_alloc_bulk(s, gfp, size,
					     &sheaf->objects[0])) {
			kfree(sheaf);
			return NULL;
		}

		sheaf->size = size;

		return sheaf;
	}

	local_lock(&s->cpu_sheaves->lock);
	pcs = this_cpu_ptr(s->cpu_sheaves);

	if (pcs->spare) {
		sheaf = pcs->spare;
		pcs->spare = NULL;
		stat(s, SHEAF_PREFILL_FAST);
	} else {
		barn = get_barn(s);

		stat(s, SHEAF_PREFILL_SLOW);
		if (barn)
			sheaf = barn_get_full_or_empty_sheaf(barn);
		if (sheaf && sheaf->size)
			stat(s, BARN_GET);
		else
			stat(s, BARN_GET_FAIL);
	}

	local_unlock(&s->cpu_sheaves->lock);


	if (!sheaf)
		sheaf = alloc_empty_sheaf(s, gfp);

	if (sheaf && sheaf->size < size) {
		if (refill_sheaf(s, sheaf, gfp)) {
			sheaf_flush_unused(s, sheaf);
			free_empty_sheaf(s, sheaf);
			sheaf = NULL;
		}
	}

	if (sheaf)
		sheaf->capacity = s->sheaf_capacity;

	return sheaf;
}

/*
 * Use this to return a sheaf obtained by kmem_cache_prefill_sheaf()
 *
 * If the sheaf cannot simply become the percpu spare sheaf, but there's space
 * for a full sheaf in the barn, we try to refill the sheaf back to the cache's
 * sheaf_capacity to avoid handling partially full sheaves.
 *
 * If the refill fails because gfp is e.g. GFP_NOWAIT, or the barn is full, the
 * sheaf is instead flushed and freed.
 */
void kmem_cache_return_sheaf(struct kmem_cache *s, gfp_t gfp,
			     struct slab_sheaf *sheaf)
{
	struct slub_percpu_sheaves *pcs;
	struct node_barn *barn;

	if (unlikely(sheaf->capacity != s->sheaf_capacity)) {
		sheaf_flush_unused(s, sheaf);
		kfree(sheaf);
		return;
	}

	local_lock(&s->cpu_sheaves->lock);
	pcs = this_cpu_ptr(s->cpu_sheaves);
	barn = get_barn(s);

	if (!pcs->spare) {
		pcs->spare = sheaf;
		sheaf = NULL;
		stat(s, SHEAF_RETURN_FAST);
	}

	local_unlock(&s->cpu_sheaves->lock);

	if (!sheaf)
		return;

	stat(s, SHEAF_RETURN_SLOW);

	/*
	 * If the barn has too many full sheaves or we fail to refill the sheaf,
	 * simply flush and free it.
	 */
	if (!barn || data_race(barn->nr_full) >= MAX_FULL_SHEAVES ||
	    refill_sheaf(s, sheaf, gfp)) {
		sheaf_flush_unused(s, sheaf);
		free_empty_sheaf(s, sheaf);
		return;
	}

	barn_put_full_sheaf(barn, sheaf);
	stat(s, BARN_PUT);
}

/*
 * refill a sheaf previously returned by kmem_cache_prefill_sheaf to at least
 * the given size
 *
 * the sheaf might be replaced by a new one when requesting more than
 * s->sheaf_capacity objects if such replacement is necessary, but the refill
 * fails (returning -ENOMEM), the existing sheaf is left intact
 *
 * In practice we always refill to full sheaf's capacity.
 */
int kmem_cache_refill_sheaf(struct kmem_cache *s, gfp_t gfp,
			    struct slab_sheaf **sheafp, unsigned int size)
{
	struct slab_sheaf *sheaf;

	/*
	 * TODO: do we want to support *sheaf == NULL to be equivalent of
	 * kmem_cache_prefill_sheaf() ?
	 */
	if (!sheafp || !(*sheafp))
		return -EINVAL;

	sheaf = *sheafp;
	if (sheaf->size >= size)
		return 0;

	if (likely(sheaf->capacity >= size)) {
		if (likely(sheaf->capacity == s->sheaf_capacity))
			return refill_sheaf(s, sheaf, gfp);

		if (!__kmem_cache_alloc_bulk(s, gfp, sheaf->capacity - sheaf->size,
					     &sheaf->objects[sheaf->size])) {
			return -ENOMEM;
		}
		sheaf->size = sheaf->capacity;

		return 0;
	}

	/*
	 * We had a regular sized sheaf and need an oversize one, or we had an
	 * oversize one already but need a larger one now.
	 * This should be a very rare path so let's not complicate it.
	 */
	sheaf = kmem_cache_prefill_sheaf(s, gfp, size);
	if (!sheaf)
		return -ENOMEM;

	kmem_cache_return_sheaf(s, gfp, *sheafp);
	*sheafp = sheaf;
	return 0;
}

/*
 * Allocate from a sheaf obtained by kmem_cache_prefill_sheaf()
 *
 * Guaranteed not to fail as many allocations as was the requested size.
 * After the sheaf is emptied, it fails - no fallback to the slab cache itself.
 *
 * The gfp parameter is meant only to specify __GFP_ZERO or __GFP_ACCOUNT
 * memcg charging is forced over limit if necessary, to avoid failure.
 */
void *
kmem_cache_alloc_from_sheaf_noprof(struct kmem_cache *s, gfp_t gfp,
				   struct slab_sheaf *sheaf)
{
	void *ret = NULL;
	bool init;

	if (sheaf->size == 0)
		goto out;

	ret = sheaf->objects[--sheaf->size];

	init = slab_want_init_on_alloc(gfp, s);

	/* add __GFP_NOFAIL to force successful memcg charging */
	slab_post_alloc_hook(s, NULL, gfp | __GFP_NOFAIL, 1, &ret, init, s->object_size);
out:
	trace_kmem_cache_alloc(_RET_IP_, ret, s, gfp, NUMA_NO_NODE);

	return ret;
}

unsigned int kmem_cache_sheaf_size(struct slab_sheaf *sheaf)
{
	return sheaf->size;
}
/*
 * To avoid unnecessary overhead, we pass through large allocation requests
 * directly to the page allocator. We use __GFP_COMP, because we will need to
 * know the allocation order to free the pages properly in kfree.
 */
static void *___kmalloc_large_node(size_t size, gfp_t flags, int node)
{
	struct folio *folio;
	void *ptr = NULL;
	unsigned int order = get_order(size);

	if (unlikely(flags & GFP_SLAB_BUG_MASK))
		flags = kmalloc_fix_flags(flags);

	flags |= __GFP_COMP;

	if (node == NUMA_NO_NODE)
		folio = (struct folio *)alloc_frozen_pages_noprof(flags, order);
	else
		folio = (struct folio *)__alloc_frozen_pages_noprof(flags, order, node, NULL);

	if (folio) {
		ptr = folio_address(folio);
		lruvec_stat_mod_folio(folio, NR_SLAB_UNRECLAIMABLE_B,
				      PAGE_SIZE << order);
		__folio_set_large_kmalloc(folio);
	}

	ptr = kasan_kmalloc_large(ptr, size, flags);
	/* As ptr might get tagged, call kmemleak hook after KASAN. */
	kmemleak_alloc(ptr, size, 1, flags);
	kmsan_kmalloc_large(ptr, size, flags);

	return ptr;
}

void *__kmalloc_large_noprof(size_t size, gfp_t flags)
{
	void *ret = ___kmalloc_large_node(size, flags, NUMA_NO_NODE);

	trace_kmalloc(_RET_IP_, ret, size, PAGE_SIZE << get_order(size),
		      flags, NUMA_NO_NODE);
	return ret;
}
EXPORT_SYMBOL(__kmalloc_large_noprof);

void *__kmalloc_large_node_noprof(size_t size, gfp_t flags, int node)
{
	void *ret = ___kmalloc_large_node(size, flags, node);

	trace_kmalloc(_RET_IP_, ret, size, PAGE_SIZE << get_order(size),
		      flags, node);
	return ret;
}
EXPORT_SYMBOL(__kmalloc_large_node_noprof);

static __always_inline
void *__do_kmalloc_node(size_t size, kmem_buckets *b, gfp_t flags, int node,
			unsigned long caller)
{
	struct kmem_cache *s;
	void *ret;

	if (unlikely(size > KMALLOC_MAX_CACHE_SIZE)) {
		ret = __kmalloc_large_node_noprof(size, flags, node);
		trace_kmalloc(caller, ret, size,
			      PAGE_SIZE << get_order(size), flags, node);
		return ret;
	}

	if (unlikely(!size))
		return ZERO_SIZE_PTR;

	s = kmalloc_slab(size, b, flags, caller);

	ret = slab_alloc_node(s, NULL, flags, node, caller, size);
	ret = kasan_kmalloc(s, ret, size, flags);
	trace_kmalloc(caller, ret, size, s->size, flags, node);
	return ret;
}
void *__kmalloc_node_noprof(DECL_BUCKET_PARAMS(size, b), gfp_t flags, int node)
{
	return __do_kmalloc_node(size, PASS_BUCKET_PARAM(b), flags, node, _RET_IP_);
}
EXPORT_SYMBOL(__kmalloc_node_noprof);

void *__kmalloc_noprof(size_t size, gfp_t flags)
{
	return __do_kmalloc_node(size, NULL, flags, NUMA_NO_NODE, _RET_IP_);
}
EXPORT_SYMBOL(__kmalloc_noprof);

/**
 * kmalloc_nolock - Allocate an object of given size from any context.
 * @size: size to allocate
 * @gfp_flags: GFP flags. Only __GFP_ACCOUNT, __GFP_ZERO, __GFP_NO_OBJ_EXT
 * allowed.
 * @node: node number of the target node.
 *
 * Return: pointer to the new object or NULL in case of error.
 * NULL does not mean EBUSY or EAGAIN. It means ENOMEM.
 * There is no reason to call it again and expect !NULL.
 */
void *kmalloc_nolock_noprof(size_t size, gfp_t gfp_flags, int node)
{
	gfp_t alloc_gfp = __GFP_NOWARN | __GFP_NOMEMALLOC | gfp_flags;
	struct kmem_cache *s;
	bool can_retry = true;
	void *ret = ERR_PTR(-EBUSY);

	VM_WARN_ON_ONCE(gfp_flags & ~(__GFP_ACCOUNT | __GFP_ZERO |
				      __GFP_NO_OBJ_EXT));

	if (unlikely(!size))
		return ZERO_SIZE_PTR;

	if (IS_ENABLED(CONFIG_PREEMPT_RT) && (in_nmi() || in_hardirq()))
		/* kmalloc_nolock() in PREEMPT_RT is not supported from irq */
		return NULL;
retry:
	if (unlikely(size > KMALLOC_MAX_CACHE_SIZE))
		return NULL;
	s = kmalloc_slab(size, NULL, alloc_gfp, _RET_IP_);

	if (!(s->flags & __CMPXCHG_DOUBLE) && !kmem_cache_debug(s))
		/*
		 * kmalloc_nolock() is not supported on architectures that
		 * don't implement cmpxchg16b, but debug caches don't use
		 * per-cpu slab and per-cpu partial slabs. They rely on
		 * kmem_cache_node->list_lock, so kmalloc_nolock() can
		 * attempt to allocate from debug caches by
		 * spin_trylock_irqsave(&n->list_lock, ...)
		 */
		return NULL;

	/*
	 * Do not call slab_alloc_node(), since trylock mode isn't
	 * compatible with slab_pre_alloc_hook/should_failslab and
	 * kfence_alloc. Hence call __slab_alloc_node() (at most twice)
	 * and slab_post_alloc_hook() directly.
	 *
	 * In !PREEMPT_RT ___slab_alloc() manipulates (freelist,tid) pair
	 * in irq saved region. It assumes that the same cpu will not
	 * __update_cpu_freelist_fast() into the same (freelist,tid) pair.
	 * Therefore use in_nmi() to check whether particular bucket is in
	 * irq protected section.
	 *
	 * If in_nmi() && local_lock_is_locked(s->cpu_slab) then it means that
	 * this cpu was interrupted somewhere inside ___slab_alloc() after
	 * it did local_lock_irqsave(&s->cpu_slab->lock, flags).
	 * In this case fast path with __update_cpu_freelist_fast() is not safe.
	 */
#ifndef CONFIG_SLUB_TINY
	if (!in_nmi() || !local_lock_is_locked(&s->cpu_slab->lock))
#endif
		ret = __slab_alloc_node(s, alloc_gfp, node, _RET_IP_, size);

	if (PTR_ERR(ret) == -EBUSY) {
		if (can_retry) {
			/* pick the next kmalloc bucket */
			size = s->object_size + 1;
			/*
			 * Another alternative is to
			 * if (memcg) alloc_gfp &= ~__GFP_ACCOUNT;
			 * else if (!memcg) alloc_gfp |= __GFP_ACCOUNT;
			 * to retry from bucket of the same size.
			 */
			can_retry = false;
			goto retry;
		}
		ret = NULL;
	}

	maybe_wipe_obj_freeptr(s, ret);
	slab_post_alloc_hook(s, NULL, alloc_gfp, 1, &ret,
			     slab_want_init_on_alloc(alloc_gfp, s), size);

	ret = kasan_kmalloc(s, ret, size, alloc_gfp);
	return ret;
}
EXPORT_SYMBOL_GPL(kmalloc_nolock_noprof);

void *__kmalloc_node_track_caller_noprof(DECL_BUCKET_PARAMS(size, b), gfp_t flags,
					 int node, unsigned long caller)
{
	return __do_kmalloc_node(size, PASS_BUCKET_PARAM(b), flags, node, caller);

}
EXPORT_SYMBOL(__kmalloc_node_track_caller_noprof);

void *__kmalloc_cache_noprof(struct kmem_cache *s, gfp_t gfpflags, size_t size)
{
	void *ret = slab_alloc_node(s, NULL, gfpflags, NUMA_NO_NODE,
					    _RET_IP_, size);

	trace_kmalloc(_RET_IP_, ret, size, s->size, gfpflags, NUMA_NO_NODE);

	ret = kasan_kmalloc(s, ret, size, gfpflags);
	return ret;
}
EXPORT_SYMBOL(__kmalloc_cache_noprof);

void *__kmalloc_cache_node_noprof(struct kmem_cache *s, gfp_t gfpflags,
				  int node, size_t size)
{
	void *ret = slab_alloc_node(s, NULL, gfpflags, node, _RET_IP_, size);

	trace_kmalloc(_RET_IP_, ret, size, s->size, gfpflags, node);

	ret = kasan_kmalloc(s, ret, size, gfpflags);
	return ret;
}
EXPORT_SYMBOL(__kmalloc_cache_node_noprof);

static noinline void free_to_partial_list(
	struct kmem_cache *s, struct slab *slab,
	void *head, void *tail, int bulk_cnt,
	unsigned long addr)
{
	struct kmem_cache_node *n = get_node(s, slab_nid(slab));
	struct slab *slab_free = NULL;
	int cnt = bulk_cnt;
	unsigned long flags;
	depot_stack_handle_t handle = 0;

	/*
	 * We cannot use GFP_NOWAIT as there are callsites where waking up
	 * kswapd could deadlock
	 */
	if (s->flags & SLAB_STORE_USER)
		handle = set_track_prepare(__GFP_NOWARN);

	spin_lock_irqsave(&n->list_lock, flags);

	if (free_debug_processing(s, slab, head, tail, &cnt, addr, handle)) {
		void *prior = slab->freelist;

		/* Perform the actual freeing while we still hold the locks */
		slab->inuse -= cnt;
		set_freepointer(s, tail, prior);
		slab->freelist = head;

		/*
		 * If the slab is empty, and node's partial list is full,
		 * it should be discarded anyway no matter it's on full or
		 * partial list.
		 */
		if (slab->inuse == 0 && n->nr_partial >= s->min_partial)
			slab_free = slab;

		if (!prior) {
			/* was on full list */
			remove_full(s, n, slab);
			if (!slab_free) {
				add_partial(n, slab, DEACTIVATE_TO_TAIL);
				stat(s, FREE_ADD_PARTIAL);
			}
		} else if (slab_free) {
			remove_partial(n, slab);
			stat(s, FREE_REMOVE_PARTIAL);
		}
	}

	if (slab_free) {
		/*
		 * Update the counters while still holding n->list_lock to
		 * prevent spurious validation warnings
		 */
		dec_slabs_node(s, slab_nid(slab_free), slab_free->objects);
	}

	spin_unlock_irqrestore(&n->list_lock, flags);

	if (slab_free) {
		stat(s, FREE_SLAB);
		free_slab(s, slab_free);
	}
}

/*
 * Slow path handling. This may still be called frequently since objects
 * have a longer lifetime than the cpu slabs in most processing loads.
 *
 * So we still attempt to reduce cache line usage. Just take the slab
 * lock and free the item. If there is no additional partial slab
 * handling required then we can return immediately.
 */
static void __slab_free(struct kmem_cache *s, struct slab *slab,
			void *head, void *tail, int cnt,
			unsigned long addr)

{
	void *prior;
	int was_frozen;
	struct slab new;
	unsigned long counters;
	struct kmem_cache_node *n = NULL;
	unsigned long flags;
	bool on_node_partial;

	stat(s, FREE_SLOWPATH);

	if (IS_ENABLED(CONFIG_SLUB_TINY) || kmem_cache_debug(s)) {
		free_to_partial_list(s, slab, head, tail, cnt, addr);
		return;
	}

	do {
		if (unlikely(n)) {
			spin_unlock_irqrestore(&n->list_lock, flags);
			n = NULL;
		}
		prior = slab->freelist;
		counters = slab->counters;
		set_freepointer(s, tail, prior);
		new.counters = counters;
		was_frozen = new.frozen;
		new.inuse -= cnt;
		if ((!new.inuse || !prior) && !was_frozen) {
			/* Needs to be taken off a list */
			if (!kmem_cache_has_cpu_partial(s) || prior) {

				n = get_node(s, slab_nid(slab));
				/*
				 * Speculatively acquire the list_lock.
				 * If the cmpxchg does not succeed then we may
				 * drop the list_lock without any processing.
				 *
				 * Otherwise the list_lock will synchronize with
				 * other processors updating the list of slabs.
				 */
				spin_lock_irqsave(&n->list_lock, flags);

				on_node_partial = slab_test_node_partial(slab);
			}
		}

	} while (!slab_update_freelist(s, slab,
		prior, counters,
		head, new.counters,
		"__slab_free"));

	if (likely(!n)) {

		if (likely(was_frozen)) {
			/*
			 * The list lock was not taken therefore no list
			 * activity can be necessary.
			 */
			stat(s, FREE_FROZEN);
		} else if (kmem_cache_has_cpu_partial(s) && !prior) {
			/*
			 * If we started with a full slab then put it onto the
			 * per cpu partial list.
			 */
			put_cpu_partial(s, slab, 1);
			stat(s, CPU_PARTIAL_FREE);
		}

		return;
	}

	/*
	 * This slab was partially empty but not on the per-node partial list,
	 * in which case we shouldn't manipulate its list, just return.
	 */
	if (prior && !on_node_partial) {
		spin_unlock_irqrestore(&n->list_lock, flags);
		return;
	}

	if (unlikely(!new.inuse && n->nr_partial >= s->min_partial))
		goto slab_empty;

	/*
	 * Objects left in the slab. If it was not on the partial list before
	 * then add it.
	 */
	if (!kmem_cache_has_cpu_partial(s) && unlikely(!prior)) {
		add_partial(n, slab, DEACTIVATE_TO_TAIL);
		stat(s, FREE_ADD_PARTIAL);
	}
	spin_unlock_irqrestore(&n->list_lock, flags);
	return;

slab_empty:
	if (prior) {
		/*
		 * Slab on the partial list.
		 */
		remove_partial(n, slab);
		stat(s, FREE_REMOVE_PARTIAL);
	}

	spin_unlock_irqrestore(&n->list_lock, flags);
	stat(s, FREE_SLAB);
	discard_slab(s, slab);
}

/*
 * pcs is locked. We should have get rid of the spare sheaf and obtained an
 * empty sheaf, while the main sheaf is full. We want to install the empty sheaf
 * as a main sheaf, and make the current main sheaf a spare sheaf.
 *
 * However due to having relinquished the cpu_sheaves lock when obtaining
 * the empty sheaf, we need to handle some unlikely but possible cases.
 *
 * If we put any sheaf to barn here, it's because we were interrupted or have
 * been migrated to a different cpu, which should be rare enough so just ignore
 * the barn's limits to simplify the handling.
 *
 * An alternative scenario that gets us here is when we fail
 * barn_replace_full_sheaf(), because there's no empty sheaf available in the
 * barn, so we had to allocate it by alloc_empty_sheaf(). But because we saw the
 * limit on full sheaves was not exceeded, we assume it didn't change and just
 * put the full sheaf there.
 */
static void __pcs_install_empty_sheaf(struct kmem_cache *s,
		struct slub_percpu_sheaves *pcs, struct slab_sheaf *empty,
		struct node_barn *barn)
{
	lockdep_assert_held(this_cpu_ptr(&s->cpu_sheaves->lock));

	/* This is what we expect to find if nobody interrupted us. */
	if (likely(!pcs->spare)) {
		pcs->spare = pcs->main;
		pcs->main = empty;
		return;
	}

	/*
	 * Unlikely because if the main sheaf had space, we would have just
	 * freed to it. Get rid of our empty sheaf.
	 */
	if (pcs->main->size < s->sheaf_capacity) {
		barn_put_empty_sheaf(barn, empty);
		return;
	}

	/* Also unlikely for the same reason */
	if (pcs->spare->size < s->sheaf_capacity) {
		swap(pcs->main, pcs->spare);
		barn_put_empty_sheaf(barn, empty);
		return;
	}

	/*
	 * We probably failed barn_replace_full_sheaf() due to no empty sheaf
	 * available there, but we allocated one, so finish the job.
	 */
	barn_put_full_sheaf(barn, pcs->main);
	stat(s, BARN_PUT);
	pcs->main = empty;
}

/*
 * Replace the full main sheaf with a (at least partially) empty sheaf.
 *
 * Must be called with the cpu_sheaves local lock locked. If successful, returns
 * the pcs pointer and the local lock locked (possibly on a different cpu than
 * initially called). If not successful, returns NULL and the local lock
 * unlocked.
 */
static struct slub_percpu_sheaves *
__pcs_replace_full_main(struct kmem_cache *s, struct slub_percpu_sheaves *pcs)
{
	struct slab_sheaf *empty;
	struct node_barn *barn;
	bool put_fail;

restart:
	lockdep_assert_held(this_cpu_ptr(&s->cpu_sheaves->lock));

	barn = get_barn(s);
	if (!barn) {
		local_unlock(&s->cpu_sheaves->lock);
		return NULL;
	}

	put_fail = false;

	if (!pcs->spare) {
		empty = barn_get_empty_sheaf(barn);
		if (empty) {
			pcs->spare = pcs->main;
			pcs->main = empty;
			return pcs;
		}
		goto alloc_empty;
	}

	if (pcs->spare->size < s->sheaf_capacity) {
		swap(pcs->main, pcs->spare);
		return pcs;
	}

	empty = barn_replace_full_sheaf(barn, pcs->main);

	if (!IS_ERR(empty)) {
		stat(s, BARN_PUT);
		pcs->main = empty;
		return pcs;
	}

	if (PTR_ERR(empty) == -E2BIG) {
		/* Since we got here, spare exists and is full */
		struct slab_sheaf *to_flush = pcs->spare;

		stat(s, BARN_PUT_FAIL);

		pcs->spare = NULL;
		local_unlock(&s->cpu_sheaves->lock);

		sheaf_flush_unused(s, to_flush);
		empty = to_flush;
		goto got_empty;
	}

	/*
	 * We could not replace full sheaf because barn had no empty
	 * sheaves. We can still allocate it and put the full sheaf in
	 * __pcs_install_empty_sheaf(), but if we fail to allocate it,
	 * make sure to count the fail.
	 */
	put_fail = true;

alloc_empty:
	local_unlock(&s->cpu_sheaves->lock);

	empty = alloc_empty_sheaf(s, GFP_NOWAIT);
	if (empty)
		goto got_empty;

	if (put_fail)
		 stat(s, BARN_PUT_FAIL);

	if (!sheaf_flush_main(s))
		return NULL;

	if (!local_trylock(&s->cpu_sheaves->lock))
		return NULL;

	pcs = this_cpu_ptr(s->cpu_sheaves);

	/*
	 * we flushed the main sheaf so it should be empty now,
	 * but in case we got preempted or migrated, we need to
	 * check again
	 */
	if (pcs->main->size == s->sheaf_capacity)
		goto restart;

	return pcs;

got_empty:
	if (!local_trylock(&s->cpu_sheaves->lock)) {
		barn_put_empty_sheaf(barn, empty);
		return NULL;
	}

	pcs = this_cpu_ptr(s->cpu_sheaves);
	__pcs_install_empty_sheaf(s, pcs, empty, barn);

	return pcs;
}

/*
 * Free an object to the percpu sheaves.
 * The object is expected to have passed slab_free_hook() already.
 */
static __fastpath_inline
bool free_to_pcs(struct kmem_cache *s, void *object)
{
	struct slub_percpu_sheaves *pcs;

	if (!local_trylock(&s->cpu_sheaves->lock))
		return false;

	pcs = this_cpu_ptr(s->cpu_sheaves);

	if (unlikely(pcs->main->size == s->sheaf_capacity)) {

		pcs = __pcs_replace_full_main(s, pcs);
		if (unlikely(!pcs))
			return false;
	}

	pcs->main->objects[pcs->main->size++] = object;

	local_unlock(&s->cpu_sheaves->lock);

	stat(s, FREE_PCS);

	return true;
}

static void rcu_free_sheaf(struct rcu_head *head)
{
	struct kmem_cache_node *n;
	struct slab_sheaf *sheaf;
	struct node_barn *barn = NULL;
	struct kmem_cache *s;

	sheaf = container_of(head, struct slab_sheaf, rcu_head);

	s = sheaf->cache;

	/*
	 * This may remove some objects due to slab_free_hook() returning false,
	 * so that the sheaf might no longer be completely full. But it's easier
	 * to handle it as full (unless it became completely empty), as the code
	 * handles it fine. The only downside is that sheaf will serve fewer
	 * allocations when reused. It only happens due to debugging, which is a
	 * performance hit anyway.
	 */
	__rcu_free_sheaf_prepare(s, sheaf);

	n = get_node(s, sheaf->node);
	if (!n)
		goto flush;

	barn = n->barn;

	/* due to slab_free_hook() */
	if (unlikely(sheaf->size == 0))
		goto empty;

	/*
	 * Checking nr_full/nr_empty outside lock avoids contention in case the
	 * barn is at the respective limit. Due to the race we might go over the
	 * limit but that should be rare and harmless.
	 */

	if (data_race(barn->nr_full) < MAX_FULL_SHEAVES) {
		stat(s, BARN_PUT);
		barn_put_full_sheaf(barn, sheaf);
		return;
	}

flush:
	stat(s, BARN_PUT_FAIL);
	sheaf_flush_unused(s, sheaf);

empty:
	if (barn && data_race(barn->nr_empty) < MAX_EMPTY_SHEAVES) {
		barn_put_empty_sheaf(barn, sheaf);
		return;
	}

	free_empty_sheaf(s, sheaf);
}

bool __kfree_rcu_sheaf(struct kmem_cache *s, void *obj)
{
	struct slub_percpu_sheaves *pcs;
	struct slab_sheaf *rcu_sheaf;

	if (!local_trylock(&s->cpu_sheaves->lock))
		goto fail;

	pcs = this_cpu_ptr(s->cpu_sheaves);

	if (unlikely(!pcs->rcu_free)) {

		struct slab_sheaf *empty;
		struct node_barn *barn;

		if (pcs->spare && pcs->spare->size == 0) {
			pcs->rcu_free = pcs->spare;
			pcs->spare = NULL;
			goto do_free;
		}

		barn = get_barn(s);
		if (!barn) {
			local_unlock(&s->cpu_sheaves->lock);
			goto fail;
		}

		empty = barn_get_empty_sheaf(barn);

		if (empty) {
			pcs->rcu_free = empty;
			goto do_free;
		}

		local_unlock(&s->cpu_sheaves->lock);

		empty = alloc_empty_sheaf(s, GFP_NOWAIT);

		if (!empty)
			goto fail;

		if (!local_trylock(&s->cpu_sheaves->lock)) {
			barn_put_empty_sheaf(barn, empty);
			goto fail;
		}

		pcs = this_cpu_ptr(s->cpu_sheaves);

		if (unlikely(pcs->rcu_free))
			barn_put_empty_sheaf(barn, empty);
		else
			pcs->rcu_free = empty;
	}

do_free:

	rcu_sheaf = pcs->rcu_free;

	/*
	 * Since we flush immediately when size reaches capacity, we never reach
	 * this with size already at capacity, so no OOB write is possible.
	 */
	rcu_sheaf->objects[rcu_sheaf->size++] = obj;

	if (likely(rcu_sheaf->size < s->sheaf_capacity)) {
		rcu_sheaf = NULL;
	} else {
		pcs->rcu_free = NULL;
		rcu_sheaf->node = numa_mem_id();
	}

	/*
	 * we flush before local_unlock to make sure a racing
	 * flush_all_rcu_sheaves() doesn't miss this sheaf
	 */
	if (rcu_sheaf)
		call_rcu(&rcu_sheaf->rcu_head, rcu_free_sheaf);

	local_unlock(&s->cpu_sheaves->lock);

	stat(s, FREE_RCU_SHEAF);
	return true;

fail:
	stat(s, FREE_RCU_SHEAF_FAIL);
	return false;
}

/*
 * Bulk free objects to the percpu sheaves.
 * Unlike free_to_pcs() this includes the calls to all necessary hooks
 * and the fallback to freeing to slab pages.
 */
static void free_to_pcs_bulk(struct kmem_cache *s, size_t size, void **p)
{
	struct slub_percpu_sheaves *pcs;
	struct slab_sheaf *main, *empty;
	bool init = slab_want_init_on_free(s);
	unsigned int batch, i = 0;
	struct node_barn *barn;
	void *remote_objects[PCS_BATCH_MAX];
	unsigned int remote_nr = 0;
	int node = numa_mem_id();

next_remote_batch:
	while (i < size) {
		struct slab *slab = virt_to_slab(p[i]);

		memcg_slab_free_hook(s, slab, p + i, 1);
		alloc_tagging_slab_free_hook(s, slab, p + i, 1);

		if (unlikely(!slab_free_hook(s, p[i], init, false))) {
			p[i] = p[--size];
			continue;
		}

		if (unlikely(IS_ENABLED(CONFIG_NUMA) && slab_nid(slab) != node)) {
			remote_objects[remote_nr] = p[i];
			p[i] = p[--size];
			if (++remote_nr >= PCS_BATCH_MAX)
				goto flush_remote;
			continue;
		}

		i++;
	}

	if (!size)
		goto flush_remote;

next_batch:
	if (!local_trylock(&s->cpu_sheaves->lock))
		goto fallback;

	pcs = this_cpu_ptr(s->cpu_sheaves);

	if (likely(pcs->main->size < s->sheaf_capacity))
		goto do_free;

	barn = get_barn(s);
	if (!barn)
		goto no_empty;

	if (!pcs->spare) {
		empty = barn_get_empty_sheaf(barn);
		if (!empty)
			goto no_empty;

		pcs->spare = pcs->main;
		pcs->main = empty;
		goto do_free;
	}

	if (pcs->spare->size < s->sheaf_capacity) {
		swap(pcs->main, pcs->spare);
		goto do_free;
	}

	empty = barn_replace_full_sheaf(barn, pcs->main);
	if (IS_ERR(empty)) {
		stat(s, BARN_PUT_FAIL);
		goto no_empty;
	}

	stat(s, BARN_PUT);
	pcs->main = empty;

do_free:
	main = pcs->main;
	batch = min(size, s->sheaf_capacity - main->size);

	memcpy(main->objects + main->size, p, batch * sizeof(void *));
	main->size += batch;

	local_unlock(&s->cpu_sheaves->lock);

	stat_add(s, FREE_PCS, batch);

	if (batch < size) {
		p += batch;
		size -= batch;
		goto next_batch;
	}

	if (remote_nr)
		goto flush_remote;

	return;

no_empty:
	local_unlock(&s->cpu_sheaves->lock);

	/*
	 * if we depleted all empty sheaves in the barn or there are too
	 * many full sheaves, free the rest to slab pages
	 */
fallback:
	__kmem_cache_free_bulk(s, size, p);

flush_remote:
	if (remote_nr) {
		__kmem_cache_free_bulk(s, remote_nr, &remote_objects[0]);
		if (i < size) {
			remote_nr = 0;
			goto next_remote_batch;
		}
	}
}

struct defer_free {
	struct llist_head objects;
	struct llist_head slabs;
	struct irq_work work;
};

static void free_deferred_objects(struct irq_work *work);

static DEFINE_PER_CPU(struct defer_free, defer_free_objects) = {
	.objects = LLIST_HEAD_INIT(objects),
	.slabs = LLIST_HEAD_INIT(slabs),
	.work = IRQ_WORK_INIT(free_deferred_objects),
};

/*
 * In PREEMPT_RT irq_work runs in per-cpu kthread, so it's safe
 * to take sleeping spin_locks from __slab_free() and deactivate_slab().
 * In !PREEMPT_RT irq_work will run after local_unlock_irqrestore().
 */
static void free_deferred_objects(struct irq_work *work)
{
	struct defer_free *df = container_of(work, struct defer_free, work);
	struct llist_head *objs = &df->objects;
	struct llist_head *slabs = &df->slabs;
	struct llist_node *llnode, *pos, *t;

	if (llist_empty(objs) && llist_empty(slabs))
		return;

	llnode = llist_del_all(objs);
	llist_for_each_safe(pos, t, llnode) {
		struct kmem_cache *s;
		struct slab *slab;
		void *x = pos;

		slab = virt_to_slab(x);
		s = slab->slab_cache;

		/* Point 'x' back to the beginning of allocated object */
		x -= s->offset;

		/*
		 * We used freepointer in 'x' to link 'x' into df->objects.
		 * Clear it to NULL to avoid false positive detection
		 * of "Freepointer corruption".
		 */
		set_freepointer(s, x, NULL);

		__slab_free(s, slab, x, x, 1, _THIS_IP_);
	}

	llnode = llist_del_all(slabs);
	llist_for_each_safe(pos, t, llnode) {
		struct slab *slab = container_of(pos, struct slab, llnode);

#ifdef CONFIG_SLUB_TINY
		free_slab(slab->slab_cache, slab);
#else
		if (slab->frozen)
			deactivate_slab(slab->slab_cache, slab, slab->flush_freelist);
		else
			free_slab(slab->slab_cache, slab);
#endif
	}
}

static void defer_free(struct kmem_cache *s, void *head)
{
	struct defer_free *df;
<<<<<<< HEAD

	guard(preempt)();

=======

	guard(preempt)();

>>>>>>> 3b86c87f
	df = this_cpu_ptr(&defer_free_objects);
	if (llist_add(head + s->offset, &df->objects))
		irq_work_queue(&df->work);
}

static void defer_deactivate_slab(struct slab *slab, void *flush_freelist)
{
	struct defer_free *df;

	slab->flush_freelist = flush_freelist;

	guard(preempt)();

	df = this_cpu_ptr(&defer_free_objects);
	if (llist_add(&slab->llnode, &df->slabs))
		irq_work_queue(&df->work);
}

void defer_free_barrier(void)
{
	int cpu;

	for_each_possible_cpu(cpu)
		irq_work_sync(&per_cpu_ptr(&defer_free_objects, cpu)->work);
}

#ifndef CONFIG_SLUB_TINY
/*
 * Fastpath with forced inlining to produce a kfree and kmem_cache_free that
 * can perform fastpath freeing without additional function calls.
 *
 * The fastpath is only possible if we are freeing to the current cpu slab
 * of this processor. This typically the case if we have just allocated
 * the item before.
 *
 * If fastpath is not possible then fall back to __slab_free where we deal
 * with all sorts of special processing.
 *
 * Bulk free of a freelist with several objects (all pointing to the
 * same slab) possible by specifying head and tail ptr, plus objects
 * count (cnt). Bulk free indicated by tail pointer being set.
 */
static __always_inline void do_slab_free(struct kmem_cache *s,
				struct slab *slab, void *head, void *tail,
				int cnt, unsigned long addr)
{
	/* cnt == 0 signals that it's called from kfree_nolock() */
	bool allow_spin = cnt;
	struct kmem_cache_cpu *c;
	unsigned long tid;
	void **freelist;

redo:
	/*
	 * Determine the currently cpus per cpu slab.
	 * The cpu may change afterward. However that does not matter since
	 * data is retrieved via this pointer. If we are on the same cpu
	 * during the cmpxchg then the free will succeed.
	 */
	c = raw_cpu_ptr(s->cpu_slab);
	tid = READ_ONCE(c->tid);

	/* Same with comment on barrier() in __slab_alloc_node() */
	barrier();

	if (unlikely(slab != c->slab)) {
		if (unlikely(!allow_spin)) {
			/*
			 * __slab_free() can locklessly cmpxchg16 into a slab,
			 * but then it might need to take spin_lock or local_lock
			 * in put_cpu_partial() for further processing.
			 * Avoid the complexity and simply add to a deferred list.
			 */
			defer_free(s, head);
		} else {
			__slab_free(s, slab, head, tail, cnt, addr);
		}
		return;
	}

	if (unlikely(!allow_spin)) {
		if ((in_nmi() || !USE_LOCKLESS_FAST_PATH()) &&
		    local_lock_is_locked(&s->cpu_slab->lock)) {
			defer_free(s, head);
			return;
		}
		cnt = 1; /* restore cnt. kfree_nolock() frees one object at a time */
	}

	if (USE_LOCKLESS_FAST_PATH()) {
		freelist = READ_ONCE(c->freelist);

		set_freepointer(s, tail, freelist);

		if (unlikely(!__update_cpu_freelist_fast(s, freelist, head, tid))) {
			note_cmpxchg_failure("slab_free", s, tid);
			goto redo;
		}
	} else {
		__maybe_unused unsigned long flags = 0;

		/* Update the free list under the local lock */
		local_lock_cpu_slab(s, flags);
		c = this_cpu_ptr(s->cpu_slab);
		if (unlikely(slab != c->slab)) {
			local_unlock_cpu_slab(s, flags);
			goto redo;
		}
		tid = c->tid;
		freelist = c->freelist;

		set_freepointer(s, tail, freelist);
		c->freelist = head;
		c->tid = next_tid(tid);

		local_unlock_cpu_slab(s, flags);
	}
	stat_add(s, FREE_FASTPATH, cnt);
}
#else /* CONFIG_SLUB_TINY */
static void do_slab_free(struct kmem_cache *s,
				struct slab *slab, void *head, void *tail,
				int cnt, unsigned long addr)
{
	__slab_free(s, slab, head, tail, cnt, addr);
}
#endif /* CONFIG_SLUB_TINY */

static __fastpath_inline
void slab_free(struct kmem_cache *s, struct slab *slab, void *object,
	       unsigned long addr)
{
	memcg_slab_free_hook(s, slab, &object, 1);
	alloc_tagging_slab_free_hook(s, slab, &object, 1);

	if (unlikely(!slab_free_hook(s, object, slab_want_init_on_free(s), false)))
		return;

	if (s->cpu_sheaves && likely(!IS_ENABLED(CONFIG_NUMA) ||
				     slab_nid(slab) == numa_mem_id())) {
		if (likely(free_to_pcs(s, object)))
			return;
	}

	do_slab_free(s, slab, object, object, 1, addr);
}

#ifdef CONFIG_MEMCG
/* Do not inline the rare memcg charging failed path into the allocation path */
static noinline
void memcg_alloc_abort_single(struct kmem_cache *s, void *object)
{
	if (likely(slab_free_hook(s, object, slab_want_init_on_free(s), false)))
		do_slab_free(s, virt_to_slab(object), object, object, 1, _RET_IP_);
}
#endif

static __fastpath_inline
void slab_free_bulk(struct kmem_cache *s, struct slab *slab, void *head,
		    void *tail, void **p, int cnt, unsigned long addr)
{
	memcg_slab_free_hook(s, slab, p, cnt);
	alloc_tagging_slab_free_hook(s, slab, p, cnt);
	/*
	 * With KASAN enabled slab_free_freelist_hook modifies the freelist
	 * to remove objects, whose reuse must be delayed.
	 */
	if (likely(slab_free_freelist_hook(s, &head, &tail, &cnt)))
		do_slab_free(s, slab, head, tail, cnt, addr);
}

#ifdef CONFIG_SLUB_RCU_DEBUG
static void slab_free_after_rcu_debug(struct rcu_head *rcu_head)
{
	struct rcu_delayed_free *delayed_free =
			container_of(rcu_head, struct rcu_delayed_free, head);
	void *object = delayed_free->object;
	struct slab *slab = virt_to_slab(object);
	struct kmem_cache *s;

	kfree(delayed_free);

	if (WARN_ON(is_kfence_address(object)))
		return;

	/* find the object and the cache again */
	if (WARN_ON(!slab))
		return;
	s = slab->slab_cache;
	if (WARN_ON(!(s->flags & SLAB_TYPESAFE_BY_RCU)))
		return;

	/* resume freeing */
	if (slab_free_hook(s, object, slab_want_init_on_free(s), true))
		do_slab_free(s, slab, object, object, 1, _THIS_IP_);
}
#endif /* CONFIG_SLUB_RCU_DEBUG */

#ifdef CONFIG_KASAN_GENERIC
void ___cache_free(struct kmem_cache *cache, void *x, unsigned long addr)
{
	do_slab_free(cache, virt_to_slab(x), x, x, 1, addr);
}
#endif

static inline struct kmem_cache *virt_to_cache(const void *obj)
{
	struct slab *slab;

	slab = virt_to_slab(obj);
	if (WARN_ONCE(!slab, "%s: Object is not a Slab page!\n", __func__))
		return NULL;
	return slab->slab_cache;
}

static inline struct kmem_cache *cache_from_obj(struct kmem_cache *s, void *x)
{
	struct kmem_cache *cachep;

	if (!IS_ENABLED(CONFIG_SLAB_FREELIST_HARDENED) &&
	    !kmem_cache_debug_flags(s, SLAB_CONSISTENCY_CHECKS))
		return s;

	cachep = virt_to_cache(x);
	if (WARN(cachep && cachep != s,
		 "%s: Wrong slab cache. %s but object is from %s\n",
		 __func__, s->name, cachep->name))
		print_tracking(cachep, x);
	return cachep;
}

/**
 * kmem_cache_free - Deallocate an object
 * @s: The cache the allocation was from.
 * @x: The previously allocated object.
 *
 * Free an object which was previously allocated from this
 * cache.
 */
void kmem_cache_free(struct kmem_cache *s, void *x)
{
	s = cache_from_obj(s, x);
	if (!s)
		return;
	trace_kmem_cache_free(_RET_IP_, x, s);
	slab_free(s, virt_to_slab(x), x, _RET_IP_);
}
EXPORT_SYMBOL(kmem_cache_free);

static void free_large_kmalloc(struct folio *folio, void *object)
{
	unsigned int order = folio_order(folio);

	if (WARN_ON_ONCE(!folio_test_large_kmalloc(folio))) {
		dump_page(&folio->page, "Not a kmalloc allocation");
		return;
	}

	if (WARN_ON_ONCE(order == 0))
		pr_warn_once("object pointer: 0x%p\n", object);

	kmemleak_free(object);
	kasan_kfree_large(object);
	kmsan_kfree_large(object);

	lruvec_stat_mod_folio(folio, NR_SLAB_UNRECLAIMABLE_B,
			      -(PAGE_SIZE << order));
	__folio_clear_large_kmalloc(folio);
	free_frozen_pages(&folio->page, order);
}

/*
 * Given an rcu_head embedded within an object obtained from kvmalloc at an
 * offset < 4k, free the object in question.
 */
void kvfree_rcu_cb(struct rcu_head *head)
{
	void *obj = head;
	struct folio *folio;
	struct slab *slab;
	struct kmem_cache *s;
	void *slab_addr;

	if (is_vmalloc_addr(obj)) {
		obj = (void *) PAGE_ALIGN_DOWN((unsigned long)obj);
		vfree(obj);
		return;
	}

	folio = virt_to_folio(obj);
	if (!folio_test_slab(folio)) {
		/*
		 * rcu_head offset can be only less than page size so no need to
		 * consider folio order
		 */
		obj = (void *) PAGE_ALIGN_DOWN((unsigned long)obj);
		free_large_kmalloc(folio, obj);
		return;
	}

	slab = folio_slab(folio);
	s = slab->slab_cache;
	slab_addr = folio_address(folio);

	if (is_kfence_address(obj)) {
		obj = kfence_object_start(obj);
	} else {
		unsigned int idx = __obj_to_index(s, slab_addr, obj);

		obj = slab_addr + s->size * idx;
		obj = fixup_red_left(s, obj);
	}

	slab_free(s, slab, obj, _RET_IP_);
}

/**
 * kfree - free previously allocated memory
 * @object: pointer returned by kmalloc() or kmem_cache_alloc()
 *
 * If @object is NULL, no operation is performed.
 */
void kfree(const void *object)
{
	struct folio *folio;
	struct slab *slab;
	struct kmem_cache *s;
	void *x = (void *)object;

	trace_kfree(_RET_IP_, object);

	if (unlikely(ZERO_OR_NULL_PTR(object)))
		return;

	folio = virt_to_folio(object);
	if (unlikely(!folio_test_slab(folio))) {
		free_large_kmalloc(folio, (void *)object);
		return;
	}

	slab = folio_slab(folio);
	s = slab->slab_cache;
	slab_free(s, slab, x, _RET_IP_);
}
EXPORT_SYMBOL(kfree);

/*
 * Can be called while holding raw_spinlock_t or from IRQ and NMI,
 * but ONLY for objects allocated by kmalloc_nolock().
 * Debug checks (like kmemleak and kfence) were skipped on allocation,
 * hence
 * obj = kmalloc(); kfree_nolock(obj);
 * will miss kmemleak/kfence book keeping and will cause false positives.
 * large_kmalloc is not supported either.
 */
void kfree_nolock(const void *object)
{
	struct folio *folio;
	struct slab *slab;
	struct kmem_cache *s;
	void *x = (void *)object;

	if (unlikely(ZERO_OR_NULL_PTR(object)))
		return;

	folio = virt_to_folio(object);
	if (unlikely(!folio_test_slab(folio))) {
		WARN_ONCE(1, "large_kmalloc is not supported by kfree_nolock()");
		return;
	}

	slab = folio_slab(folio);
	s = slab->slab_cache;

	memcg_slab_free_hook(s, slab, &x, 1);
	alloc_tagging_slab_free_hook(s, slab, &x, 1);
	/*
	 * Unlike slab_free() do NOT call the following:
	 * kmemleak_free_recursive(x, s->flags);
	 * debug_check_no_locks_freed(x, s->object_size);
	 * debug_check_no_obj_freed(x, s->object_size);
	 * __kcsan_check_access(x, s->object_size, ..);
	 * kfence_free(x);
	 * since they take spinlocks or not safe from any context.
	 */
	kmsan_slab_free(s, x);
	/*
	 * If KASAN finds a kernel bug it will do kasan_report_invalid_free()
	 * which will call raw_spin_lock_irqsave() which is technically
	 * unsafe from NMI, but take chance and report kernel bug.
	 * The sequence of
	 * kasan_report_invalid_free() -> raw_spin_lock_irqsave() -> NMI
	 *  -> kfree_nolock() -> kasan_report_invalid_free() on the same CPU
	 * is double buggy and deserves to deadlock.
	 */
	if (kasan_slab_pre_free(s, x))
		return;
	/*
	 * memcg, kasan_slab_pre_free are done for 'x'.
	 * The only thing left is kasan_poison without quarantine,
	 * since kasan quarantine takes locks and not supported from NMI.
	 */
	kasan_slab_free(s, x, false, false, /* skip quarantine */true);
#ifndef CONFIG_SLUB_TINY
	do_slab_free(s, slab, x, x, 0, _RET_IP_);
#else
	defer_free(s, x);
#endif
}
EXPORT_SYMBOL_GPL(kfree_nolock);

static __always_inline __realloc_size(2) void *
__do_krealloc(const void *p, size_t new_size, unsigned long align, gfp_t flags, int nid)
{
	void *ret;
	size_t ks = 0;
	int orig_size = 0;
	struct kmem_cache *s = NULL;

	if (unlikely(ZERO_OR_NULL_PTR(p)))
		goto alloc_new;

	/* Check for double-free. */
	if (!kasan_check_byte(p))
		return NULL;

	/*
	 * If reallocation is not necessary (e. g. the new size is less
	 * than the current allocated size), the current allocation will be
	 * preserved unless __GFP_THISNODE is set. In the latter case a new
	 * allocation on the requested node will be attempted.
	 */
	if (unlikely(flags & __GFP_THISNODE) && nid != NUMA_NO_NODE &&
		     nid != page_to_nid(virt_to_page(p)))
		goto alloc_new;

	if (is_kfence_address(p)) {
		ks = orig_size = kfence_ksize(p);
	} else {
		struct folio *folio;

		folio = virt_to_folio(p);
		if (unlikely(!folio_test_slab(folio))) {
			/* Big kmalloc object */
			WARN_ON(folio_size(folio) <= KMALLOC_MAX_CACHE_SIZE);
			WARN_ON(p != folio_address(folio));
			ks = folio_size(folio);
		} else {
			s = folio_slab(folio)->slab_cache;
			orig_size = get_orig_size(s, (void *)p);
			ks = s->object_size;
		}
	}

	/* If the old object doesn't fit, allocate a bigger one */
	if (new_size > ks)
		goto alloc_new;

	/* If the old object doesn't satisfy the new alignment, allocate a new one */
	if (!IS_ALIGNED((unsigned long)p, align))
		goto alloc_new;

	/* Zero out spare memory. */
	if (want_init_on_alloc(flags)) {
		kasan_disable_current();
		if (orig_size && orig_size < new_size)
			memset(kasan_reset_tag(p) + orig_size, 0, new_size - orig_size);
		else
			memset(kasan_reset_tag(p) + new_size, 0, ks - new_size);
		kasan_enable_current();
	}

	/* Setup kmalloc redzone when needed */
	if (s && slub_debug_orig_size(s)) {
		set_orig_size(s, (void *)p, new_size);
		if (s->flags & SLAB_RED_ZONE && new_size < ks)
			memset_no_sanitize_memory(kasan_reset_tag(p) + new_size,
						SLUB_RED_ACTIVE, ks - new_size);
	}

	p = kasan_krealloc(p, new_size, flags);
	return (void *)p;

alloc_new:
	ret = kmalloc_node_track_caller_noprof(new_size, flags, nid, _RET_IP_);
	if (ret && p) {
		/* Disable KASAN checks as the object's redzone is accessed. */
		kasan_disable_current();
		memcpy(ret, kasan_reset_tag(p), orig_size ?: ks);
		kasan_enable_current();
	}

	return ret;
}

/**
 * krealloc_node_align - reallocate memory. The contents will remain unchanged.
 * @p: object to reallocate memory for.
 * @new_size: how many bytes of memory are required.
 * @align: desired alignment.
 * @flags: the type of memory to allocate.
 * @nid: NUMA node or NUMA_NO_NODE
 *
 * If @p is %NULL, krealloc() behaves exactly like kmalloc().  If @new_size
 * is 0 and @p is not a %NULL pointer, the object pointed to is freed.
 *
 * Only alignments up to those guaranteed by kmalloc() will be honored. Please see
 * Documentation/core-api/memory-allocation.rst for more details.
 *
 * If __GFP_ZERO logic is requested, callers must ensure that, starting with the
 * initial memory allocation, every subsequent call to this API for the same
 * memory allocation is flagged with __GFP_ZERO. Otherwise, it is possible that
 * __GFP_ZERO is not fully honored by this API.
 *
 * When slub_debug_orig_size() is off, krealloc() only knows about the bucket
 * size of an allocation (but not the exact size it was allocated with) and
 * hence implements the following semantics for shrinking and growing buffers
 * with __GFP_ZERO::
 *
 *           new             bucket
 *   0       size             size
 *   |--------|----------------|
 *   |  keep  |      zero      |
 *
 * Otherwise, the original allocation size 'orig_size' could be used to
 * precisely clear the requested size, and the new size will also be stored
 * as the new 'orig_size'.
 *
 * In any case, the contents of the object pointed to are preserved up to the
 * lesser of the new and old sizes.
 *
 * Return: pointer to the allocated memory or %NULL in case of error
 */
void *krealloc_node_align_noprof(const void *p, size_t new_size, unsigned long align,
				 gfp_t flags, int nid)
{
	void *ret;

	if (unlikely(!new_size)) {
		kfree(p);
		return ZERO_SIZE_PTR;
	}

	ret = __do_krealloc(p, new_size, align, flags, nid);
	if (ret && kasan_reset_tag(p) != kasan_reset_tag(ret))
		kfree(p);

	return ret;
}
EXPORT_SYMBOL(krealloc_node_align_noprof);

static gfp_t kmalloc_gfp_adjust(gfp_t flags, size_t size)
{
	/*
	 * We want to attempt a large physically contiguous block first because
	 * it is less likely to fragment multiple larger blocks and therefore
	 * contribute to a long term fragmentation less than vmalloc fallback.
	 * However make sure that larger requests are not too disruptive - i.e.
	 * do not direct reclaim unless physically continuous memory is preferred
	 * (__GFP_RETRY_MAYFAIL mode). We still kick in kswapd/kcompactd to
	 * start working in the background
	 */
	if (size > PAGE_SIZE) {
		flags |= __GFP_NOWARN;

		if (!(flags & __GFP_RETRY_MAYFAIL))
			flags &= ~__GFP_DIRECT_RECLAIM;

		/* nofail semantic is implemented by the vmalloc fallback */
		flags &= ~__GFP_NOFAIL;
	}

	return flags;
}

/**
 * __kvmalloc_node - attempt to allocate physically contiguous memory, but upon
 * failure, fall back to non-contiguous (vmalloc) allocation.
 * @size: size of the request.
 * @b: which set of kmalloc buckets to allocate from.
 * @align: desired alignment.
 * @flags: gfp mask for the allocation - must be compatible (superset) with GFP_KERNEL.
 * @node: numa node to allocate from
 *
 * Only alignments up to those guaranteed by kmalloc() will be honored. Please see
 * Documentation/core-api/memory-allocation.rst for more details.
 *
 * Uses kmalloc to get the memory but if the allocation fails then falls back
 * to the vmalloc allocator. Use kvfree for freeing the memory.
 *
 * GFP_NOWAIT and GFP_ATOMIC are not supported, neither is the __GFP_NORETRY modifier.
 * __GFP_RETRY_MAYFAIL is supported, and it should be used only if kmalloc is
 * preferable to the vmalloc fallback, due to visible performance drawbacks.
 *
 * Return: pointer to the allocated memory of %NULL in case of failure
 */
void *__kvmalloc_node_noprof(DECL_BUCKET_PARAMS(size, b), unsigned long align,
			     gfp_t flags, int node)
{
	void *ret;

	/*
	 * It doesn't really make sense to fallback to vmalloc for sub page
	 * requests
	 */
	ret = __do_kmalloc_node(size, PASS_BUCKET_PARAM(b),
				kmalloc_gfp_adjust(flags, size),
				node, _RET_IP_);
	if (ret || size <= PAGE_SIZE)
		return ret;

	/* non-sleeping allocations are not supported by vmalloc */
	if (!gfpflags_allow_blocking(flags))
		return NULL;

	/* Don't even allow crazy sizes */
	if (unlikely(size > INT_MAX)) {
		WARN_ON_ONCE(!(flags & __GFP_NOWARN));
		return NULL;
	}

	/*
	 * kvmalloc() can always use VM_ALLOW_HUGE_VMAP,
	 * since the callers already cannot assume anything
	 * about the resulting pointer, and cannot play
	 * protection games.
	 */
	return __vmalloc_node_range_noprof(size, align, VMALLOC_START, VMALLOC_END,
			flags, PAGE_KERNEL, VM_ALLOW_HUGE_VMAP,
			node, __builtin_return_address(0));
}
EXPORT_SYMBOL(__kvmalloc_node_noprof);

/**
 * kvfree() - Free memory.
 * @addr: Pointer to allocated memory.
 *
 * kvfree frees memory allocated by any of vmalloc(), kmalloc() or kvmalloc().
 * It is slightly more efficient to use kfree() or vfree() if you are certain
 * that you know which one to use.
 *
 * Context: Either preemptible task context or not-NMI interrupt.
 */
void kvfree(const void *addr)
{
	if (is_vmalloc_addr(addr))
		vfree(addr);
	else
		kfree(addr);
}
EXPORT_SYMBOL(kvfree);

/**
 * kvfree_sensitive - Free a data object containing sensitive information.
 * @addr: address of the data object to be freed.
 * @len: length of the data object.
 *
 * Use the special memzero_explicit() function to clear the content of a
 * kvmalloc'ed object containing sensitive data to make sure that the
 * compiler won't optimize out the data clearing.
 */
void kvfree_sensitive(const void *addr, size_t len)
{
	if (likely(!ZERO_OR_NULL_PTR(addr))) {
		memzero_explicit((void *)addr, len);
		kvfree(addr);
	}
}
EXPORT_SYMBOL(kvfree_sensitive);

/**
 * kvrealloc_node_align - reallocate memory; contents remain unchanged
 * @p: object to reallocate memory for
 * @size: the size to reallocate
 * @align: desired alignment
 * @flags: the flags for the page level allocator
 * @nid: NUMA node id
 *
 * If @p is %NULL, kvrealloc() behaves exactly like kvmalloc(). If @size is 0
 * and @p is not a %NULL pointer, the object pointed to is freed.
 *
 * Only alignments up to those guaranteed by kmalloc() will be honored. Please see
 * Documentation/core-api/memory-allocation.rst for more details.
 *
 * If __GFP_ZERO logic is requested, callers must ensure that, starting with the
 * initial memory allocation, every subsequent call to this API for the same
 * memory allocation is flagged with __GFP_ZERO. Otherwise, it is possible that
 * __GFP_ZERO is not fully honored by this API.
 *
 * In any case, the contents of the object pointed to are preserved up to the
 * lesser of the new and old sizes.
 *
 * This function must not be called concurrently with itself or kvfree() for the
 * same memory allocation.
 *
 * Return: pointer to the allocated memory or %NULL in case of error
 */
void *kvrealloc_node_align_noprof(const void *p, size_t size, unsigned long align,
				  gfp_t flags, int nid)
{
	void *n;

	if (is_vmalloc_addr(p))
		return vrealloc_node_align_noprof(p, size, align, flags, nid);

	n = krealloc_node_align_noprof(p, size, align, kmalloc_gfp_adjust(flags, size), nid);
	if (!n) {
		/* We failed to krealloc(), fall back to kvmalloc(). */
		n = kvmalloc_node_align_noprof(size, align, flags, nid);
		if (!n)
			return NULL;

		if (p) {
			/* We already know that `p` is not a vmalloc address. */
			kasan_disable_current();
			memcpy(n, kasan_reset_tag(p), ksize(p));
			kasan_enable_current();

			kfree(p);
		}
	}

	return n;
}
EXPORT_SYMBOL(kvrealloc_node_align_noprof);

struct detached_freelist {
	struct slab *slab;
	void *tail;
	void *freelist;
	int cnt;
	struct kmem_cache *s;
};

/*
 * This function progressively scans the array with free objects (with
 * a limited look ahead) and extract objects belonging to the same
 * slab.  It builds a detached freelist directly within the given
 * slab/objects.  This can happen without any need for
 * synchronization, because the objects are owned by running process.
 * The freelist is build up as a single linked list in the objects.
 * The idea is, that this detached freelist can then be bulk
 * transferred to the real freelist(s), but only requiring a single
 * synchronization primitive.  Look ahead in the array is limited due
 * to performance reasons.
 */
static inline
int build_detached_freelist(struct kmem_cache *s, size_t size,
			    void **p, struct detached_freelist *df)
{
	int lookahead = 3;
	void *object;
	struct folio *folio;
	size_t same;

	object = p[--size];
	folio = virt_to_folio(object);
	if (!s) {
		/* Handle kalloc'ed objects */
		if (unlikely(!folio_test_slab(folio))) {
			free_large_kmalloc(folio, object);
			df->slab = NULL;
			return size;
		}
		/* Derive kmem_cache from object */
		df->slab = folio_slab(folio);
		df->s = df->slab->slab_cache;
	} else {
		df->slab = folio_slab(folio);
		df->s = cache_from_obj(s, object); /* Support for memcg */
	}

	/* Start new detached freelist */
	df->tail = object;
	df->freelist = object;
	df->cnt = 1;

	if (is_kfence_address(object))
		return size;

	set_freepointer(df->s, object, NULL);

	same = size;
	while (size) {
		object = p[--size];
		/* df->slab is always set at this point */
		if (df->slab == virt_to_slab(object)) {
			/* Opportunity build freelist */
			set_freepointer(df->s, object, df->freelist);
			df->freelist = object;
			df->cnt++;
			same--;
			if (size != same)
				swap(p[size], p[same]);
			continue;
		}

		/* Limit look ahead search */
		if (!--lookahead)
			break;
	}

	return same;
}

/*
 * Internal bulk free of objects that were not initialised by the post alloc
 * hooks and thus should not be processed by the free hooks
 */
static void __kmem_cache_free_bulk(struct kmem_cache *s, size_t size, void **p)
{
	if (!size)
		return;

	do {
		struct detached_freelist df;

		size = build_detached_freelist(s, size, p, &df);
		if (!df.slab)
			continue;

		if (kfence_free(df.freelist))
			continue;

		do_slab_free(df.s, df.slab, df.freelist, df.tail, df.cnt,
			     _RET_IP_);
	} while (likely(size));
}

/* Note that interrupts must be enabled when calling this function. */
void kmem_cache_free_bulk(struct kmem_cache *s, size_t size, void **p)
{
	if (!size)
		return;

	/*
	 * freeing to sheaves is so incompatible with the detached freelist so
	 * once we go that way, we have to do everything differently
	 */
	if (s && s->cpu_sheaves) {
		free_to_pcs_bulk(s, size, p);
		return;
	}

	do {
		struct detached_freelist df;

		size = build_detached_freelist(s, size, p, &df);
		if (!df.slab)
			continue;

		slab_free_bulk(df.s, df.slab, df.freelist, df.tail, &p[size],
			       df.cnt, _RET_IP_);
	} while (likely(size));
}
EXPORT_SYMBOL(kmem_cache_free_bulk);

#ifndef CONFIG_SLUB_TINY
static inline
int __kmem_cache_alloc_bulk(struct kmem_cache *s, gfp_t flags, size_t size,
			    void **p)
{
	struct kmem_cache_cpu *c;
	unsigned long irqflags;
	int i;

	/*
	 * Drain objects in the per cpu slab, while disabling local
	 * IRQs, which protects against PREEMPT and interrupts
	 * handlers invoking normal fastpath.
	 */
	c = slub_get_cpu_ptr(s->cpu_slab);
	local_lock_irqsave(&s->cpu_slab->lock, irqflags);

	for (i = 0; i < size; i++) {
		void *object = kfence_alloc(s, s->object_size, flags);

		if (unlikely(object)) {
			p[i] = object;
			continue;
		}

		object = c->freelist;
		if (unlikely(!object)) {
			/*
			 * We may have removed an object from c->freelist using
			 * the fastpath in the previous iteration; in that case,
			 * c->tid has not been bumped yet.
			 * Since ___slab_alloc() may reenable interrupts while
			 * allocating memory, we should bump c->tid now.
			 */
			c->tid = next_tid(c->tid);

			local_unlock_irqrestore(&s->cpu_slab->lock, irqflags);

			/*
			 * Invoking slow path likely have side-effect
			 * of re-populating per CPU c->freelist
			 */
			p[i] = ___slab_alloc(s, flags, NUMA_NO_NODE,
					    _RET_IP_, c, s->object_size);
			if (unlikely(!p[i]))
				goto error;

			c = this_cpu_ptr(s->cpu_slab);
			maybe_wipe_obj_freeptr(s, p[i]);

			local_lock_irqsave(&s->cpu_slab->lock, irqflags);

			continue; /* goto for-loop */
		}
		c->freelist = get_freepointer(s, object);
		p[i] = object;
		maybe_wipe_obj_freeptr(s, p[i]);
		stat(s, ALLOC_FASTPATH);
	}
	c->tid = next_tid(c->tid);
	local_unlock_irqrestore(&s->cpu_slab->lock, irqflags);
	slub_put_cpu_ptr(s->cpu_slab);

	return i;

error:
	slub_put_cpu_ptr(s->cpu_slab);
	__kmem_cache_free_bulk(s, i, p);
	return 0;

}
#else /* CONFIG_SLUB_TINY */
static int __kmem_cache_alloc_bulk(struct kmem_cache *s, gfp_t flags,
				   size_t size, void **p)
{
	int i;

	for (i = 0; i < size; i++) {
		void *object = kfence_alloc(s, s->object_size, flags);

		if (unlikely(object)) {
			p[i] = object;
			continue;
		}

		p[i] = __slab_alloc_node(s, flags, NUMA_NO_NODE,
					 _RET_IP_, s->object_size);
		if (unlikely(!p[i]))
			goto error;

		maybe_wipe_obj_freeptr(s, p[i]);
	}

	return i;

error:
	__kmem_cache_free_bulk(s, i, p);
	return 0;
}
#endif /* CONFIG_SLUB_TINY */

/* Note that interrupts must be enabled when calling this function. */
int kmem_cache_alloc_bulk_noprof(struct kmem_cache *s, gfp_t flags, size_t size,
				 void **p)
{
	unsigned int i = 0;

	if (!size)
		return 0;

	s = slab_pre_alloc_hook(s, flags);
	if (unlikely(!s))
		return 0;

	if (s->cpu_sheaves)
		i = alloc_from_pcs_bulk(s, size, p);

	if (i < size) {
		/*
		 * If we ran out of memory, don't bother with freeing back to
		 * the percpu sheaves, we have bigger problems.
		 */
		if (unlikely(__kmem_cache_alloc_bulk(s, flags, size - i, p + i) == 0)) {
			if (i > 0)
				__kmem_cache_free_bulk(s, i, p);
			return 0;
		}
	}

	/*
	 * memcg and kmem_cache debug support and memory initialization.
	 * Done outside of the IRQ disabled fastpath loop.
	 */
	if (unlikely(!slab_post_alloc_hook(s, NULL, flags, size, p,
		    slab_want_init_on_alloc(flags, s), s->object_size))) {
		return 0;
	}

	return size;
}
EXPORT_SYMBOL(kmem_cache_alloc_bulk_noprof);

/*
 * Object placement in a slab is made very easy because we always start at
 * offset 0. If we tune the size of the object to the alignment then we can
 * get the required alignment by putting one properly sized object after
 * another.
 *
 * Notice that the allocation order determines the sizes of the per cpu
 * caches. Each processor has always one slab available for allocations.
 * Increasing the allocation order reduces the number of times that slabs
 * must be moved on and off the partial lists and is therefore a factor in
 * locking overhead.
 */

/*
 * Minimum / Maximum order of slab pages. This influences locking overhead
 * and slab fragmentation. A higher order reduces the number of partial slabs
 * and increases the number of allocations possible without having to
 * take the list_lock.
 */
static unsigned int slub_min_order;
static unsigned int slub_max_order =
	IS_ENABLED(CONFIG_SLUB_TINY) ? 1 : PAGE_ALLOC_COSTLY_ORDER;
static unsigned int slub_min_objects;

/*
 * Calculate the order of allocation given an slab object size.
 *
 * The order of allocation has significant impact on performance and other
 * system components. Generally order 0 allocations should be preferred since
 * order 0 does not cause fragmentation in the page allocator. Larger objects
 * be problematic to put into order 0 slabs because there may be too much
 * unused space left. We go to a higher order if more than 1/16th of the slab
 * would be wasted.
 *
 * In order to reach satisfactory performance we must ensure that a minimum
 * number of objects is in one slab. Otherwise we may generate too much
 * activity on the partial lists which requires taking the list_lock. This is
 * less a concern for large slabs though which are rarely used.
 *
 * slab_max_order specifies the order where we begin to stop considering the
 * number of objects in a slab as critical. If we reach slab_max_order then
 * we try to keep the page order as low as possible. So we accept more waste
 * of space in favor of a small page order.
 *
 * Higher order allocations also allow the placement of more objects in a
 * slab and thereby reduce object handling overhead. If the user has
 * requested a higher minimum order then we start with that one instead of
 * the smallest order which will fit the object.
 */
static inline unsigned int calc_slab_order(unsigned int size,
		unsigned int min_order, unsigned int max_order,
		unsigned int fract_leftover)
{
	unsigned int order;

	for (order = min_order; order <= max_order; order++) {

		unsigned int slab_size = (unsigned int)PAGE_SIZE << order;
		unsigned int rem;

		rem = slab_size % size;

		if (rem <= slab_size / fract_leftover)
			break;
	}

	return order;
}

static inline int calculate_order(unsigned int size)
{
	unsigned int order;
	unsigned int min_objects;
	unsigned int max_objects;
	unsigned int min_order;

	min_objects = slub_min_objects;
	if (!min_objects) {
		/*
		 * Some architectures will only update present cpus when
		 * onlining them, so don't trust the number if it's just 1. But
		 * we also don't want to use nr_cpu_ids always, as on some other
		 * architectures, there can be many possible cpus, but never
		 * onlined. Here we compromise between trying to avoid too high
		 * order on systems that appear larger than they are, and too
		 * low order on systems that appear smaller than they are.
		 */
		unsigned int nr_cpus = num_present_cpus();
		if (nr_cpus <= 1)
			nr_cpus = nr_cpu_ids;
		min_objects = 4 * (fls(nr_cpus) + 1);
	}
	/* min_objects can't be 0 because get_order(0) is undefined */
	max_objects = max(order_objects(slub_max_order, size), 1U);
	min_objects = min(min_objects, max_objects);

	min_order = max_t(unsigned int, slub_min_order,
			  get_order(min_objects * size));
	if (order_objects(min_order, size) > MAX_OBJS_PER_PAGE)
		return get_order(size * MAX_OBJS_PER_PAGE) - 1;

	/*
	 * Attempt to find best configuration for a slab. This works by first
	 * attempting to generate a layout with the best possible configuration
	 * and backing off gradually.
	 *
	 * We start with accepting at most 1/16 waste and try to find the
	 * smallest order from min_objects-derived/slab_min_order up to
	 * slab_max_order that will satisfy the constraint. Note that increasing
	 * the order can only result in same or less fractional waste, not more.
	 *
	 * If that fails, we increase the acceptable fraction of waste and try
	 * again. The last iteration with fraction of 1/2 would effectively
	 * accept any waste and give us the order determined by min_objects, as
	 * long as at least single object fits within slab_max_order.
	 */
	for (unsigned int fraction = 16; fraction > 1; fraction /= 2) {
		order = calc_slab_order(size, min_order, slub_max_order,
					fraction);
		if (order <= slub_max_order)
			return order;
	}

	/*
	 * Doh this slab cannot be placed using slab_max_order.
	 */
	order = get_order(size);
	if (order <= MAX_PAGE_ORDER)
		return order;
	return -ENOSYS;
}

static void
init_kmem_cache_node(struct kmem_cache_node *n, struct node_barn *barn)
{
	n->nr_partial = 0;
	spin_lock_init(&n->list_lock);
	INIT_LIST_HEAD(&n->partial);
#ifdef CONFIG_SLUB_DEBUG
	atomic_long_set(&n->nr_slabs, 0);
	atomic_long_set(&n->total_objects, 0);
	INIT_LIST_HEAD(&n->full);
#endif
	n->barn = barn;
	if (barn)
		barn_init(barn);
}

#ifndef CONFIG_SLUB_TINY
static inline int alloc_kmem_cache_cpus(struct kmem_cache *s)
{
	BUILD_BUG_ON(PERCPU_DYNAMIC_EARLY_SIZE <
			NR_KMALLOC_TYPES * KMALLOC_SHIFT_HIGH *
			sizeof(struct kmem_cache_cpu));

	/*
	 * Must align to double word boundary for the double cmpxchg
	 * instructions to work; see __pcpu_double_call_return_bool().
	 */
	s->cpu_slab = __alloc_percpu(sizeof(struct kmem_cache_cpu),
				     2 * sizeof(void *));

	if (!s->cpu_slab)
		return 0;

	init_kmem_cache_cpus(s);

	return 1;
}
#else
static inline int alloc_kmem_cache_cpus(struct kmem_cache *s)
{
	return 1;
}
#endif /* CONFIG_SLUB_TINY */

static int init_percpu_sheaves(struct kmem_cache *s)
{
	int cpu;

	for_each_possible_cpu(cpu) {
		struct slub_percpu_sheaves *pcs;

		pcs = per_cpu_ptr(s->cpu_sheaves, cpu);

		local_trylock_init(&pcs->lock);

		pcs->main = alloc_empty_sheaf(s, GFP_KERNEL);

		if (!pcs->main)
			return -ENOMEM;
	}

	return 0;
}

static struct kmem_cache *kmem_cache_node;

/*
 * No kmalloc_node yet so do it by hand. We know that this is the first
 * slab on the node for this slabcache. There are no concurrent accesses
 * possible.
 *
 * Note that this function only works on the kmem_cache_node
 * when allocating for the kmem_cache_node. This is used for bootstrapping
 * memory on a fresh node that has no slab structures yet.
 */
static void early_kmem_cache_node_alloc(int node)
{
	struct slab *slab;
	struct kmem_cache_node *n;

	BUG_ON(kmem_cache_node->size < sizeof(struct kmem_cache_node));

	slab = new_slab(kmem_cache_node, GFP_NOWAIT, node);

	BUG_ON(!slab);
	if (slab_nid(slab) != node) {
		pr_err("SLUB: Unable to allocate memory from node %d\n", node);
		pr_err("SLUB: Allocating a useless per node structure in order to be able to continue\n");
	}

	n = slab->freelist;
	BUG_ON(!n);
#ifdef CONFIG_SLUB_DEBUG
	init_object(kmem_cache_node, n, SLUB_RED_ACTIVE);
#endif
	n = kasan_slab_alloc(kmem_cache_node, n, GFP_KERNEL, false);
	slab->freelist = get_freepointer(kmem_cache_node, n);
	slab->inuse = 1;
	kmem_cache_node->node[node] = n;
	init_kmem_cache_node(n, NULL);
	inc_slabs_node(kmem_cache_node, node, slab->objects);

	/*
	 * No locks need to be taken here as it has just been
	 * initialized and there is no concurrent access.
	 */
	__add_partial(n, slab, DEACTIVATE_TO_HEAD);
}

static void free_kmem_cache_nodes(struct kmem_cache *s)
{
	int node;
	struct kmem_cache_node *n;

	for_each_kmem_cache_node(s, node, n) {
		if (n->barn) {
			WARN_ON(n->barn->nr_full);
			WARN_ON(n->barn->nr_empty);
			kfree(n->barn);
			n->barn = NULL;
		}

		s->node[node] = NULL;
		kmem_cache_free(kmem_cache_node, n);
	}
}

void __kmem_cache_release(struct kmem_cache *s)
{
	cache_random_seq_destroy(s);
	if (s->cpu_sheaves)
		pcs_destroy(s);
#ifndef CONFIG_SLUB_TINY
#ifdef CONFIG_PREEMPT_RT
	if (s->cpu_slab)
		lockdep_unregister_key(&s->lock_key);
#endif
	free_percpu(s->cpu_slab);
#endif
	free_kmem_cache_nodes(s);
}

static int init_kmem_cache_nodes(struct kmem_cache *s)
{
	int node;

	for_each_node_mask(node, slab_nodes) {
		struct kmem_cache_node *n;
		struct node_barn *barn = NULL;

		if (slab_state == DOWN) {
			early_kmem_cache_node_alloc(node);
			continue;
		}

		if (s->cpu_sheaves) {
			barn = kmalloc_node(sizeof(*barn), GFP_KERNEL, node);

			if (!barn)
				return 0;
		}

		n = kmem_cache_alloc_node(kmem_cache_node,
						GFP_KERNEL, node);
		if (!n) {
			kfree(barn);
			return 0;
		}

		init_kmem_cache_node(n, barn);

		s->node[node] = n;
	}
	return 1;
}

static void set_cpu_partial(struct kmem_cache *s)
{
#ifdef CONFIG_SLUB_CPU_PARTIAL
	unsigned int nr_objects;

	/*
	 * cpu_partial determined the maximum number of objects kept in the
	 * per cpu partial lists of a processor.
	 *
	 * Per cpu partial lists mainly contain slabs that just have one
	 * object freed. If they are used for allocation then they can be
	 * filled up again with minimal effort. The slab will never hit the
	 * per node partial lists and therefore no locking will be required.
	 *
	 * For backwards compatibility reasons, this is determined as number
	 * of objects, even though we now limit maximum number of pages, see
	 * slub_set_cpu_partial()
	 */
	if (!kmem_cache_has_cpu_partial(s))
		nr_objects = 0;
	else if (s->size >= PAGE_SIZE)
		nr_objects = 6;
	else if (s->size >= 1024)
		nr_objects = 24;
	else if (s->size >= 256)
		nr_objects = 52;
	else
		nr_objects = 120;

	slub_set_cpu_partial(s, nr_objects);
#endif
}

/*
 * calculate_sizes() determines the order and the distribution of data within
 * a slab object.
 */
static int calculate_sizes(struct kmem_cache_args *args, struct kmem_cache *s)
{
	slab_flags_t flags = s->flags;
	unsigned int size = s->object_size;
	unsigned int order;

	/*
	 * Round up object size to the next word boundary. We can only
	 * place the free pointer at word boundaries and this determines
	 * the possible location of the free pointer.
	 */
	size = ALIGN(size, sizeof(void *));

#ifdef CONFIG_SLUB_DEBUG
	/*
	 * Determine if we can poison the object itself. If the user of
	 * the slab may touch the object after free or before allocation
	 * then we should never poison the object itself.
	 */
	if ((flags & SLAB_POISON) && !(flags & SLAB_TYPESAFE_BY_RCU) &&
			!s->ctor)
		s->flags |= __OBJECT_POISON;
	else
		s->flags &= ~__OBJECT_POISON;


	/*
	 * If we are Redzoning then check if there is some space between the
	 * end of the object and the free pointer. If not then add an
	 * additional word to have some bytes to store Redzone information.
	 */
	if ((flags & SLAB_RED_ZONE) && size == s->object_size)
		size += sizeof(void *);
#endif

	/*
	 * With that we have determined the number of bytes in actual use
	 * by the object and redzoning.
	 */
	s->inuse = size;

	if (((flags & SLAB_TYPESAFE_BY_RCU) && !args->use_freeptr_offset) ||
	    (flags & SLAB_POISON) || s->ctor ||
	    ((flags & SLAB_RED_ZONE) &&
	     (s->object_size < sizeof(void *) || slub_debug_orig_size(s)))) {
		/*
		 * Relocate free pointer after the object if it is not
		 * permitted to overwrite the first word of the object on
		 * kmem_cache_free.
		 *
		 * This is the case if we do RCU, have a constructor or
		 * destructor, are poisoning the objects, or are
		 * redzoning an object smaller than sizeof(void *) or are
		 * redzoning an object with slub_debug_orig_size() enabled,
		 * in which case the right redzone may be extended.
		 *
		 * The assumption that s->offset >= s->inuse means free
		 * pointer is outside of the object is used in the
		 * freeptr_outside_object() function. If that is no
		 * longer true, the function needs to be modified.
		 */
		s->offset = size;
		size += sizeof(void *);
	} else if ((flags & SLAB_TYPESAFE_BY_RCU) && args->use_freeptr_offset) {
		s->offset = args->freeptr_offset;
	} else {
		/*
		 * Store freelist pointer near middle of object to keep
		 * it away from the edges of the object to avoid small
		 * sized over/underflows from neighboring allocations.
		 */
		s->offset = ALIGN_DOWN(s->object_size / 2, sizeof(void *));
	}

#ifdef CONFIG_SLUB_DEBUG
	if (flags & SLAB_STORE_USER) {
		/*
		 * Need to store information about allocs and frees after
		 * the object.
		 */
		size += 2 * sizeof(struct track);

		/* Save the original kmalloc request size */
		if (flags & SLAB_KMALLOC)
			size += sizeof(unsigned int);
	}
#endif

	kasan_cache_create(s, &size, &s->flags);
#ifdef CONFIG_SLUB_DEBUG
	if (flags & SLAB_RED_ZONE) {
		/*
		 * Add some empty padding so that we can catch
		 * overwrites from earlier objects rather than let
		 * tracking information or the free pointer be
		 * corrupted if a user writes before the start
		 * of the object.
		 */
		size += sizeof(void *);

		s->red_left_pad = sizeof(void *);
		s->red_left_pad = ALIGN(s->red_left_pad, s->align);
		size += s->red_left_pad;
	}
#endif

	/*
	 * SLUB stores one object immediately after another beginning from
	 * offset 0. In order to align the objects we have to simply size
	 * each object to conform to the alignment.
	 */
	size = ALIGN(size, s->align);
	s->size = size;
	s->reciprocal_size = reciprocal_value(size);
	order = calculate_order(size);

	if ((int)order < 0)
		return 0;

	s->allocflags = __GFP_COMP;

	if (s->flags & SLAB_CACHE_DMA)
		s->allocflags |= GFP_DMA;

	if (s->flags & SLAB_CACHE_DMA32)
		s->allocflags |= GFP_DMA32;

	if (s->flags & SLAB_RECLAIM_ACCOUNT)
		s->allocflags |= __GFP_RECLAIMABLE;

	/*
	 * Determine the number of objects per slab
	 */
	s->oo = oo_make(order, size);
	s->min = oo_make(get_order(size), size);

	return !!oo_objects(s->oo);
}

static void list_slab_objects(struct kmem_cache *s, struct slab *slab)
{
#ifdef CONFIG_SLUB_DEBUG
	void *addr = slab_address(slab);
	void *p;

	if (!slab_add_kunit_errors())
		slab_bug(s, "Objects remaining on __kmem_cache_shutdown()");

	spin_lock(&object_map_lock);
	__fill_map(object_map, s, slab);

	for_each_object(p, s, addr, slab->objects) {

		if (!test_bit(__obj_to_index(s, addr, p), object_map)) {
			if (slab_add_kunit_errors())
				continue;
			pr_err("Object 0x%p @offset=%tu\n", p, p - addr);
			print_tracking(s, p);
		}
	}
	spin_unlock(&object_map_lock);

	__slab_err(slab);
#endif
}

/*
 * Attempt to free all partial slabs on a node.
 * This is called from __kmem_cache_shutdown(). We must take list_lock
 * because sysfs file might still access partial list after the shutdowning.
 */
static void free_partial(struct kmem_cache *s, struct kmem_cache_node *n)
{
	LIST_HEAD(discard);
	struct slab *slab, *h;

	BUG_ON(irqs_disabled());
	spin_lock_irq(&n->list_lock);
	list_for_each_entry_safe(slab, h, &n->partial, slab_list) {
		if (!slab->inuse) {
			remove_partial(n, slab);
			list_add(&slab->slab_list, &discard);
		} else {
			list_slab_objects(s, slab);
		}
	}
	spin_unlock_irq(&n->list_lock);

	list_for_each_entry_safe(slab, h, &discard, slab_list)
		discard_slab(s, slab);
}

bool __kmem_cache_empty(struct kmem_cache *s)
{
	int node;
	struct kmem_cache_node *n;

	for_each_kmem_cache_node(s, node, n)
		if (n->nr_partial || node_nr_slabs(n))
			return false;
	return true;
}

/*
 * Release all resources used by a slab cache.
 */
int __kmem_cache_shutdown(struct kmem_cache *s)
{
	int node;
	struct kmem_cache_node *n;

	flush_all_cpus_locked(s);

	/* we might have rcu sheaves in flight */
	if (s->cpu_sheaves)
		rcu_barrier();

	/* Attempt to free all objects */
	for_each_kmem_cache_node(s, node, n) {
		if (n->barn)
			barn_shrink(s, n->barn);
		free_partial(s, n);
		if (n->nr_partial || node_nr_slabs(n))
			return 1;
	}
	return 0;
}

#ifdef CONFIG_PRINTK
void __kmem_obj_info(struct kmem_obj_info *kpp, void *object, struct slab *slab)
{
	void *base;
	int __maybe_unused i;
	unsigned int objnr;
	void *objp;
	void *objp0;
	struct kmem_cache *s = slab->slab_cache;
	struct track __maybe_unused *trackp;

	kpp->kp_ptr = object;
	kpp->kp_slab = slab;
	kpp->kp_slab_cache = s;
	base = slab_address(slab);
	objp0 = kasan_reset_tag(object);
#ifdef CONFIG_SLUB_DEBUG
	objp = restore_red_left(s, objp0);
#else
	objp = objp0;
#endif
	objnr = obj_to_index(s, slab, objp);
	kpp->kp_data_offset = (unsigned long)((char *)objp0 - (char *)objp);
	objp = base + s->size * objnr;
	kpp->kp_objp = objp;
	if (WARN_ON_ONCE(objp < base || objp >= base + slab->objects * s->size
			 || (objp - base) % s->size) ||
	    !(s->flags & SLAB_STORE_USER))
		return;
#ifdef CONFIG_SLUB_DEBUG
	objp = fixup_red_left(s, objp);
	trackp = get_track(s, objp, TRACK_ALLOC);
	kpp->kp_ret = (void *)trackp->addr;
#ifdef CONFIG_STACKDEPOT
	{
		depot_stack_handle_t handle;
		unsigned long *entries;
		unsigned int nr_entries;

		handle = READ_ONCE(trackp->handle);
		if (handle) {
			nr_entries = stack_depot_fetch(handle, &entries);
			for (i = 0; i < KS_ADDRS_COUNT && i < nr_entries; i++)
				kpp->kp_stack[i] = (void *)entries[i];
		}

		trackp = get_track(s, objp, TRACK_FREE);
		handle = READ_ONCE(trackp->handle);
		if (handle) {
			nr_entries = stack_depot_fetch(handle, &entries);
			for (i = 0; i < KS_ADDRS_COUNT && i < nr_entries; i++)
				kpp->kp_free_stack[i] = (void *)entries[i];
		}
	}
#endif
#endif
}
#endif

/********************************************************************
 *		Kmalloc subsystem
 *******************************************************************/

static int __init setup_slub_min_order(char *str)
{
	get_option(&str, (int *)&slub_min_order);

	if (slub_min_order > slub_max_order)
		slub_max_order = slub_min_order;

	return 1;
}

__setup("slab_min_order=", setup_slub_min_order);
__setup_param("slub_min_order=", slub_min_order, setup_slub_min_order, 0);


static int __init setup_slub_max_order(char *str)
{
	get_option(&str, (int *)&slub_max_order);
	slub_max_order = min_t(unsigned int, slub_max_order, MAX_PAGE_ORDER);

	if (slub_min_order > slub_max_order)
		slub_min_order = slub_max_order;

	return 1;
}

__setup("slab_max_order=", setup_slub_max_order);
__setup_param("slub_max_order=", slub_max_order, setup_slub_max_order, 0);

static int __init setup_slub_min_objects(char *str)
{
	get_option(&str, (int *)&slub_min_objects);

	return 1;
}

__setup("slab_min_objects=", setup_slub_min_objects);
__setup_param("slub_min_objects=", slub_min_objects, setup_slub_min_objects, 0);

#ifdef CONFIG_NUMA
static int __init setup_slab_strict_numa(char *str)
{
	if (nr_node_ids > 1) {
		static_branch_enable(&strict_numa);
		pr_info("SLUB: Strict NUMA enabled.\n");
	} else {
		pr_warn("slab_strict_numa parameter set on non NUMA system.\n");
	}

	return 1;
}

__setup("slab_strict_numa", setup_slab_strict_numa);
#endif


#ifdef CONFIG_HARDENED_USERCOPY
/*
 * Rejects incorrectly sized objects and objects that are to be copied
 * to/from userspace but do not fall entirely within the containing slab
 * cache's usercopy region.
 *
 * Returns NULL if check passes, otherwise const char * to name of cache
 * to indicate an error.
 */
void __check_heap_object(const void *ptr, unsigned long n,
			 const struct slab *slab, bool to_user)
{
	struct kmem_cache *s;
	unsigned int offset;
	bool is_kfence = is_kfence_address(ptr);

	ptr = kasan_reset_tag(ptr);

	/* Find object and usable object size. */
	s = slab->slab_cache;

	/* Reject impossible pointers. */
	if (ptr < slab_address(slab))
		usercopy_abort("SLUB object not in SLUB page?!", NULL,
			       to_user, 0, n);

	/* Find offset within object. */
	if (is_kfence)
		offset = ptr - kfence_object_start(ptr);
	else
		offset = (ptr - slab_address(slab)) % s->size;

	/* Adjust for redzone and reject if within the redzone. */
	if (!is_kfence && kmem_cache_debug_flags(s, SLAB_RED_ZONE)) {
		if (offset < s->red_left_pad)
			usercopy_abort("SLUB object in left red zone",
				       s->name, to_user, offset, n);
		offset -= s->red_left_pad;
	}

	/* Allow address range falling entirely within usercopy region. */
	if (offset >= s->useroffset &&
	    offset - s->useroffset <= s->usersize &&
	    n <= s->useroffset - offset + s->usersize)
		return;

	usercopy_abort("SLUB object", s->name, to_user, offset, n);
}
#endif /* CONFIG_HARDENED_USERCOPY */

#define SHRINK_PROMOTE_MAX 32

/*
 * kmem_cache_shrink discards empty slabs and promotes the slabs filled
 * up most to the head of the partial lists. New allocations will then
 * fill those up and thus they can be removed from the partial lists.
 *
 * The slabs with the least items are placed last. This results in them
 * being allocated from last increasing the chance that the last objects
 * are freed in them.
 */
static int __kmem_cache_do_shrink(struct kmem_cache *s)
{
	int node;
	int i;
	struct kmem_cache_node *n;
	struct slab *slab;
	struct slab *t;
	struct list_head discard;
	struct list_head promote[SHRINK_PROMOTE_MAX];
	unsigned long flags;
	int ret = 0;

	for_each_kmem_cache_node(s, node, n) {
		INIT_LIST_HEAD(&discard);
		for (i = 0; i < SHRINK_PROMOTE_MAX; i++)
			INIT_LIST_HEAD(promote + i);

		if (n->barn)
			barn_shrink(s, n->barn);

		spin_lock_irqsave(&n->list_lock, flags);

		/*
		 * Build lists of slabs to discard or promote.
		 *
		 * Note that concurrent frees may occur while we hold the
		 * list_lock. slab->inuse here is the upper limit.
		 */
		list_for_each_entry_safe(slab, t, &n->partial, slab_list) {
			int free = slab->objects - slab->inuse;

			/* Do not reread slab->inuse */
			barrier();

			/* We do not keep full slabs on the list */
			BUG_ON(free <= 0);

			if (free == slab->objects) {
				list_move(&slab->slab_list, &discard);
				slab_clear_node_partial(slab);
				n->nr_partial--;
				dec_slabs_node(s, node, slab->objects);
			} else if (free <= SHRINK_PROMOTE_MAX)
				list_move(&slab->slab_list, promote + free - 1);
		}

		/*
		 * Promote the slabs filled up most to the head of the
		 * partial list.
		 */
		for (i = SHRINK_PROMOTE_MAX - 1; i >= 0; i--)
			list_splice(promote + i, &n->partial);

		spin_unlock_irqrestore(&n->list_lock, flags);

		/* Release empty slabs */
		list_for_each_entry_safe(slab, t, &discard, slab_list)
			free_slab(s, slab);

		if (node_nr_slabs(n))
			ret = 1;
	}

	return ret;
}

int __kmem_cache_shrink(struct kmem_cache *s)
{
	flush_all(s);
	return __kmem_cache_do_shrink(s);
}

static int slab_mem_going_offline_callback(void)
{
	struct kmem_cache *s;

	mutex_lock(&slab_mutex);
	list_for_each_entry(s, &slab_caches, list) {
		flush_all_cpus_locked(s);
		__kmem_cache_do_shrink(s);
	}
	mutex_unlock(&slab_mutex);

	return 0;
}

static int slab_mem_going_online_callback(int nid)
{
	struct kmem_cache_node *n;
	struct kmem_cache *s;
	int ret = 0;

	/*
	 * We are bringing a node online. No memory is available yet. We must
	 * allocate a kmem_cache_node structure in order to bring the node
	 * online.
	 */
	mutex_lock(&slab_mutex);
	list_for_each_entry(s, &slab_caches, list) {
		struct node_barn *barn = NULL;

		/*
		 * The structure may already exist if the node was previously
		 * onlined and offlined.
		 */
		if (get_node(s, nid))
			continue;

		if (s->cpu_sheaves) {
			barn = kmalloc_node(sizeof(*barn), GFP_KERNEL, nid);

			if (!barn) {
				ret = -ENOMEM;
				goto out;
			}
		}

		/*
		 * XXX: kmem_cache_alloc_node will fallback to other nodes
		 *      since memory is not yet available from the node that
		 *      is brought up.
		 */
		n = kmem_cache_alloc(kmem_cache_node, GFP_KERNEL);
		if (!n) {
			kfree(barn);
			ret = -ENOMEM;
			goto out;
		}

		init_kmem_cache_node(n, barn);

		s->node[nid] = n;
	}
	/*
	 * Any cache created after this point will also have kmem_cache_node
	 * initialized for the new node.
	 */
	node_set(nid, slab_nodes);
out:
	mutex_unlock(&slab_mutex);
	return ret;
}

static int slab_memory_callback(struct notifier_block *self,
				unsigned long action, void *arg)
{
	struct node_notify *nn = arg;
	int nid = nn->nid;
	int ret = 0;

	switch (action) {
	case NODE_ADDING_FIRST_MEMORY:
		ret = slab_mem_going_online_callback(nid);
		break;
	case NODE_REMOVING_LAST_MEMORY:
		ret = slab_mem_going_offline_callback();
		break;
	}
	if (ret)
		ret = notifier_from_errno(ret);
	else
		ret = NOTIFY_OK;
	return ret;
}

/********************************************************************
 *			Basic setup of slabs
 *******************************************************************/

/*
 * Used for early kmem_cache structures that were allocated using
 * the page allocator. Allocate them properly then fix up the pointers
 * that may be pointing to the wrong kmem_cache structure.
 */

static struct kmem_cache * __init bootstrap(struct kmem_cache *static_cache)
{
	int node;
	struct kmem_cache *s = kmem_cache_zalloc(kmem_cache, GFP_NOWAIT);
	struct kmem_cache_node *n;

	memcpy(s, static_cache, kmem_cache->object_size);

	/*
	 * This runs very early, and only the boot processor is supposed to be
	 * up.  Even if it weren't true, IRQs are not up so we couldn't fire
	 * IPIs around.
	 */
	__flush_cpu_slab(s, smp_processor_id());
	for_each_kmem_cache_node(s, node, n) {
		struct slab *p;

		list_for_each_entry(p, &n->partial, slab_list)
			p->slab_cache = s;

#ifdef CONFIG_SLUB_DEBUG
		list_for_each_entry(p, &n->full, slab_list)
			p->slab_cache = s;
#endif
	}
	list_add(&s->list, &slab_caches);
	return s;
}

void __init kmem_cache_init(void)
{
	static __initdata struct kmem_cache boot_kmem_cache,
		boot_kmem_cache_node;
	int node;

	if (debug_guardpage_minorder())
		slub_max_order = 0;

	/* Inform pointer hashing choice about slub debugging state. */
	hash_pointers_finalize(__slub_debug_enabled());

	kmem_cache_node = &boot_kmem_cache_node;
	kmem_cache = &boot_kmem_cache;

	/*
	 * Initialize the nodemask for which we will allocate per node
	 * structures. Here we don't need taking slab_mutex yet.
	 */
	for_each_node_state(node, N_MEMORY)
		node_set(node, slab_nodes);

	create_boot_cache(kmem_cache_node, "kmem_cache_node",
			sizeof(struct kmem_cache_node),
			SLAB_HWCACHE_ALIGN | SLAB_NO_OBJ_EXT, 0, 0);

	hotplug_node_notifier(slab_memory_callback, SLAB_CALLBACK_PRI);

	/* Able to allocate the per node structures */
	slab_state = PARTIAL;

	create_boot_cache(kmem_cache, "kmem_cache",
			offsetof(struct kmem_cache, node) +
				nr_node_ids * sizeof(struct kmem_cache_node *),
			SLAB_HWCACHE_ALIGN | SLAB_NO_OBJ_EXT, 0, 0);

	kmem_cache = bootstrap(&boot_kmem_cache);
	kmem_cache_node = bootstrap(&boot_kmem_cache_node);

	/* Now we can use the kmem_cache to allocate kmalloc slabs */
	setup_kmalloc_cache_index_table();
	create_kmalloc_caches();

	/* Setup random freelists for each cache */
	init_freelist_randomization();

	cpuhp_setup_state_nocalls(CPUHP_SLUB_DEAD, "slub:dead", NULL,
				  slub_cpu_dead);

	pr_info("SLUB: HWalign=%d, Order=%u-%u, MinObjects=%u, CPUs=%u, Nodes=%u\n",
		cache_line_size(),
		slub_min_order, slub_max_order, slub_min_objects,
		nr_cpu_ids, nr_node_ids);
}

void __init kmem_cache_init_late(void)
{
#ifndef CONFIG_SLUB_TINY
	flushwq = alloc_workqueue("slub_flushwq", WQ_MEM_RECLAIM, 0);
	WARN_ON(!flushwq);
#endif
}

struct kmem_cache *
__kmem_cache_alias(const char *name, unsigned int size, unsigned int align,
		   slab_flags_t flags, void (*ctor)(void *))
{
	struct kmem_cache *s;

	s = find_mergeable(size, align, flags, name, ctor);
	if (s) {
		if (sysfs_slab_alias(s, name))
			pr_err("SLUB: Unable to add cache alias %s to sysfs\n",
			       name);

		s->refcount++;

		/*
		 * Adjust the object sizes so that we clear
		 * the complete object on kzalloc.
		 */
		s->object_size = max(s->object_size, size);
		s->inuse = max(s->inuse, ALIGN(size, sizeof(void *)));
	}

	return s;
}

int do_kmem_cache_create(struct kmem_cache *s, const char *name,
			 unsigned int size, struct kmem_cache_args *args,
			 slab_flags_t flags)
{
	int err = -EINVAL;

	s->name = name;
	s->size = s->object_size = size;

	s->flags = kmem_cache_flags(flags, s->name);
#ifdef CONFIG_SLAB_FREELIST_HARDENED
	s->random = get_random_long();
#endif
	s->align = args->align;
	s->ctor = args->ctor;
#ifdef CONFIG_HARDENED_USERCOPY
	s->useroffset = args->useroffset;
	s->usersize = args->usersize;
#endif

	if (!calculate_sizes(args, s))
		goto out;
	if (disable_higher_order_debug) {
		/*
		 * Disable debugging flags that store metadata if the min slab
		 * order increased.
		 */
		if (get_order(s->size) > get_order(s->object_size)) {
			s->flags &= ~DEBUG_METADATA_FLAGS;
			s->offset = 0;
			if (!calculate_sizes(args, s))
				goto out;
		}
	}

#ifdef system_has_freelist_aba
	if (system_has_freelist_aba() && !(s->flags & SLAB_NO_CMPXCHG)) {
		/* Enable fast mode */
		s->flags |= __CMPXCHG_DOUBLE;
	}
#endif

	/*
	 * The larger the object size is, the more slabs we want on the partial
	 * list to avoid pounding the page allocator excessively.
	 */
	s->min_partial = min_t(unsigned long, MAX_PARTIAL, ilog2(s->size) / 2);
	s->min_partial = max_t(unsigned long, MIN_PARTIAL, s->min_partial);

	set_cpu_partial(s);

	if (args->sheaf_capacity && !IS_ENABLED(CONFIG_SLUB_TINY)
					&& !(s->flags & SLAB_DEBUG_FLAGS)) {
		s->cpu_sheaves = alloc_percpu(struct slub_percpu_sheaves);
		if (!s->cpu_sheaves) {
			err = -ENOMEM;
			goto out;
		}
		// TODO: increase capacity to grow slab_sheaf up to next kmalloc size?
		s->sheaf_capacity = args->sheaf_capacity;
	}

#ifdef CONFIG_NUMA
	s->remote_node_defrag_ratio = 1000;
#endif

	/* Initialize the pre-computed randomized freelist if slab is up */
	if (slab_state >= UP) {
		if (init_cache_random_seq(s))
			goto out;
	}

	if (!init_kmem_cache_nodes(s))
		goto out;

	if (!alloc_kmem_cache_cpus(s))
		goto out;

	if (s->cpu_sheaves) {
		err = init_percpu_sheaves(s);
		if (err)
			goto out;
	}

	err = 0;

	/* Mutex is not taken during early boot */
	if (slab_state <= UP)
		goto out;

	/*
	 * Failing to create sysfs files is not critical to SLUB functionality.
	 * If it fails, proceed with cache creation without these files.
	 */
	if (sysfs_slab_add(s))
		pr_err("SLUB: Unable to add cache %s to sysfs\n", s->name);

	if (s->flags & SLAB_STORE_USER)
		debugfs_slab_add(s);

out:
	if (err)
		__kmem_cache_release(s);
	return err;
}

#ifdef SLAB_SUPPORTS_SYSFS
static int count_inuse(struct slab *slab)
{
	return slab->inuse;
}

static int count_total(struct slab *slab)
{
	return slab->objects;
}
#endif

#ifdef CONFIG_SLUB_DEBUG
static void validate_slab(struct kmem_cache *s, struct slab *slab,
			  unsigned long *obj_map)
{
	void *p;
	void *addr = slab_address(slab);

	if (!validate_slab_ptr(slab)) {
		slab_err(s, slab, "Not a valid slab page");
		return;
	}

	if (!check_slab(s, slab) || !on_freelist(s, slab, NULL))
		return;

	/* Now we know that a valid freelist exists */
	__fill_map(obj_map, s, slab);
	for_each_object(p, s, addr, slab->objects) {
		u8 val = test_bit(__obj_to_index(s, addr, p), obj_map) ?
			 SLUB_RED_INACTIVE : SLUB_RED_ACTIVE;

		if (!check_object(s, slab, p, val))
			break;
	}
}

static int validate_slab_node(struct kmem_cache *s,
		struct kmem_cache_node *n, unsigned long *obj_map)
{
	unsigned long count = 0;
	struct slab *slab;
	unsigned long flags;

	spin_lock_irqsave(&n->list_lock, flags);

	list_for_each_entry(slab, &n->partial, slab_list) {
		validate_slab(s, slab, obj_map);
		count++;
	}
	if (count != n->nr_partial) {
		pr_err("SLUB %s: %ld partial slabs counted but counter=%ld\n",
		       s->name, count, n->nr_partial);
		slab_add_kunit_errors();
	}

	if (!(s->flags & SLAB_STORE_USER))
		goto out;

	list_for_each_entry(slab, &n->full, slab_list) {
		validate_slab(s, slab, obj_map);
		count++;
	}
	if (count != node_nr_slabs(n)) {
		pr_err("SLUB: %s %ld slabs counted but counter=%ld\n",
		       s->name, count, node_nr_slabs(n));
		slab_add_kunit_errors();
	}

out:
	spin_unlock_irqrestore(&n->list_lock, flags);
	return count;
}

long validate_slab_cache(struct kmem_cache *s)
{
	int node;
	unsigned long count = 0;
	struct kmem_cache_node *n;
	unsigned long *obj_map;

	obj_map = bitmap_alloc(oo_objects(s->oo), GFP_KERNEL);
	if (!obj_map)
		return -ENOMEM;

	flush_all(s);
	for_each_kmem_cache_node(s, node, n)
		count += validate_slab_node(s, n, obj_map);

	bitmap_free(obj_map);

	return count;
}
EXPORT_SYMBOL(validate_slab_cache);

#ifdef CONFIG_DEBUG_FS
/*
 * Generate lists of code addresses where slabcache objects are allocated
 * and freed.
 */

struct location {
	depot_stack_handle_t handle;
	unsigned long count;
	unsigned long addr;
	unsigned long waste;
	long long sum_time;
	long min_time;
	long max_time;
	long min_pid;
	long max_pid;
	DECLARE_BITMAP(cpus, NR_CPUS);
	nodemask_t nodes;
};

struct loc_track {
	unsigned long max;
	unsigned long count;
	struct location *loc;
	loff_t idx;
};

static struct dentry *slab_debugfs_root;

static void free_loc_track(struct loc_track *t)
{
	if (t->max)
		free_pages((unsigned long)t->loc,
			get_order(sizeof(struct location) * t->max));
}

static int alloc_loc_track(struct loc_track *t, unsigned long max, gfp_t flags)
{
	struct location *l;
	int order;

	order = get_order(sizeof(struct location) * max);

	l = (void *)__get_free_pages(flags, order);
	if (!l)
		return 0;

	if (t->count) {
		memcpy(l, t->loc, sizeof(struct location) * t->count);
		free_loc_track(t);
	}
	t->max = max;
	t->loc = l;
	return 1;
}

static int add_location(struct loc_track *t, struct kmem_cache *s,
				const struct track *track,
				unsigned int orig_size)
{
	long start, end, pos;
	struct location *l;
	unsigned long caddr, chandle, cwaste;
	unsigned long age = jiffies - track->when;
	depot_stack_handle_t handle = 0;
	unsigned int waste = s->object_size - orig_size;

#ifdef CONFIG_STACKDEPOT
	handle = READ_ONCE(track->handle);
#endif
	start = -1;
	end = t->count;

	for ( ; ; ) {
		pos = start + (end - start + 1) / 2;

		/*
		 * There is nothing at "end". If we end up there
		 * we need to add something to before end.
		 */
		if (pos == end)
			break;

		l = &t->loc[pos];
		caddr = l->addr;
		chandle = l->handle;
		cwaste = l->waste;
		if ((track->addr == caddr) && (handle == chandle) &&
			(waste == cwaste)) {

			l->count++;
			if (track->when) {
				l->sum_time += age;
				if (age < l->min_time)
					l->min_time = age;
				if (age > l->max_time)
					l->max_time = age;

				if (track->pid < l->min_pid)
					l->min_pid = track->pid;
				if (track->pid > l->max_pid)
					l->max_pid = track->pid;

				cpumask_set_cpu(track->cpu,
						to_cpumask(l->cpus));
			}
			node_set(page_to_nid(virt_to_page(track)), l->nodes);
			return 1;
		}

		if (track->addr < caddr)
			end = pos;
		else if (track->addr == caddr && handle < chandle)
			end = pos;
		else if (track->addr == caddr && handle == chandle &&
				waste < cwaste)
			end = pos;
		else
			start = pos;
	}

	/*
	 * Not found. Insert new tracking element.
	 */
	if (t->count >= t->max && !alloc_loc_track(t, 2 * t->max, GFP_ATOMIC))
		return 0;

	l = t->loc + pos;
	if (pos < t->count)
		memmove(l + 1, l,
			(t->count - pos) * sizeof(struct location));
	t->count++;
	l->count = 1;
	l->addr = track->addr;
	l->sum_time = age;
	l->min_time = age;
	l->max_time = age;
	l->min_pid = track->pid;
	l->max_pid = track->pid;
	l->handle = handle;
	l->waste = waste;
	cpumask_clear(to_cpumask(l->cpus));
	cpumask_set_cpu(track->cpu, to_cpumask(l->cpus));
	nodes_clear(l->nodes);
	node_set(page_to_nid(virt_to_page(track)), l->nodes);
	return 1;
}

static void process_slab(struct loc_track *t, struct kmem_cache *s,
		struct slab *slab, enum track_item alloc,
		unsigned long *obj_map)
{
	void *addr = slab_address(slab);
	bool is_alloc = (alloc == TRACK_ALLOC);
	void *p;

	__fill_map(obj_map, s, slab);

	for_each_object(p, s, addr, slab->objects)
		if (!test_bit(__obj_to_index(s, addr, p), obj_map))
			add_location(t, s, get_track(s, p, alloc),
				     is_alloc ? get_orig_size(s, p) :
						s->object_size);
}
#endif  /* CONFIG_DEBUG_FS   */
#endif	/* CONFIG_SLUB_DEBUG */

#ifdef SLAB_SUPPORTS_SYSFS
enum slab_stat_type {
	SL_ALL,			/* All slabs */
	SL_PARTIAL,		/* Only partially allocated slabs */
	SL_CPU,			/* Only slabs used for cpu caches */
	SL_OBJECTS,		/* Determine allocated objects not slabs */
	SL_TOTAL		/* Determine object capacity not slabs */
};

#define SO_ALL		(1 << SL_ALL)
#define SO_PARTIAL	(1 << SL_PARTIAL)
#define SO_CPU		(1 << SL_CPU)
#define SO_OBJECTS	(1 << SL_OBJECTS)
#define SO_TOTAL	(1 << SL_TOTAL)

static ssize_t show_slab_objects(struct kmem_cache *s,
				 char *buf, unsigned long flags)
{
	unsigned long total = 0;
	int node;
	int x;
	unsigned long *nodes;
	int len = 0;

	nodes = kcalloc(nr_node_ids, sizeof(unsigned long), GFP_KERNEL);
	if (!nodes)
		return -ENOMEM;

	if (flags & SO_CPU) {
		int cpu;

		for_each_possible_cpu(cpu) {
			struct kmem_cache_cpu *c = per_cpu_ptr(s->cpu_slab,
							       cpu);
			int node;
			struct slab *slab;

			slab = READ_ONCE(c->slab);
			if (!slab)
				continue;

			node = slab_nid(slab);
			if (flags & SO_TOTAL)
				x = slab->objects;
			else if (flags & SO_OBJECTS)
				x = slab->inuse;
			else
				x = 1;

			total += x;
			nodes[node] += x;

#ifdef CONFIG_SLUB_CPU_PARTIAL
			slab = slub_percpu_partial_read_once(c);
			if (slab) {
				node = slab_nid(slab);
				if (flags & SO_TOTAL)
					WARN_ON_ONCE(1);
				else if (flags & SO_OBJECTS)
					WARN_ON_ONCE(1);
				else
					x = data_race(slab->slabs);
				total += x;
				nodes[node] += x;
			}
#endif
		}
	}

	/*
	 * It is impossible to take "mem_hotplug_lock" here with "kernfs_mutex"
	 * already held which will conflict with an existing lock order:
	 *
	 * mem_hotplug_lock->slab_mutex->kernfs_mutex
	 *
	 * We don't really need mem_hotplug_lock (to hold off
	 * slab_mem_going_offline_callback) here because slab's memory hot
	 * unplug code doesn't destroy the kmem_cache->node[] data.
	 */

#ifdef CONFIG_SLUB_DEBUG
	if (flags & SO_ALL) {
		struct kmem_cache_node *n;

		for_each_kmem_cache_node(s, node, n) {

			if (flags & SO_TOTAL)
				x = node_nr_objs(n);
			else if (flags & SO_OBJECTS)
				x = node_nr_objs(n) - count_partial(n, count_free);
			else
				x = node_nr_slabs(n);
			total += x;
			nodes[node] += x;
		}

	} else
#endif
	if (flags & SO_PARTIAL) {
		struct kmem_cache_node *n;

		for_each_kmem_cache_node(s, node, n) {
			if (flags & SO_TOTAL)
				x = count_partial(n, count_total);
			else if (flags & SO_OBJECTS)
				x = count_partial(n, count_inuse);
			else
				x = n->nr_partial;
			total += x;
			nodes[node] += x;
		}
	}

	len += sysfs_emit_at(buf, len, "%lu", total);
#ifdef CONFIG_NUMA
	for (node = 0; node < nr_node_ids; node++) {
		if (nodes[node])
			len += sysfs_emit_at(buf, len, " N%d=%lu",
					     node, nodes[node]);
	}
#endif
	len += sysfs_emit_at(buf, len, "\n");
	kfree(nodes);

	return len;
}

#define to_slab_attr(n) container_of(n, struct slab_attribute, attr)
#define to_slab(n) container_of(n, struct kmem_cache, kobj)

struct slab_attribute {
	struct attribute attr;
	ssize_t (*show)(struct kmem_cache *s, char *buf);
	ssize_t (*store)(struct kmem_cache *s, const char *x, size_t count);
};

#define SLAB_ATTR_RO(_name) \
	static struct slab_attribute _name##_attr = __ATTR_RO_MODE(_name, 0400)

#define SLAB_ATTR(_name) \
	static struct slab_attribute _name##_attr = __ATTR_RW_MODE(_name, 0600)

static ssize_t slab_size_show(struct kmem_cache *s, char *buf)
{
	return sysfs_emit(buf, "%u\n", s->size);
}
SLAB_ATTR_RO(slab_size);

static ssize_t align_show(struct kmem_cache *s, char *buf)
{
	return sysfs_emit(buf, "%u\n", s->align);
}
SLAB_ATTR_RO(align);

static ssize_t object_size_show(struct kmem_cache *s, char *buf)
{
	return sysfs_emit(buf, "%u\n", s->object_size);
}
SLAB_ATTR_RO(object_size);

static ssize_t objs_per_slab_show(struct kmem_cache *s, char *buf)
{
	return sysfs_emit(buf, "%u\n", oo_objects(s->oo));
}
SLAB_ATTR_RO(objs_per_slab);

static ssize_t order_show(struct kmem_cache *s, char *buf)
{
	return sysfs_emit(buf, "%u\n", oo_order(s->oo));
}
SLAB_ATTR_RO(order);

static ssize_t sheaf_capacity_show(struct kmem_cache *s, char *buf)
{
	return sysfs_emit(buf, "%u\n", s->sheaf_capacity);
}
SLAB_ATTR_RO(sheaf_capacity);

static ssize_t min_partial_show(struct kmem_cache *s, char *buf)
{
	return sysfs_emit(buf, "%lu\n", s->min_partial);
}

static ssize_t min_partial_store(struct kmem_cache *s, const char *buf,
				 size_t length)
{
	unsigned long min;
	int err;

	err = kstrtoul(buf, 10, &min);
	if (err)
		return err;

	s->min_partial = min;
	return length;
}
SLAB_ATTR(min_partial);

static ssize_t cpu_partial_show(struct kmem_cache *s, char *buf)
{
	unsigned int nr_partial = 0;
#ifdef CONFIG_SLUB_CPU_PARTIAL
	nr_partial = s->cpu_partial;
#endif

	return sysfs_emit(buf, "%u\n", nr_partial);
}

static ssize_t cpu_partial_store(struct kmem_cache *s, const char *buf,
				 size_t length)
{
	unsigned int objects;
	int err;

	err = kstrtouint(buf, 10, &objects);
	if (err)
		return err;
	if (objects && !kmem_cache_has_cpu_partial(s))
		return -EINVAL;

	slub_set_cpu_partial(s, objects);
	flush_all(s);
	return length;
}
SLAB_ATTR(cpu_partial);

static ssize_t ctor_show(struct kmem_cache *s, char *buf)
{
	if (!s->ctor)
		return 0;
	return sysfs_emit(buf, "%pS\n", s->ctor);
}
SLAB_ATTR_RO(ctor);

static ssize_t aliases_show(struct kmem_cache *s, char *buf)
{
	return sysfs_emit(buf, "%d\n", s->refcount < 0 ? 0 : s->refcount - 1);
}
SLAB_ATTR_RO(aliases);

static ssize_t partial_show(struct kmem_cache *s, char *buf)
{
	return show_slab_objects(s, buf, SO_PARTIAL);
}
SLAB_ATTR_RO(partial);

static ssize_t cpu_slabs_show(struct kmem_cache *s, char *buf)
{
	return show_slab_objects(s, buf, SO_CPU);
}
SLAB_ATTR_RO(cpu_slabs);

static ssize_t objects_partial_show(struct kmem_cache *s, char *buf)
{
	return show_slab_objects(s, buf, SO_PARTIAL|SO_OBJECTS);
}
SLAB_ATTR_RO(objects_partial);

static ssize_t slabs_cpu_partial_show(struct kmem_cache *s, char *buf)
{
	int objects = 0;
	int slabs = 0;
	int cpu __maybe_unused;
	int len = 0;

#ifdef CONFIG_SLUB_CPU_PARTIAL
	for_each_online_cpu(cpu) {
		struct slab *slab;

		slab = slub_percpu_partial(per_cpu_ptr(s->cpu_slab, cpu));

		if (slab)
			slabs += data_race(slab->slabs);
	}
#endif

	/* Approximate half-full slabs, see slub_set_cpu_partial() */
	objects = (slabs * oo_objects(s->oo)) / 2;
	len += sysfs_emit_at(buf, len, "%d(%d)", objects, slabs);

#ifdef CONFIG_SLUB_CPU_PARTIAL
	for_each_online_cpu(cpu) {
		struct slab *slab;

		slab = slub_percpu_partial(per_cpu_ptr(s->cpu_slab, cpu));
		if (slab) {
			slabs = data_race(slab->slabs);
			objects = (slabs * oo_objects(s->oo)) / 2;
			len += sysfs_emit_at(buf, len, " C%d=%d(%d)",
					     cpu, objects, slabs);
		}
	}
#endif
	len += sysfs_emit_at(buf, len, "\n");

	return len;
}
SLAB_ATTR_RO(slabs_cpu_partial);

static ssize_t reclaim_account_show(struct kmem_cache *s, char *buf)
{
	return sysfs_emit(buf, "%d\n", !!(s->flags & SLAB_RECLAIM_ACCOUNT));
}
SLAB_ATTR_RO(reclaim_account);

static ssize_t hwcache_align_show(struct kmem_cache *s, char *buf)
{
	return sysfs_emit(buf, "%d\n", !!(s->flags & SLAB_HWCACHE_ALIGN));
}
SLAB_ATTR_RO(hwcache_align);

#ifdef CONFIG_ZONE_DMA
static ssize_t cache_dma_show(struct kmem_cache *s, char *buf)
{
	return sysfs_emit(buf, "%d\n", !!(s->flags & SLAB_CACHE_DMA));
}
SLAB_ATTR_RO(cache_dma);
#endif

#ifdef CONFIG_HARDENED_USERCOPY
static ssize_t usersize_show(struct kmem_cache *s, char *buf)
{
	return sysfs_emit(buf, "%u\n", s->usersize);
}
SLAB_ATTR_RO(usersize);
#endif

static ssize_t destroy_by_rcu_show(struct kmem_cache *s, char *buf)
{
	return sysfs_emit(buf, "%d\n", !!(s->flags & SLAB_TYPESAFE_BY_RCU));
}
SLAB_ATTR_RO(destroy_by_rcu);

#ifdef CONFIG_SLUB_DEBUG
static ssize_t slabs_show(struct kmem_cache *s, char *buf)
{
	return show_slab_objects(s, buf, SO_ALL);
}
SLAB_ATTR_RO(slabs);

static ssize_t total_objects_show(struct kmem_cache *s, char *buf)
{
	return show_slab_objects(s, buf, SO_ALL|SO_TOTAL);
}
SLAB_ATTR_RO(total_objects);

static ssize_t objects_show(struct kmem_cache *s, char *buf)
{
	return show_slab_objects(s, buf, SO_ALL|SO_OBJECTS);
}
SLAB_ATTR_RO(objects);

static ssize_t sanity_checks_show(struct kmem_cache *s, char *buf)
{
	return sysfs_emit(buf, "%d\n", !!(s->flags & SLAB_CONSISTENCY_CHECKS));
}
SLAB_ATTR_RO(sanity_checks);

static ssize_t trace_show(struct kmem_cache *s, char *buf)
{
	return sysfs_emit(buf, "%d\n", !!(s->flags & SLAB_TRACE));
}
SLAB_ATTR_RO(trace);

static ssize_t red_zone_show(struct kmem_cache *s, char *buf)
{
	return sysfs_emit(buf, "%d\n", !!(s->flags & SLAB_RED_ZONE));
}

SLAB_ATTR_RO(red_zone);

static ssize_t poison_show(struct kmem_cache *s, char *buf)
{
	return sysfs_emit(buf, "%d\n", !!(s->flags & SLAB_POISON));
}

SLAB_ATTR_RO(poison);

static ssize_t store_user_show(struct kmem_cache *s, char *buf)
{
	return sysfs_emit(buf, "%d\n", !!(s->flags & SLAB_STORE_USER));
}

SLAB_ATTR_RO(store_user);

static ssize_t validate_show(struct kmem_cache *s, char *buf)
{
	return 0;
}

static ssize_t validate_store(struct kmem_cache *s,
			const char *buf, size_t length)
{
	int ret = -EINVAL;

	if (buf[0] == '1' && kmem_cache_debug(s)) {
		ret = validate_slab_cache(s);
		if (ret >= 0)
			ret = length;
	}
	return ret;
}
SLAB_ATTR(validate);

#endif /* CONFIG_SLUB_DEBUG */

#ifdef CONFIG_FAILSLAB
static ssize_t failslab_show(struct kmem_cache *s, char *buf)
{
	return sysfs_emit(buf, "%d\n", !!(s->flags & SLAB_FAILSLAB));
}

static ssize_t failslab_store(struct kmem_cache *s, const char *buf,
				size_t length)
{
	if (s->refcount > 1)
		return -EINVAL;

	if (buf[0] == '1')
		WRITE_ONCE(s->flags, s->flags | SLAB_FAILSLAB);
	else
		WRITE_ONCE(s->flags, s->flags & ~SLAB_FAILSLAB);

	return length;
}
SLAB_ATTR(failslab);
#endif

static ssize_t shrink_show(struct kmem_cache *s, char *buf)
{
	return 0;
}

static ssize_t shrink_store(struct kmem_cache *s,
			const char *buf, size_t length)
{
	if (buf[0] == '1')
		kmem_cache_shrink(s);
	else
		return -EINVAL;
	return length;
}
SLAB_ATTR(shrink);

#ifdef CONFIG_NUMA
static ssize_t remote_node_defrag_ratio_show(struct kmem_cache *s, char *buf)
{
	return sysfs_emit(buf, "%u\n", s->remote_node_defrag_ratio / 10);
}

static ssize_t remote_node_defrag_ratio_store(struct kmem_cache *s,
				const char *buf, size_t length)
{
	unsigned int ratio;
	int err;

	err = kstrtouint(buf, 10, &ratio);
	if (err)
		return err;
	if (ratio > 100)
		return -ERANGE;

	s->remote_node_defrag_ratio = ratio * 10;

	return length;
}
SLAB_ATTR(remote_node_defrag_ratio);
#endif

#ifdef CONFIG_SLUB_STATS
static int show_stat(struct kmem_cache *s, char *buf, enum stat_item si)
{
	unsigned long sum  = 0;
	int cpu;
	int len = 0;
	int *data = kmalloc_array(nr_cpu_ids, sizeof(int), GFP_KERNEL);

	if (!data)
		return -ENOMEM;

	for_each_online_cpu(cpu) {
		unsigned x = per_cpu_ptr(s->cpu_slab, cpu)->stat[si];

		data[cpu] = x;
		sum += x;
	}

	len += sysfs_emit_at(buf, len, "%lu", sum);

#ifdef CONFIG_SMP
	for_each_online_cpu(cpu) {
		if (data[cpu])
			len += sysfs_emit_at(buf, len, " C%d=%u",
					     cpu, data[cpu]);
	}
#endif
	kfree(data);
	len += sysfs_emit_at(buf, len, "\n");

	return len;
}

static void clear_stat(struct kmem_cache *s, enum stat_item si)
{
	int cpu;

	for_each_online_cpu(cpu)
		per_cpu_ptr(s->cpu_slab, cpu)->stat[si] = 0;
}

#define STAT_ATTR(si, text) 					\
static ssize_t text##_show(struct kmem_cache *s, char *buf)	\
{								\
	return show_stat(s, buf, si);				\
}								\
static ssize_t text##_store(struct kmem_cache *s,		\
				const char *buf, size_t length)	\
{								\
	if (buf[0] != '0')					\
		return -EINVAL;					\
	clear_stat(s, si);					\
	return length;						\
}								\
SLAB_ATTR(text);						\

STAT_ATTR(ALLOC_PCS, alloc_cpu_sheaf);
STAT_ATTR(ALLOC_FASTPATH, alloc_fastpath);
STAT_ATTR(ALLOC_SLOWPATH, alloc_slowpath);
STAT_ATTR(FREE_PCS, free_cpu_sheaf);
STAT_ATTR(FREE_RCU_SHEAF, free_rcu_sheaf);
STAT_ATTR(FREE_RCU_SHEAF_FAIL, free_rcu_sheaf_fail);
STAT_ATTR(FREE_FASTPATH, free_fastpath);
STAT_ATTR(FREE_SLOWPATH, free_slowpath);
STAT_ATTR(FREE_FROZEN, free_frozen);
STAT_ATTR(FREE_ADD_PARTIAL, free_add_partial);
STAT_ATTR(FREE_REMOVE_PARTIAL, free_remove_partial);
STAT_ATTR(ALLOC_FROM_PARTIAL, alloc_from_partial);
STAT_ATTR(ALLOC_SLAB, alloc_slab);
STAT_ATTR(ALLOC_REFILL, alloc_refill);
STAT_ATTR(ALLOC_NODE_MISMATCH, alloc_node_mismatch);
STAT_ATTR(FREE_SLAB, free_slab);
STAT_ATTR(CPUSLAB_FLUSH, cpuslab_flush);
STAT_ATTR(DEACTIVATE_FULL, deactivate_full);
STAT_ATTR(DEACTIVATE_EMPTY, deactivate_empty);
STAT_ATTR(DEACTIVATE_TO_HEAD, deactivate_to_head);
STAT_ATTR(DEACTIVATE_TO_TAIL, deactivate_to_tail);
STAT_ATTR(DEACTIVATE_REMOTE_FREES, deactivate_remote_frees);
STAT_ATTR(DEACTIVATE_BYPASS, deactivate_bypass);
STAT_ATTR(ORDER_FALLBACK, order_fallback);
STAT_ATTR(CMPXCHG_DOUBLE_CPU_FAIL, cmpxchg_double_cpu_fail);
STAT_ATTR(CMPXCHG_DOUBLE_FAIL, cmpxchg_double_fail);
STAT_ATTR(CPU_PARTIAL_ALLOC, cpu_partial_alloc);
STAT_ATTR(CPU_PARTIAL_FREE, cpu_partial_free);
STAT_ATTR(CPU_PARTIAL_NODE, cpu_partial_node);
STAT_ATTR(CPU_PARTIAL_DRAIN, cpu_partial_drain);
STAT_ATTR(SHEAF_FLUSH, sheaf_flush);
STAT_ATTR(SHEAF_REFILL, sheaf_refill);
STAT_ATTR(SHEAF_ALLOC, sheaf_alloc);
STAT_ATTR(SHEAF_FREE, sheaf_free);
STAT_ATTR(BARN_GET, barn_get);
STAT_ATTR(BARN_GET_FAIL, barn_get_fail);
STAT_ATTR(BARN_PUT, barn_put);
STAT_ATTR(BARN_PUT_FAIL, barn_put_fail);
STAT_ATTR(SHEAF_PREFILL_FAST, sheaf_prefill_fast);
STAT_ATTR(SHEAF_PREFILL_SLOW, sheaf_prefill_slow);
STAT_ATTR(SHEAF_PREFILL_OVERSIZE, sheaf_prefill_oversize);
STAT_ATTR(SHEAF_RETURN_FAST, sheaf_return_fast);
STAT_ATTR(SHEAF_RETURN_SLOW, sheaf_return_slow);
#endif	/* CONFIG_SLUB_STATS */

#ifdef CONFIG_KFENCE
static ssize_t skip_kfence_show(struct kmem_cache *s, char *buf)
{
	return sysfs_emit(buf, "%d\n", !!(s->flags & SLAB_SKIP_KFENCE));
}

static ssize_t skip_kfence_store(struct kmem_cache *s,
			const char *buf, size_t length)
{
	int ret = length;

	if (buf[0] == '0')
		s->flags &= ~SLAB_SKIP_KFENCE;
	else if (buf[0] == '1')
		s->flags |= SLAB_SKIP_KFENCE;
	else
		ret = -EINVAL;

	return ret;
}
SLAB_ATTR(skip_kfence);
#endif

static struct attribute *slab_attrs[] = {
	&slab_size_attr.attr,
	&object_size_attr.attr,
	&objs_per_slab_attr.attr,
	&order_attr.attr,
	&sheaf_capacity_attr.attr,
	&min_partial_attr.attr,
	&cpu_partial_attr.attr,
	&objects_partial_attr.attr,
	&partial_attr.attr,
	&cpu_slabs_attr.attr,
	&ctor_attr.attr,
	&aliases_attr.attr,
	&align_attr.attr,
	&hwcache_align_attr.attr,
	&reclaim_account_attr.attr,
	&destroy_by_rcu_attr.attr,
	&shrink_attr.attr,
	&slabs_cpu_partial_attr.attr,
#ifdef CONFIG_SLUB_DEBUG
	&total_objects_attr.attr,
	&objects_attr.attr,
	&slabs_attr.attr,
	&sanity_checks_attr.attr,
	&trace_attr.attr,
	&red_zone_attr.attr,
	&poison_attr.attr,
	&store_user_attr.attr,
	&validate_attr.attr,
#endif
#ifdef CONFIG_ZONE_DMA
	&cache_dma_attr.attr,
#endif
#ifdef CONFIG_NUMA
	&remote_node_defrag_ratio_attr.attr,
#endif
#ifdef CONFIG_SLUB_STATS
	&alloc_cpu_sheaf_attr.attr,
	&alloc_fastpath_attr.attr,
	&alloc_slowpath_attr.attr,
	&free_cpu_sheaf_attr.attr,
	&free_rcu_sheaf_attr.attr,
	&free_rcu_sheaf_fail_attr.attr,
	&free_fastpath_attr.attr,
	&free_slowpath_attr.attr,
	&free_frozen_attr.attr,
	&free_add_partial_attr.attr,
	&free_remove_partial_attr.attr,
	&alloc_from_partial_attr.attr,
	&alloc_slab_attr.attr,
	&alloc_refill_attr.attr,
	&alloc_node_mismatch_attr.attr,
	&free_slab_attr.attr,
	&cpuslab_flush_attr.attr,
	&deactivate_full_attr.attr,
	&deactivate_empty_attr.attr,
	&deactivate_to_head_attr.attr,
	&deactivate_to_tail_attr.attr,
	&deactivate_remote_frees_attr.attr,
	&deactivate_bypass_attr.attr,
	&order_fallback_attr.attr,
	&cmpxchg_double_fail_attr.attr,
	&cmpxchg_double_cpu_fail_attr.attr,
	&cpu_partial_alloc_attr.attr,
	&cpu_partial_free_attr.attr,
	&cpu_partial_node_attr.attr,
	&cpu_partial_drain_attr.attr,
	&sheaf_flush_attr.attr,
	&sheaf_refill_attr.attr,
	&sheaf_alloc_attr.attr,
	&sheaf_free_attr.attr,
	&barn_get_attr.attr,
	&barn_get_fail_attr.attr,
	&barn_put_attr.attr,
	&barn_put_fail_attr.attr,
	&sheaf_prefill_fast_attr.attr,
	&sheaf_prefill_slow_attr.attr,
	&sheaf_prefill_oversize_attr.attr,
	&sheaf_return_fast_attr.attr,
	&sheaf_return_slow_attr.attr,
#endif
#ifdef CONFIG_FAILSLAB
	&failslab_attr.attr,
#endif
#ifdef CONFIG_HARDENED_USERCOPY
	&usersize_attr.attr,
#endif
#ifdef CONFIG_KFENCE
	&skip_kfence_attr.attr,
#endif

	NULL
};

static const struct attribute_group slab_attr_group = {
	.attrs = slab_attrs,
};

static ssize_t slab_attr_show(struct kobject *kobj,
				struct attribute *attr,
				char *buf)
{
	struct slab_attribute *attribute;
	struct kmem_cache *s;

	attribute = to_slab_attr(attr);
	s = to_slab(kobj);

	if (!attribute->show)
		return -EIO;

	return attribute->show(s, buf);
}

static ssize_t slab_attr_store(struct kobject *kobj,
				struct attribute *attr,
				const char *buf, size_t len)
{
	struct slab_attribute *attribute;
	struct kmem_cache *s;

	attribute = to_slab_attr(attr);
	s = to_slab(kobj);

	if (!attribute->store)
		return -EIO;

	return attribute->store(s, buf, len);
}

static void kmem_cache_release(struct kobject *k)
{
	slab_kmem_cache_release(to_slab(k));
}

static const struct sysfs_ops slab_sysfs_ops = {
	.show = slab_attr_show,
	.store = slab_attr_store,
};

static const struct kobj_type slab_ktype = {
	.sysfs_ops = &slab_sysfs_ops,
	.release = kmem_cache_release,
};

static struct kset *slab_kset;

static inline struct kset *cache_kset(struct kmem_cache *s)
{
	return slab_kset;
}

#define ID_STR_LENGTH 32

/* Create a unique string id for a slab cache:
 *
 * Format	:[flags-]size
 */
static char *create_unique_id(struct kmem_cache *s)
{
	char *name = kmalloc(ID_STR_LENGTH, GFP_KERNEL);
	char *p = name;

	if (!name)
		return ERR_PTR(-ENOMEM);

	*p++ = ':';
	/*
	 * First flags affecting slabcache operations. We will only
	 * get here for aliasable slabs so we do not need to support
	 * too many flags. The flags here must cover all flags that
	 * are matched during merging to guarantee that the id is
	 * unique.
	 */
	if (s->flags & SLAB_CACHE_DMA)
		*p++ = 'd';
	if (s->flags & SLAB_CACHE_DMA32)
		*p++ = 'D';
	if (s->flags & SLAB_RECLAIM_ACCOUNT)
		*p++ = 'a';
	if (s->flags & SLAB_CONSISTENCY_CHECKS)
		*p++ = 'F';
	if (s->flags & SLAB_ACCOUNT)
		*p++ = 'A';
	if (p != name + 1)
		*p++ = '-';
	p += snprintf(p, ID_STR_LENGTH - (p - name), "%07u", s->size);

	if (WARN_ON(p > name + ID_STR_LENGTH - 1)) {
		kfree(name);
		return ERR_PTR(-EINVAL);
	}
	kmsan_unpoison_memory(name, p - name);
	return name;
}

static int sysfs_slab_add(struct kmem_cache *s)
{
	int err;
	const char *name;
	struct kset *kset = cache_kset(s);
	int unmergeable = slab_unmergeable(s);

	if (!unmergeable && disable_higher_order_debug &&
			(slub_debug & DEBUG_METADATA_FLAGS))
		unmergeable = 1;

	if (unmergeable) {
		/*
		 * Slabcache can never be merged so we can use the name proper.
		 * This is typically the case for debug situations. In that
		 * case we can catch duplicate names easily.
		 */
		sysfs_remove_link(&slab_kset->kobj, s->name);
		name = s->name;
	} else {
		/*
		 * Create a unique name for the slab as a target
		 * for the symlinks.
		 */
		name = create_unique_id(s);
		if (IS_ERR(name))
			return PTR_ERR(name);
	}

	s->kobj.kset = kset;
	err = kobject_init_and_add(&s->kobj, &slab_ktype, NULL, "%s", name);
	if (err)
		goto out;

	err = sysfs_create_group(&s->kobj, &slab_attr_group);
	if (err)
		goto out_del_kobj;

	if (!unmergeable) {
		/* Setup first alias */
		sysfs_slab_alias(s, s->name);
	}
out:
	if (!unmergeable)
		kfree(name);
	return err;
out_del_kobj:
	kobject_del(&s->kobj);
	goto out;
}

void sysfs_slab_unlink(struct kmem_cache *s)
{
	if (s->kobj.state_in_sysfs)
		kobject_del(&s->kobj);
}

void sysfs_slab_release(struct kmem_cache *s)
{
	kobject_put(&s->kobj);
}

/*
 * Need to buffer aliases during bootup until sysfs becomes
 * available lest we lose that information.
 */
struct saved_alias {
	struct kmem_cache *s;
	const char *name;
	struct saved_alias *next;
};

static struct saved_alias *alias_list;

static int sysfs_slab_alias(struct kmem_cache *s, const char *name)
{
	struct saved_alias *al;

	if (slab_state == FULL) {
		/*
		 * If we have a leftover link then remove it.
		 */
		sysfs_remove_link(&slab_kset->kobj, name);
		/*
		 * The original cache may have failed to generate sysfs file.
		 * In that case, sysfs_create_link() returns -ENOENT and
		 * symbolic link creation is skipped.
		 */
		return sysfs_create_link(&slab_kset->kobj, &s->kobj, name);
	}

	al = kmalloc(sizeof(struct saved_alias), GFP_KERNEL);
	if (!al)
		return -ENOMEM;

	al->s = s;
	al->name = name;
	al->next = alias_list;
	alias_list = al;
	kmsan_unpoison_memory(al, sizeof(*al));
	return 0;
}

static int __init slab_sysfs_init(void)
{
	struct kmem_cache *s;
	int err;

	mutex_lock(&slab_mutex);

	slab_kset = kset_create_and_add("slab", NULL, kernel_kobj);
	if (!slab_kset) {
		mutex_unlock(&slab_mutex);
		pr_err("Cannot register slab subsystem.\n");
		return -ENOMEM;
	}

	slab_state = FULL;

	list_for_each_entry(s, &slab_caches, list) {
		err = sysfs_slab_add(s);
		if (err)
			pr_err("SLUB: Unable to add boot slab %s to sysfs\n",
			       s->name);
	}

	while (alias_list) {
		struct saved_alias *al = alias_list;

		alias_list = alias_list->next;
		err = sysfs_slab_alias(al->s, al->name);
		if (err)
			pr_err("SLUB: Unable to add boot slab alias %s to sysfs\n",
			       al->name);
		kfree(al);
	}

	mutex_unlock(&slab_mutex);
	return 0;
}
late_initcall(slab_sysfs_init);
#endif /* SLAB_SUPPORTS_SYSFS */

#if defined(CONFIG_SLUB_DEBUG) && defined(CONFIG_DEBUG_FS)
static int slab_debugfs_show(struct seq_file *seq, void *v)
{
	struct loc_track *t = seq->private;
	struct location *l;
	unsigned long idx;

	idx = (unsigned long) t->idx;
	if (idx < t->count) {
		l = &t->loc[idx];

		seq_printf(seq, "%7ld ", l->count);

		if (l->addr)
			seq_printf(seq, "%pS", (void *)l->addr);
		else
			seq_puts(seq, "<not-available>");

		if (l->waste)
			seq_printf(seq, " waste=%lu/%lu",
				l->count * l->waste, l->waste);

		if (l->sum_time != l->min_time) {
			seq_printf(seq, " age=%ld/%llu/%ld",
				l->min_time, div_u64(l->sum_time, l->count),
				l->max_time);
		} else
			seq_printf(seq, " age=%ld", l->min_time);

		if (l->min_pid != l->max_pid)
			seq_printf(seq, " pid=%ld-%ld", l->min_pid, l->max_pid);
		else
			seq_printf(seq, " pid=%ld",
				l->min_pid);

		if (num_online_cpus() > 1 && !cpumask_empty(to_cpumask(l->cpus)))
			seq_printf(seq, " cpus=%*pbl",
				 cpumask_pr_args(to_cpumask(l->cpus)));

		if (nr_online_nodes > 1 && !nodes_empty(l->nodes))
			seq_printf(seq, " nodes=%*pbl",
				 nodemask_pr_args(&l->nodes));

#ifdef CONFIG_STACKDEPOT
		{
			depot_stack_handle_t handle;
			unsigned long *entries;
			unsigned int nr_entries, j;

			handle = READ_ONCE(l->handle);
			if (handle) {
				nr_entries = stack_depot_fetch(handle, &entries);
				seq_puts(seq, "\n");
				for (j = 0; j < nr_entries; j++)
					seq_printf(seq, "        %pS\n", (void *)entries[j]);
			}
		}
#endif
		seq_puts(seq, "\n");
	}

	if (!idx && !t->count)
		seq_puts(seq, "No data\n");

	return 0;
}

static void slab_debugfs_stop(struct seq_file *seq, void *v)
{
}

static void *slab_debugfs_next(struct seq_file *seq, void *v, loff_t *ppos)
{
	struct loc_track *t = seq->private;

	t->idx = ++(*ppos);
	if (*ppos <= t->count)
		return ppos;

	return NULL;
}

static int cmp_loc_by_count(const void *a, const void *b)
{
	struct location *loc1 = (struct location *)a;
	struct location *loc2 = (struct location *)b;

	return cmp_int(loc2->count, loc1->count);
}

static void *slab_debugfs_start(struct seq_file *seq, loff_t *ppos)
{
	struct loc_track *t = seq->private;

	t->idx = *ppos;
	return ppos;
}

static const struct seq_operations slab_debugfs_sops = {
	.start  = slab_debugfs_start,
	.next   = slab_debugfs_next,
	.stop   = slab_debugfs_stop,
	.show   = slab_debugfs_show,
};

static int slab_debug_trace_open(struct inode *inode, struct file *filep)
{

	struct kmem_cache_node *n;
	enum track_item alloc;
	int node;
	struct loc_track *t = __seq_open_private(filep, &slab_debugfs_sops,
						sizeof(struct loc_track));
	struct kmem_cache *s = file_inode(filep)->i_private;
	unsigned long *obj_map;

	if (!t)
		return -ENOMEM;

	obj_map = bitmap_alloc(oo_objects(s->oo), GFP_KERNEL);
	if (!obj_map) {
		seq_release_private(inode, filep);
		return -ENOMEM;
	}

	alloc = debugfs_get_aux_num(filep);

	if (!alloc_loc_track(t, PAGE_SIZE / sizeof(struct location), GFP_KERNEL)) {
		bitmap_free(obj_map);
		seq_release_private(inode, filep);
		return -ENOMEM;
	}

	for_each_kmem_cache_node(s, node, n) {
		unsigned long flags;
		struct slab *slab;

		if (!node_nr_slabs(n))
			continue;

		spin_lock_irqsave(&n->list_lock, flags);
		list_for_each_entry(slab, &n->partial, slab_list)
			process_slab(t, s, slab, alloc, obj_map);
		list_for_each_entry(slab, &n->full, slab_list)
			process_slab(t, s, slab, alloc, obj_map);
		spin_unlock_irqrestore(&n->list_lock, flags);
	}

	/* Sort locations by count */
	sort(t->loc, t->count, sizeof(struct location),
	     cmp_loc_by_count, NULL);

	bitmap_free(obj_map);
	return 0;
}

static int slab_debug_trace_release(struct inode *inode, struct file *file)
{
	struct seq_file *seq = file->private_data;
	struct loc_track *t = seq->private;

	free_loc_track(t);
	return seq_release_private(inode, file);
}

static const struct file_operations slab_debugfs_fops = {
	.open    = slab_debug_trace_open,
	.read    = seq_read,
	.llseek  = seq_lseek,
	.release = slab_debug_trace_release,
};

static void debugfs_slab_add(struct kmem_cache *s)
{
	struct dentry *slab_cache_dir;

	if (unlikely(!slab_debugfs_root))
		return;

	slab_cache_dir = debugfs_create_dir(s->name, slab_debugfs_root);

	debugfs_create_file_aux_num("alloc_traces", 0400, slab_cache_dir, s,
					TRACK_ALLOC, &slab_debugfs_fops);

	debugfs_create_file_aux_num("free_traces", 0400, slab_cache_dir, s,
					TRACK_FREE, &slab_debugfs_fops);
}

void debugfs_slab_release(struct kmem_cache *s)
{
	debugfs_lookup_and_remove(s->name, slab_debugfs_root);
}

static int __init slab_debugfs_init(void)
{
	struct kmem_cache *s;

	slab_debugfs_root = debugfs_create_dir("slab", NULL);

	list_for_each_entry(s, &slab_caches, list)
		if (s->flags & SLAB_STORE_USER)
			debugfs_slab_add(s);

	return 0;

}
__initcall(slab_debugfs_init);
#endif
/*
 * The /proc/slabinfo ABI
 */
#ifdef CONFIG_SLUB_DEBUG
void get_slabinfo(struct kmem_cache *s, struct slabinfo *sinfo)
{
	unsigned long nr_slabs = 0;
	unsigned long nr_objs = 0;
	unsigned long nr_free = 0;
	int node;
	struct kmem_cache_node *n;

	for_each_kmem_cache_node(s, node, n) {
		nr_slabs += node_nr_slabs(n);
		nr_objs += node_nr_objs(n);
		nr_free += count_partial_free_approx(n);
	}

	sinfo->active_objs = nr_objs - nr_free;
	sinfo->num_objs = nr_objs;
	sinfo->active_slabs = nr_slabs;
	sinfo->num_slabs = nr_slabs;
	sinfo->objects_per_slab = oo_objects(s->oo);
	sinfo->cache_order = oo_order(s->oo);
}
#endif /* CONFIG_SLUB_DEBUG */<|MERGE_RESOLUTION|>--- conflicted
+++ resolved
@@ -6501,15 +6501,9 @@
 static void defer_free(struct kmem_cache *s, void *head)
 {
 	struct defer_free *df;
-<<<<<<< HEAD
 
 	guard(preempt)();
 
-=======
-
-	guard(preempt)();
-
->>>>>>> 3b86c87f
 	df = this_cpu_ptr(&defer_free_objects);
 	if (llist_add(head + s->offset, &df->objects))
 		irq_work_queue(&df->work);
