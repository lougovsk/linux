// SPDX-License-Identifier: GPL-2.0
/*
 * linux/ipc/sem.c
 * Copyright (C) 1992 Krishna Balasubramanian
 * Copyright (C) 1995 Eric Schenk, Bruno Haible
 *
 * /proc/sysvipc/sem support (c) 1999 Dragos Acostachioaie <dragos@iname.com>
 *
 * SMP-threaded, sysctl's added
 * (c) 1999 Manfred Spraul <manfred@colorfullife.com>
 * Enforced range limit on SEM_UNDO
 * (c) 2001 Red Hat Inc
 * Lockless wakeup
 * (c) 2003 Manfred Spraul <manfred@colorfullife.com>
 * (c) 2016 Davidlohr Bueso <dave@stgolabs.net>
 * Further wakeup optimizations, documentation
 * (c) 2010 Manfred Spraul <manfred@colorfullife.com>
 *
 * support for audit of ipc object properties and permission changes
 * Dustin Kirkland <dustin.kirkland@us.ibm.com>
 *
 * namespaces support
 * OpenVZ, SWsoft Inc.
 * Pavel Emelianov <xemul@openvz.org>
 *
 * Implementation notes: (May 2010)
 * This file implements System V semaphores.
 *
 * User space visible behavior:
 * - FIFO ordering for semop() operations (just FIFO, not starvation
 *   protection)
 * - multiple semaphore operations that alter the same semaphore in
 *   one semop() are handled.
 * - sem_ctime (time of last semctl()) is updated in the IPC_SET, SETVAL and
 *   SETALL calls.
 * - two Linux specific semctl() commands: SEM_STAT, SEM_INFO.
 * - undo adjustments at process exit are limited to 0..SEMVMX.
 * - namespace are supported.
 * - SEMMSL, SEMMNS, SEMOPM and SEMMNI can be configured at runtime by writing
 *   to /proc/sys/kernel/sem.
 * - statistics about the usage are reported in /proc/sysvipc/sem.
 *
 * Internals:
 * - scalability:
 *   - all global variables are read-mostly.
 *   - semop() calls and semctl(RMID) are synchronized by RCU.
 *   - most operations do write operations (actually: spin_lock calls) to
 *     the per-semaphore array structure.
 *   Thus: Perfect SMP scaling between independent semaphore arrays.
 *         If multiple semaphores in one array are used, then cache line
 *         trashing on the semaphore array spinlock will limit the scaling.
 * - semncnt and semzcnt are calculated on demand in count_semcnt()
 * - the task that performs a successful semop() scans the list of all
 *   sleeping tasks and completes any pending operations that can be fulfilled.
 *   Semaphores are actively given to waiting tasks (necessary for FIFO).
 *   (see update_queue())
 * - To improve the scalability, the actual wake-up calls are performed after
 *   dropping all locks. (see wake_up_sem_queue_prepare())
 * - All work is done by the waker, the woken up task does not have to do
 *   anything - not even acquiring a lock or dropping a refcount.
 * - A woken up task may not even touch the semaphore array anymore, it may
 *   have been destroyed already by a semctl(RMID).
 * - UNDO values are stored in an array (one per process and per
 *   semaphore array, lazily allocated). For backwards compatibility, multiple
 *   modes for the UNDO variables are supported (per process, per thread)
 *   (see copy_semundo, CLONE_SYSVSEM)
 * - There are two lists of the pending operations: a per-array list
 *   and per-semaphore list (stored in the array). This allows to achieve FIFO
 *   ordering without always scanning all pending operations.
 *   The worst-case behavior is nevertheless O(N^2) for N wakeups.
 */

#include <linux/compat.h>
#include <linux/slab.h>
#include <linux/spinlock.h>
#include <linux/init.h>
#include <linux/proc_fs.h>
#include <linux/time.h>
#include <linux/security.h>
#include <linux/syscalls.h>
#include <linux/audit.h>
#include <linux/capability.h>
#include <linux/seq_file.h>
#include <linux/rwsem.h>
#include <linux/nsproxy.h>
#include <linux/ipc_namespace.h>
#include <linux/sched/wake_q.h>
#include <linux/nospec.h>
#include <linux/rhashtable.h>

#include <linux/uaccess.h>
#include "util.h"

/* One semaphore structure for each semaphore in the system. */
struct sem {
	int	semval;		/* current value */
	/*
	 * PID of the process that last modified the semaphore. For
	 * Linux, specifically these are:
	 *  - semop
	 *  - semctl, via SETVAL and SETALL.
	 *  - at task exit when performing undo adjustments (see exit_sem).
	 */
	struct pid *sempid;
	spinlock_t	lock;	/* spinlock for fine-grained semtimedop */
	struct list_head pending_alter; /* pending single-sop operations */
					/* that alter the semaphore */
	struct list_head pending_const; /* pending single-sop operations */
					/* that do not alter the semaphore*/
	time64_t	 sem_otime;	/* candidate for sem_otime */
} ____cacheline_aligned_in_smp;

/* One sem_array data structure for each set of semaphores in the system. */
struct sem_array {
	struct kern_ipc_perm	sem_perm;	/* permissions .. see ipc.h */
	time64_t		sem_ctime;	/* create/last semctl() time */
	struct list_head	pending_alter;	/* pending operations */
						/* that alter the array */
	struct list_head	pending_const;	/* pending complex operations */
						/* that do not alter semvals */
	struct list_head	list_id;	/* undo requests on this array */
	int			sem_nsems;	/* no. of semaphores in array */
	int			complex_count;	/* pending complex operations */
	unsigned int		use_global_lock;/* >0: global lock required */

	struct sem		sems[];
} __randomize_layout;

/* One queue for each sleeping process in the system. */
struct sem_queue {
	struct list_head	list;	 /* queue of pending operations */
	struct task_struct	*sleeper; /* this process */
	struct sem_undo		*undo;	 /* undo structure */
	struct pid		*pid;	 /* process id of requesting process */
	int			status;	 /* completion status of operation */
	struct sembuf		*sops;	 /* array of pending operations */
	struct sembuf		*blocking; /* the operation that blocked */
	int			nsops;	 /* number of operations */
	bool			alter;	 /* does *sops alter the array? */
	bool                    dupsop;	 /* sops on more than one sem_num */
};

/* Each task has a list of undo requests. They are executed automatically
 * when the process exits.
 */
struct sem_undo {
	struct list_head	list_proc;	/* per-process list: *
						 * all undos from one process
						 * rcu protected */
	struct rcu_head		rcu;		/* rcu struct for sem_undo */
	struct sem_undo_list	*ulp;		/* back ptr to sem_undo_list */
	struct list_head	list_id;	/* per semaphore array list:
						 * all undos for one array */
	int			semid;		/* semaphore set identifier */
	short			*semadj;	/* array of adjustments */
						/* one per semaphore */
};

/* sem_undo_list controls shared access to the list of sem_undo structures
 * that may be shared among all a CLONE_SYSVSEM task group.
 */
struct sem_undo_list {
	refcount_t		refcnt;
	spinlock_t		lock;
	struct list_head	list_proc;
};


#define sem_ids(ns)	((ns)->ids[IPC_SEM_IDS])

static int newary(struct ipc_namespace *, struct ipc_params *);
static void freeary(struct ipc_namespace *, struct kern_ipc_perm *);
#ifdef CONFIG_PROC_FS
static int sysvipc_sem_proc_show(struct seq_file *s, void *it);
#endif

#define SEMMSL_FAST	256 /* 512 bytes on stack */
#define SEMOPM_FAST	64  /* ~ 372 bytes on stack */

/*
 * Switching from the mode suitable for simple ops
 * to the mode for complex ops is costly. Therefore:
 * use some hysteresis
 */
#define USE_GLOBAL_LOCK_HYSTERESIS	10

/*
 * Locking:
 * a) global sem_lock() for read/write
 *	sem_undo.id_next,
 *	sem_array.complex_count,
 *	sem_array.pending{_alter,_const},
 *	sem_array.sem_undo
 *
 * b) global or semaphore sem_lock() for read/write:
 *	sem_array.sems[i].pending_{const,alter}:
 *
 * c) special:
 *	sem_undo_list.list_proc:
 *	* undo_list->lock for write
 *	* rcu for read
 *	use_global_lock:
 *	* global sem_lock() for write
 *	* either local or global sem_lock() for read.
 *
 * Memory ordering:
 * Most ordering is enforced by using spin_lock() and spin_unlock().
 *
 * Exceptions:
 * 1) use_global_lock: (SEM_BARRIER_1)
 * Setting it from non-zero to 0 is a RELEASE, this is ensured by
 * using smp_store_release(): Immediately after setting it to 0,
 * a simple op can start.
 * Testing if it is non-zero is an ACQUIRE, this is ensured by using
 * smp_load_acquire().
 * Setting it from 0 to non-zero must be ordered with regards to
 * this smp_load_acquire(), this is guaranteed because the smp_load_acquire()
 * is inside a spin_lock() and after a write from 0 to non-zero a
 * spin_lock()+spin_unlock() is done.
 * To prevent the compiler/cpu temporarily writing 0 to use_global_lock,
 * READ_ONCE()/WRITE_ONCE() is used.
 *
 * 2) queue.status: (SEM_BARRIER_2)
 * Initialization is done while holding sem_lock(), so no further barrier is
 * required.
 * Setting it to a result code is a RELEASE, this is ensured by both a
 * smp_store_release() (for case a) and while holding sem_lock()
 * (for case b).
 * The ACQUIRE when reading the result code without holding sem_lock() is
 * achieved by using READ_ONCE() + smp_acquire__after_ctrl_dep().
 * (case a above).
 * Reading the result code while holding sem_lock() needs no further barriers,
 * the locks inside sem_lock() enforce ordering (case b above)
 *
 * 3) current->state:
 * current->state is set to TASK_INTERRUPTIBLE while holding sem_lock().
 * The wakeup is handled using the wake_q infrastructure. wake_q wakeups may
 * happen immediately after calling wake_q_add. As wake_q_add_safe() is called
 * when holding sem_lock(), no further barriers are required.
 *
 * See also ipc/mqueue.c for more details on the covered races.
 */

#define sc_semmsl	sem_ctls[0]
#define sc_semmns	sem_ctls[1]
#define sc_semopm	sem_ctls[2]
#define sc_semmni	sem_ctls[3]

void sem_init_ns(struct ipc_namespace *ns)
{
	ns->sc_semmsl = SEMMSL;
	ns->sc_semmns = SEMMNS;
	ns->sc_semopm = SEMOPM;
	ns->sc_semmni = SEMMNI;
	ns->used_sems = 0;
	ipc_init_ids(&ns->ids[IPC_SEM_IDS]);
}

#ifdef CONFIG_IPC_NS
void sem_exit_ns(struct ipc_namespace *ns)
{
	free_ipcs(ns, &sem_ids(ns), freeary);
	idr_destroy(&ns->ids[IPC_SEM_IDS].ipcs_idr);
	rhashtable_destroy(&ns->ids[IPC_SEM_IDS].key_ht);
}
#endif

void __init sem_init(void)
{
	sem_init_ns(&init_ipc_ns);
	ipc_init_proc_interface("sysvipc/sem",
				"       key      semid perms      nsems   uid   gid  cuid  cgid      otime      ctime\n",
				IPC_SEM_IDS, sysvipc_sem_proc_show);
}

/**
 * unmerge_queues - unmerge queues, if possible.
 * @sma: semaphore array
 *
 * The function unmerges the wait queues if complex_count is 0.
 * It must be called prior to dropping the global semaphore array lock.
 */
static void unmerge_queues(struct sem_array *sma)
{
	struct sem_queue *q, *tq;

	/* complex operations still around? */
	if (sma->complex_count)
		return;
	/*
	 * We will switch back to simple mode.
	 * Move all pending operation back into the per-semaphore
	 * queues.
	 */
	list_for_each_entry_safe(q, tq, &sma->pending_alter, list) {
		struct sem *curr;
		curr = &sma->sems[q->sops[0].sem_num];

		list_add_tail(&q->list, &curr->pending_alter);
	}
	INIT_LIST_HEAD(&sma->pending_alter);
}

/**
 * merge_queues - merge single semop queues into global queue
 * @sma: semaphore array
 *
 * This function merges all per-semaphore queues into the global queue.
 * It is necessary to achieve FIFO ordering for the pending single-sop
 * operations when a multi-semop operation must sleep.
 * Only the alter operations must be moved, the const operations can stay.
 */
static void merge_queues(struct sem_array *sma)
{
	int i;
	for (i = 0; i < sma->sem_nsems; i++) {
		struct sem *sem = &sma->sems[i];

		list_splice_init(&sem->pending_alter, &sma->pending_alter);
	}
}

static void sem_rcu_free(struct rcu_head *head)
{
	struct kern_ipc_perm *p = container_of(head, struct kern_ipc_perm, rcu);
	struct sem_array *sma = container_of(p, struct sem_array, sem_perm);

	security_sem_free(&sma->sem_perm);
	kvfree(sma);
}

/*
 * Enter the mode suitable for non-simple operations:
 * Caller must own sem_perm.lock.
 */
static void complexmode_enter(struct sem_array *sma)
{
	int i;
	struct sem *sem;

	if (sma->use_global_lock > 0)  {
		/*
		 * We are already in global lock mode.
		 * Nothing to do, just reset the
		 * counter until we return to simple mode.
		 */
		WRITE_ONCE(sma->use_global_lock, USE_GLOBAL_LOCK_HYSTERESIS);
		return;
	}
	WRITE_ONCE(sma->use_global_lock, USE_GLOBAL_LOCK_HYSTERESIS);

	for (i = 0; i < sma->sem_nsems; i++) {
		sem = &sma->sems[i];
		spin_lock(&sem->lock);
		spin_unlock(&sem->lock);
	}
}

/*
 * Try to leave the mode that disallows simple operations:
 * Caller must own sem_perm.lock.
 */
static void complexmode_tryleave(struct sem_array *sma)
{
	if (sma->complex_count)  {
		/* Complex ops are sleeping.
		 * We must stay in complex mode
		 */
		return;
	}
	if (sma->use_global_lock == 1) {

		/* See SEM_BARRIER_1 for purpose/pairing */
		smp_store_release(&sma->use_global_lock, 0);
	} else {
		WRITE_ONCE(sma->use_global_lock,
				sma->use_global_lock-1);
	}
}

#define SEM_GLOBAL_LOCK	(-1)
/*
 * If the request contains only one semaphore operation, and there are
 * no complex transactions pending, lock only the semaphore involved.
 * Otherwise, lock the entire semaphore array, since we either have
 * multiple semaphores in our own semops, or we need to look at
 * semaphores from other pending complex operations.
 */
static inline int sem_lock(struct sem_array *sma, struct sembuf *sops,
			      int nsops)
{
	struct sem *sem;
	int idx;

	if (nsops != 1) {
		/* Complex operation - acquire a full lock */
		ipc_lock_object(&sma->sem_perm);

		/* Prevent parallel simple ops */
		complexmode_enter(sma);
		return SEM_GLOBAL_LOCK;
	}

	/*
	 * Only one semaphore affected - try to optimize locking.
	 * Optimized locking is possible if no complex operation
	 * is either enqueued or processed right now.
	 *
	 * Both facts are tracked by use_global_mode.
	 */
	idx = array_index_nospec(sops->sem_num, sma->sem_nsems);
	sem = &sma->sems[idx];

	/*
	 * Initial check for use_global_lock. Just an optimization,
	 * no locking, no memory barrier.
	 */
	if (!READ_ONCE(sma->use_global_lock)) {
		/*
		 * It appears that no complex operation is around.
		 * Acquire the per-semaphore lock.
		 */
		spin_lock(&sem->lock);

		/* see SEM_BARRIER_1 for purpose/pairing */
		if (!smp_load_acquire(&sma->use_global_lock)) {
			/* fast path successful! */
			return sops->sem_num;
		}
		spin_unlock(&sem->lock);
	}

	/* slow path: acquire the full lock */
	ipc_lock_object(&sma->sem_perm);

	if (sma->use_global_lock == 0) {
		/*
		 * The use_global_lock mode ended while we waited for
		 * sma->sem_perm.lock. Thus we must switch to locking
		 * with sem->lock.
		 * Unlike in the fast path, there is no need to recheck
		 * sma->use_global_lock after we have acquired sem->lock:
		 * We own sma->sem_perm.lock, thus use_global_lock cannot
		 * change.
		 */
		spin_lock(&sem->lock);

		ipc_unlock_object(&sma->sem_perm);
		return sops->sem_num;
	} else {
		/*
		 * Not a false alarm, thus continue to use the global lock
		 * mode. No need for complexmode_enter(), this was done by
		 * the caller that has set use_global_mode to non-zero.
		 */
		return SEM_GLOBAL_LOCK;
	}
}

static inline void sem_unlock(struct sem_array *sma, int locknum)
{
	if (locknum == SEM_GLOBAL_LOCK) {
		unmerge_queues(sma);
		complexmode_tryleave(sma);
		ipc_unlock_object(&sma->sem_perm);
	} else {
		struct sem *sem = &sma->sems[locknum];
		spin_unlock(&sem->lock);
	}
}

/*
 * sem_lock_(check_) routines are called in the paths where the rwsem
 * is not held.
 *
 * The caller holds the RCU read lock.
 */
static inline struct sem_array *sem_obtain_object(struct ipc_namespace *ns, int id)
{
	struct kern_ipc_perm *ipcp = ipc_obtain_object_idr(&sem_ids(ns), id);

	if (IS_ERR(ipcp))
		return ERR_CAST(ipcp);

	return container_of(ipcp, struct sem_array, sem_perm);
}

static inline struct sem_array *sem_obtain_object_check(struct ipc_namespace *ns,
							int id)
{
	struct kern_ipc_perm *ipcp = ipc_obtain_object_check(&sem_ids(ns), id);

	if (IS_ERR(ipcp))
		return ERR_CAST(ipcp);

	return container_of(ipcp, struct sem_array, sem_perm);
}

static inline void sem_lock_and_putref(struct sem_array *sma)
{
	sem_lock(sma, NULL, -1);
	ipc_rcu_putref(&sma->sem_perm, sem_rcu_free);
}

static inline void sem_rmid(struct ipc_namespace *ns, struct sem_array *s)
{
	ipc_rmid(&sem_ids(ns), &s->sem_perm);
}

static struct sem_array *sem_alloc(size_t nsems)
{
	struct sem_array *sma;

	if (nsems > (INT_MAX - sizeof(*sma)) / sizeof(sma->sems[0]))
		return NULL;

	sma = kvzalloc(struct_size(sma, sems, nsems), GFP_KERNEL_ACCOUNT);
	if (unlikely(!sma))
		return NULL;

	return sma;
}

/**
 * newary - Create a new semaphore set
 * @ns: namespace
 * @params: ptr to the structure that contains key, semflg and nsems
 *
 * Called with sem_ids.rwsem held (as a writer)
 */
static int newary(struct ipc_namespace *ns, struct ipc_params *params)
{
	int retval;
	struct sem_array *sma;
	key_t key = params->key;
	int nsems = params->u.nsems;
	int semflg = params->flg;
	int i;

	if (!nsems)
		return -EINVAL;
	if (ns->used_sems + nsems > ns->sc_semmns)
		return -ENOSPC;

	sma = sem_alloc(nsems);
	if (!sma)
		return -ENOMEM;

	sma->sem_perm.mode = (semflg & S_IRWXUGO);
	sma->sem_perm.key = key;

	sma->sem_perm.security = NULL;
	retval = security_sem_alloc(&sma->sem_perm);
	if (retval) {
		kvfree(sma);
		return retval;
	}

	for (i = 0; i < nsems; i++) {
		INIT_LIST_HEAD(&sma->sems[i].pending_alter);
		INIT_LIST_HEAD(&sma->sems[i].pending_const);
		spin_lock_init(&sma->sems[i].lock);
	}

	sma->complex_count = 0;
	sma->use_global_lock = USE_GLOBAL_LOCK_HYSTERESIS;
	INIT_LIST_HEAD(&sma->pending_alter);
	INIT_LIST_HEAD(&sma->pending_const);
	INIT_LIST_HEAD(&sma->list_id);
	sma->sem_nsems = nsems;
	sma->sem_ctime = ktime_get_real_seconds();

	/* ipc_addid() locks sma upon success. */
	retval = ipc_addid(&sem_ids(ns), &sma->sem_perm, ns->sc_semmni);
	if (retval < 0) {
		ipc_rcu_putref(&sma->sem_perm, sem_rcu_free);
		return retval;
	}
	ns->used_sems += nsems;

	sem_unlock(sma, -1);
	rcu_read_unlock();

	return sma->sem_perm.id;
}


/*
 * Called with sem_ids.rwsem and ipcp locked.
 */
static int sem_more_checks(struct kern_ipc_perm *ipcp, struct ipc_params *params)
{
	struct sem_array *sma;

	sma = container_of(ipcp, struct sem_array, sem_perm);
	if (params->u.nsems > sma->sem_nsems)
		return -EINVAL;

	return 0;
}

long ksys_semget(key_t key, int nsems, int semflg)
{
	struct ipc_namespace *ns;
	static const struct ipc_ops sem_ops = {
		.getnew = newary,
		.associate = security_sem_associate,
		.more_checks = sem_more_checks,
	};
	struct ipc_params sem_params;

	ns = current->nsproxy->ipc_ns;

	if (nsems < 0 || nsems > ns->sc_semmsl)
		return -EINVAL;

	sem_params.key = key;
	sem_params.flg = semflg;
	sem_params.u.nsems = nsems;

	return ipcget(ns, &sem_ids(ns), &sem_ops, &sem_params);
}

SYSCALL_DEFINE3(semget, key_t, key, int, nsems, int, semflg)
{
	return ksys_semget(key, nsems, semflg);
}

/**
 * perform_atomic_semop[_slow] - Attempt to perform semaphore
 *                               operations on a given array.
 * @sma: semaphore array
 * @q: struct sem_queue that describes the operation
 *
 * Caller blocking are as follows, based the value
 * indicated by the semaphore operation (sem_op):
 *
 *  (1) >0 never blocks.
 *  (2)  0 (wait-for-zero operation): semval is non-zero.
 *  (3) <0 attempting to decrement semval to a value smaller than zero.
 *
 * Returns 0 if the operation was possible.
 * Returns 1 if the operation is impossible, the caller must sleep.
 * Returns <0 for error codes.
 */
static int perform_atomic_semop_slow(struct sem_array *sma, struct sem_queue *q)
{
	int result, sem_op, nsops;
	struct pid *pid;
	struct sembuf *sop;
	struct sem *curr;
	struct sembuf *sops;
	struct sem_undo *un;

	sops = q->sops;
	nsops = q->nsops;
	un = q->undo;

	for (sop = sops; sop < sops + nsops; sop++) {
		int idx = array_index_nospec(sop->sem_num, sma->sem_nsems);
		curr = &sma->sems[idx];
		sem_op = sop->sem_op;
		result = curr->semval;

		if (!sem_op && result)
			goto would_block;

		result += sem_op;
		if (result < 0)
			goto would_block;
		if (result > SEMVMX)
			goto out_of_range;

		if (sop->sem_flg & SEM_UNDO) {
			int undo = un->semadj[sop->sem_num] - sem_op;
			/* Exceeding the undo range is an error. */
			if (undo < (-SEMAEM - 1) || undo > SEMAEM)
				goto out_of_range;
			un->semadj[sop->sem_num] = undo;
		}

		curr->semval = result;
	}

	sop--;
	pid = q->pid;
	while (sop >= sops) {
		ipc_update_pid(&sma->sems[sop->sem_num].sempid, pid);
		sop--;
	}

	return 0;

out_of_range:
	result = -ERANGE;
	goto undo;

would_block:
	q->blocking = sop;

	if (sop->sem_flg & IPC_NOWAIT)
		result = -EAGAIN;
	else
		result = 1;

undo:
	sop--;
	while (sop >= sops) {
		sem_op = sop->sem_op;
		sma->sems[sop->sem_num].semval -= sem_op;
		if (sop->sem_flg & SEM_UNDO)
			un->semadj[sop->sem_num] += sem_op;
		sop--;
	}

	return result;
}

static int perform_atomic_semop(struct sem_array *sma, struct sem_queue *q)
{
	int result, sem_op, nsops;
	struct sembuf *sop;
	struct sem *curr;
	struct sembuf *sops;
	struct sem_undo *un;

	sops = q->sops;
	nsops = q->nsops;
	un = q->undo;

	if (unlikely(q->dupsop))
		return perform_atomic_semop_slow(sma, q);

	/*
	 * We scan the semaphore set twice, first to ensure that the entire
	 * operation can succeed, therefore avoiding any pointless writes
	 * to shared memory and having to undo such changes in order to block
	 * until the operations can go through.
	 */
	for (sop = sops; sop < sops + nsops; sop++) {
		int idx = array_index_nospec(sop->sem_num, sma->sem_nsems);

		curr = &sma->sems[idx];
		sem_op = sop->sem_op;
		result = curr->semval;

		if (!sem_op && result)
			goto would_block; /* wait-for-zero */

		result += sem_op;
		if (result < 0)
			goto would_block;

		if (result > SEMVMX)
			return -ERANGE;

		if (sop->sem_flg & SEM_UNDO) {
			int undo = un->semadj[sop->sem_num] - sem_op;

			/* Exceeding the undo range is an error. */
			if (undo < (-SEMAEM - 1) || undo > SEMAEM)
				return -ERANGE;
		}
	}

	for (sop = sops; sop < sops + nsops; sop++) {
		curr = &sma->sems[sop->sem_num];
		sem_op = sop->sem_op;
		result = curr->semval;

		if (sop->sem_flg & SEM_UNDO) {
			int undo = un->semadj[sop->sem_num] - sem_op;

			un->semadj[sop->sem_num] = undo;
		}
		curr->semval += sem_op;
		ipc_update_pid(&curr->sempid, q->pid);
	}

	return 0;

would_block:
	q->blocking = sop;
	return sop->sem_flg & IPC_NOWAIT ? -EAGAIN : 1;
}

static inline void wake_up_sem_queue_prepare(struct sem_queue *q, int error,
					     struct wake_q_head *wake_q)
{
	struct task_struct *sleeper;

	sleeper = get_task_struct(q->sleeper);

	/* see SEM_BARRIER_2 for purpose/pairing */
	smp_store_release(&q->status, error);

	wake_q_add_safe(wake_q, sleeper);
}

static void unlink_queue(struct sem_array *sma, struct sem_queue *q)
{
	list_del(&q->list);
	if (q->nsops > 1)
		sma->complex_count--;
}

/** check_restart(sma, q)
 * @sma: semaphore array
 * @q: the operation that just completed
 *
 * update_queue is O(N^2) when it restarts scanning the whole queue of
 * waiting operations. Therefore this function checks if the restart is
 * really necessary. It is called after a previously waiting operation
 * modified the array.
 * Note that wait-for-zero operations are handled without restart.
 */
static inline int check_restart(struct sem_array *sma, struct sem_queue *q)
{
	/* pending complex alter operations are too difficult to analyse */
	if (!list_empty(&sma->pending_alter))
		return 1;

	/* we were a sleeping complex operation. Too difficult */
	if (q->nsops > 1)
		return 1;

	/* It is impossible that someone waits for the new value:
	 * - complex operations always restart.
	 * - wait-for-zero are handled separately.
	 * - q is a previously sleeping simple operation that
	 *   altered the array. It must be a decrement, because
	 *   simple increments never sleep.
	 * - If there are older (higher priority) decrements
	 *   in the queue, then they have observed the original
	 *   semval value and couldn't proceed. The operation
	 *   decremented to value - thus they won't proceed either.
	 */
	return 0;
}

/**
 * wake_const_ops - wake up non-alter tasks
 * @sma: semaphore array.
 * @semnum: semaphore that was modified.
 * @wake_q: lockless wake-queue head.
 *
 * wake_const_ops must be called after a semaphore in a semaphore array
 * was set to 0. If complex const operations are pending, wake_const_ops must
 * be called with semnum = -1, as well as with the number of each modified
 * semaphore.
 * The tasks that must be woken up are added to @wake_q. The return code
 * is stored in q->pid.
 * The function returns 1 if at least one operation was completed successfully.
 */
static int wake_const_ops(struct sem_array *sma, int semnum,
			  struct wake_q_head *wake_q)
{
	struct sem_queue *q, *tmp;
	struct list_head *pending_list;
	int semop_completed = 0;

	if (semnum == -1)
		pending_list = &sma->pending_const;
	else
		pending_list = &sma->sems[semnum].pending_const;

	list_for_each_entry_safe(q, tmp, pending_list, list) {
		int error = perform_atomic_semop(sma, q);

		if (error > 0)
			continue;
		/* operation completed, remove from queue & wakeup */
		unlink_queue(sma, q);

		wake_up_sem_queue_prepare(q, error, wake_q);
		if (error == 0)
			semop_completed = 1;
	}

	return semop_completed;
}

/**
 * do_smart_wakeup_zero - wakeup all wait for zero tasks
 * @sma: semaphore array
 * @sops: operations that were performed
 * @nsops: number of operations
 * @wake_q: lockless wake-queue head
 *
 * Checks all required queue for wait-for-zero operations, based
 * on the actual changes that were performed on the semaphore array.
 * The function returns 1 if at least one operation was completed successfully.
 */
static int do_smart_wakeup_zero(struct sem_array *sma, struct sembuf *sops,
				int nsops, struct wake_q_head *wake_q)
{
	int i;
	int semop_completed = 0;
	int got_zero = 0;

	/* first: the per-semaphore queues, if known */
	if (sops) {
		for (i = 0; i < nsops; i++) {
			int num = sops[i].sem_num;

			if (sma->sems[num].semval == 0) {
				got_zero = 1;
				semop_completed |= wake_const_ops(sma, num, wake_q);
			}
		}
	} else {
		/*
		 * No sops means modified semaphores not known.
		 * Assume all were changed.
		 */
		for (i = 0; i < sma->sem_nsems; i++) {
			if (sma->sems[i].semval == 0) {
				got_zero = 1;
				semop_completed |= wake_const_ops(sma, i, wake_q);
			}
		}
	}
	/*
	 * If one of the modified semaphores got 0,
	 * then check the global queue, too.
	 */
	if (got_zero)
		semop_completed |= wake_const_ops(sma, -1, wake_q);

	return semop_completed;
}


/**
 * update_queue - look for tasks that can be completed.
 * @sma: semaphore array.
 * @semnum: semaphore that was modified.
 * @wake_q: lockless wake-queue head.
 *
 * update_queue must be called after a semaphore in a semaphore array
 * was modified. If multiple semaphores were modified, update_queue must
 * be called with semnum = -1, as well as with the number of each modified
 * semaphore.
 * The tasks that must be woken up are added to @wake_q. The return code
 * is stored in q->pid.
 * The function internally checks if const operations can now succeed.
 *
 * The function return 1 if at least one semop was completed successfully.
 */
static int update_queue(struct sem_array *sma, int semnum, struct wake_q_head *wake_q)
{
	struct sem_queue *q, *tmp;
	struct list_head *pending_list;
	int semop_completed = 0;

	if (semnum == -1)
		pending_list = &sma->pending_alter;
	else
		pending_list = &sma->sems[semnum].pending_alter;

again:
	list_for_each_entry_safe(q, tmp, pending_list, list) {
		int error, restart;

		/* If we are scanning the single sop, per-semaphore list of
		 * one semaphore and that semaphore is 0, then it is not
		 * necessary to scan further: simple increments
		 * that affect only one entry succeed immediately and cannot
		 * be in the  per semaphore pending queue, and decrements
		 * cannot be successful if the value is already 0.
		 */
		if (semnum != -1 && sma->sems[semnum].semval == 0)
			break;

		error = perform_atomic_semop(sma, q);

		/* Does q->sleeper still need to sleep? */
		if (error > 0)
			continue;

		unlink_queue(sma, q);

		if (error) {
			restart = 0;
		} else {
			semop_completed = 1;
			do_smart_wakeup_zero(sma, q->sops, q->nsops, wake_q);
			restart = check_restart(sma, q);
		}

		wake_up_sem_queue_prepare(q, error, wake_q);
		if (restart)
			goto again;
	}
	return semop_completed;
}

/**
 * set_semotime - set sem_otime
 * @sma: semaphore array
 * @sops: operations that modified the array, may be NULL
 *
 * sem_otime is replicated to avoid cache line trashing.
 * This function sets one instance to the current time.
 */
static void set_semotime(struct sem_array *sma, struct sembuf *sops)
{
	if (sops == NULL) {
		sma->sems[0].sem_otime = ktime_get_real_seconds();
	} else {
		sma->sems[sops[0].sem_num].sem_otime =
						ktime_get_real_seconds();
	}
}

/**
 * do_smart_update - optimized update_queue
 * @sma: semaphore array
 * @sops: operations that were performed
 * @nsops: number of operations
 * @otime: force setting otime
 * @wake_q: lockless wake-queue head
 *
 * do_smart_update() does the required calls to update_queue and wakeup_zero,
 * based on the actual changes that were performed on the semaphore array.
 * Note that the function does not do the actual wake-up: the caller is
 * responsible for calling wake_up_q().
 * It is safe to perform this call after dropping all locks.
 */
static void do_smart_update(struct sem_array *sma, struct sembuf *sops, int nsops,
			    int otime, struct wake_q_head *wake_q)
{
	int i;

	otime |= do_smart_wakeup_zero(sma, sops, nsops, wake_q);

	if (!list_empty(&sma->pending_alter)) {
		/* semaphore array uses the global queue - just process it. */
		otime |= update_queue(sma, -1, wake_q);
	} else {
		if (!sops) {
			/*
			 * No sops, thus the modified semaphores are not
			 * known. Check all.
			 */
			for (i = 0; i < sma->sem_nsems; i++)
				otime |= update_queue(sma, i, wake_q);
		} else {
			/*
			 * Check the semaphores that were increased:
			 * - No complex ops, thus all sleeping ops are
			 *   decrease.
			 * - if we decreased the value, then any sleeping
			 *   semaphore ops won't be able to run: If the
			 *   previous value was too small, then the new
			 *   value will be too small, too.
			 */
			for (i = 0; i < nsops; i++) {
				if (sops[i].sem_op > 0) {
					otime |= update_queue(sma,
							      sops[i].sem_num, wake_q);
				}
			}
		}
	}
	if (otime)
		set_semotime(sma, sops);
}

/*
 * check_qop: Test if a queued operation sleeps on the semaphore semnum
 */
static int check_qop(struct sem_array *sma, int semnum, struct sem_queue *q,
			bool count_zero)
{
	struct sembuf *sop = q->blocking;

	/*
	 * Linux always (since 0.99.10) reported a task as sleeping on all
	 * semaphores. This violates SUS, therefore it was changed to the
	 * standard compliant behavior.
	 * Give the administrators a chance to notice that an application
	 * might misbehave because it relies on the Linux behavior.
	 */
	pr_info_once("semctl(GETNCNT/GETZCNT) is since 3.16 Single Unix Specification compliant.\n"
			"The task %s (%d) triggered the difference, watch for misbehavior.\n",
			current->comm, task_pid_nr(current));

	if (sop->sem_num != semnum)
		return 0;

	if (count_zero && sop->sem_op == 0)
		return 1;
	if (!count_zero && sop->sem_op < 0)
		return 1;

	return 0;
}

/* The following counts are associated to each semaphore:
 *   semncnt        number of tasks waiting on semval being nonzero
 *   semzcnt        number of tasks waiting on semval being zero
 *
 * Per definition, a task waits only on the semaphore of the first semop
 * that cannot proceed, even if additional operation would block, too.
 */
static int count_semcnt(struct sem_array *sma, ushort semnum,
			bool count_zero)
{
	struct list_head *l;
	struct sem_queue *q;
	int semcnt;

	semcnt = 0;
	/* First: check the simple operations. They are easy to evaluate */
	if (count_zero)
		l = &sma->sems[semnum].pending_const;
	else
		l = &sma->sems[semnum].pending_alter;

	list_for_each_entry(q, l, list) {
		/* all task on a per-semaphore list sleep on exactly
		 * that semaphore
		 */
		semcnt++;
	}

	/* Then: check the complex operations. */
	list_for_each_entry(q, &sma->pending_alter, list) {
		semcnt += check_qop(sma, semnum, q, count_zero);
	}
	if (count_zero) {
		list_for_each_entry(q, &sma->pending_const, list) {
			semcnt += check_qop(sma, semnum, q, count_zero);
		}
	}
	return semcnt;
}

/* Free a semaphore set. freeary() is called with sem_ids.rwsem locked
 * as a writer and the spinlock for this semaphore set hold. sem_ids.rwsem
 * remains locked on exit.
 */
static void freeary(struct ipc_namespace *ns, struct kern_ipc_perm *ipcp)
{
	struct sem_undo *un, *tu;
	struct sem_queue *q, *tq;
	struct sem_array *sma = container_of(ipcp, struct sem_array, sem_perm);
	int i;
	DEFINE_WAKE_Q(wake_q);

	/* Free the existing undo structures for this semaphore set.  */
	ipc_assert_locked_object(&sma->sem_perm);
	list_for_each_entry_safe(un, tu, &sma->list_id, list_id) {
		list_del(&un->list_id);
		spin_lock(&un->ulp->lock);
		un->semid = -1;
		list_del_rcu(&un->list_proc);
		spin_unlock(&un->ulp->lock);
		kvfree_rcu(un, rcu);
	}

	/* Wake up all pending processes and let them fail with EIDRM. */
	list_for_each_entry_safe(q, tq, &sma->pending_const, list) {
		unlink_queue(sma, q);
		wake_up_sem_queue_prepare(q, -EIDRM, &wake_q);
	}

	list_for_each_entry_safe(q, tq, &sma->pending_alter, list) {
		unlink_queue(sma, q);
		wake_up_sem_queue_prepare(q, -EIDRM, &wake_q);
	}
	for (i = 0; i < sma->sem_nsems; i++) {
		struct sem *sem = &sma->sems[i];
		list_for_each_entry_safe(q, tq, &sem->pending_const, list) {
			unlink_queue(sma, q);
			wake_up_sem_queue_prepare(q, -EIDRM, &wake_q);
		}
		list_for_each_entry_safe(q, tq, &sem->pending_alter, list) {
			unlink_queue(sma, q);
			wake_up_sem_queue_prepare(q, -EIDRM, &wake_q);
		}
		ipc_update_pid(&sem->sempid, NULL);
	}

	/* Remove the semaphore set from the IDR */
	sem_rmid(ns, sma);
	sem_unlock(sma, -1);
	rcu_read_unlock();

	wake_up_q(&wake_q);
	ns->used_sems -= sma->sem_nsems;
	ipc_rcu_putref(&sma->sem_perm, sem_rcu_free);
}

static unsigned long copy_semid_to_user(void __user *buf, struct semid64_ds *in, int version)
{
	switch (version) {
	case IPC_64:
		return copy_to_user(buf, in, sizeof(*in));
	case IPC_OLD:
	    {
		struct semid_ds out;

		memset(&out, 0, sizeof(out));

		ipc64_perm_to_ipc_perm(&in->sem_perm, &out.sem_perm);

		out.sem_otime	= in->sem_otime;
		out.sem_ctime	= in->sem_ctime;
		out.sem_nsems	= in->sem_nsems;

		return copy_to_user(buf, &out, sizeof(out));
	    }
	default:
		return -EINVAL;
	}
}

static time64_t get_semotime(struct sem_array *sma)
{
	int i;
	time64_t res;

	res = sma->sems[0].sem_otime;
	for (i = 1; i < sma->sem_nsems; i++) {
		time64_t to = sma->sems[i].sem_otime;

		if (to > res)
			res = to;
	}
	return res;
}

static int semctl_stat(struct ipc_namespace *ns, int semid,
			 int cmd, struct semid64_ds *semid64)
{
	struct sem_array *sma;
	time64_t semotime;
	int err;

	memset(semid64, 0, sizeof(*semid64));

	rcu_read_lock();
	if (cmd == SEM_STAT || cmd == SEM_STAT_ANY) {
		sma = sem_obtain_object(ns, semid);
		if (IS_ERR(sma)) {
			err = PTR_ERR(sma);
			goto out_unlock;
		}
	} else { /* IPC_STAT */
		sma = sem_obtain_object_check(ns, semid);
		if (IS_ERR(sma)) {
			err = PTR_ERR(sma);
			goto out_unlock;
		}
	}

	/* see comment for SHM_STAT_ANY */
	if (cmd == SEM_STAT_ANY)
		audit_ipc_obj(&sma->sem_perm);
	else {
		err = -EACCES;
		if (ipcperms(ns, &sma->sem_perm, S_IRUGO))
			goto out_unlock;
	}

	err = security_sem_semctl(&sma->sem_perm, cmd);
	if (err)
		goto out_unlock;

	ipc_lock_object(&sma->sem_perm);

	if (!ipc_valid_object(&sma->sem_perm)) {
		ipc_unlock_object(&sma->sem_perm);
		err = -EIDRM;
		goto out_unlock;
	}

	kernel_to_ipc64_perm(&sma->sem_perm, &semid64->sem_perm);
	semotime = get_semotime(sma);
	semid64->sem_otime = semotime;
	semid64->sem_ctime = sma->sem_ctime;
#ifndef CONFIG_64BIT
	semid64->sem_otime_high = semotime >> 32;
	semid64->sem_ctime_high = sma->sem_ctime >> 32;
#endif
	semid64->sem_nsems = sma->sem_nsems;

	if (cmd == IPC_STAT) {
		/*
		 * As defined in SUS:
		 * Return 0 on success
		 */
		err = 0;
	} else {
		/*
		 * SEM_STAT and SEM_STAT_ANY (both Linux specific)
		 * Return the full id, including the sequence number
		 */
		err = sma->sem_perm.id;
	}
	ipc_unlock_object(&sma->sem_perm);
out_unlock:
	rcu_read_unlock();
	return err;
}

static int semctl_info(struct ipc_namespace *ns, int semid,
			 int cmd, void __user *p)
{
	struct seminfo seminfo;
	int max_idx;
	int err;

	err = security_sem_semctl(NULL, cmd);
	if (err)
		return err;

	memset(&seminfo, 0, sizeof(seminfo));
	seminfo.semmni = ns->sc_semmni;
	seminfo.semmns = ns->sc_semmns;
	seminfo.semmsl = ns->sc_semmsl;
	seminfo.semopm = ns->sc_semopm;
	seminfo.semvmx = SEMVMX;
	seminfo.semmnu = SEMMNU;
	seminfo.semmap = SEMMAP;
	seminfo.semume = SEMUME;
	down_read(&sem_ids(ns).rwsem);
	if (cmd == SEM_INFO) {
		seminfo.semusz = sem_ids(ns).in_use;
		seminfo.semaem = ns->used_sems;
	} else {
		seminfo.semusz = SEMUSZ;
		seminfo.semaem = SEMAEM;
	}
	max_idx = ipc_get_maxidx(&sem_ids(ns));
	up_read(&sem_ids(ns).rwsem);
	if (copy_to_user(p, &seminfo, sizeof(struct seminfo)))
		return -EFAULT;
	return (max_idx < 0) ? 0 : max_idx;
}

static int semctl_setval(struct ipc_namespace *ns, int semid, int semnum,
		int val)
{
	struct sem_undo *un;
	struct sem_array *sma;
	struct sem *curr;
	int err;
	DEFINE_WAKE_Q(wake_q);

	if (val > SEMVMX || val < 0)
		return -ERANGE;

	rcu_read_lock();
	sma = sem_obtain_object_check(ns, semid);
	if (IS_ERR(sma)) {
		rcu_read_unlock();
		return PTR_ERR(sma);
	}

	if (semnum < 0 || semnum >= sma->sem_nsems) {
		rcu_read_unlock();
		return -EINVAL;
	}


	if (ipcperms(ns, &sma->sem_perm, S_IWUGO)) {
		rcu_read_unlock();
		return -EACCES;
	}

	err = security_sem_semctl(&sma->sem_perm, SETVAL);
	if (err) {
		rcu_read_unlock();
		return -EACCES;
	}

	sem_lock(sma, NULL, -1);

	if (!ipc_valid_object(&sma->sem_perm)) {
		sem_unlock(sma, -1);
		rcu_read_unlock();
		return -EIDRM;
	}

	semnum = array_index_nospec(semnum, sma->sem_nsems);
	curr = &sma->sems[semnum];

	ipc_assert_locked_object(&sma->sem_perm);
	list_for_each_entry(un, &sma->list_id, list_id)
		un->semadj[semnum] = 0;

	curr->semval = val;
	ipc_update_pid(&curr->sempid, task_tgid(current));
	sma->sem_ctime = ktime_get_real_seconds();
	/* maybe some queued-up processes were waiting for this */
	do_smart_update(sma, NULL, 0, 0, &wake_q);
	sem_unlock(sma, -1);
	rcu_read_unlock();
	wake_up_q(&wake_q);
	return 0;
}

static int semctl_main(struct ipc_namespace *ns, int semid, int semnum,
		int cmd, void __user *p)
{
	struct sem_array *sma;
	struct sem *curr;
	int err, nsems;
	ushort fast_sem_io[SEMMSL_FAST];
	ushort *sem_io = fast_sem_io;
	DEFINE_WAKE_Q(wake_q);

	rcu_read_lock();
	sma = sem_obtain_object_check(ns, semid);
	if (IS_ERR(sma)) {
		rcu_read_unlock();
		return PTR_ERR(sma);
	}

	nsems = sma->sem_nsems;

	err = -EACCES;
	if (ipcperms(ns, &sma->sem_perm, cmd == SETALL ? S_IWUGO : S_IRUGO))
		goto out_rcu_wakeup;

	err = security_sem_semctl(&sma->sem_perm, cmd);
	if (err)
		goto out_rcu_wakeup;

	err = -EACCES;
	switch (cmd) {
	case GETALL:
	{
		ushort __user *array = p;
		int i;

		sem_lock(sma, NULL, -1);
		if (!ipc_valid_object(&sma->sem_perm)) {
			err = -EIDRM;
			goto out_unlock;
		}
		if (nsems > SEMMSL_FAST) {
			if (!ipc_rcu_getref(&sma->sem_perm)) {
				err = -EIDRM;
				goto out_unlock;
			}
			sem_unlock(sma, -1);
			rcu_read_unlock();
			sem_io = kvmalloc_array(nsems, sizeof(ushort),
						GFP_KERNEL);
			if (sem_io == NULL) {
				ipc_rcu_putref(&sma->sem_perm, sem_rcu_free);
				return -ENOMEM;
			}

			rcu_read_lock();
			sem_lock_and_putref(sma);
			if (!ipc_valid_object(&sma->sem_perm)) {
				err = -EIDRM;
				goto out_unlock;
			}
		}
		for (i = 0; i < sma->sem_nsems; i++)
			sem_io[i] = sma->sems[i].semval;
		sem_unlock(sma, -1);
		rcu_read_unlock();
		err = 0;
		if (copy_to_user(array, sem_io, nsems*sizeof(ushort)))
			err = -EFAULT;
		goto out_free;
	}
	case SETALL:
	{
		int i;
		struct sem_undo *un;

		if (!ipc_rcu_getref(&sma->sem_perm)) {
			err = -EIDRM;
			goto out_rcu_wakeup;
		}
		rcu_read_unlock();

		if (nsems > SEMMSL_FAST) {
			sem_io = kvmalloc_array(nsems, sizeof(ushort),
						GFP_KERNEL);
			if (sem_io == NULL) {
				ipc_rcu_putref(&sma->sem_perm, sem_rcu_free);
				return -ENOMEM;
			}
		}

		if (copy_from_user(sem_io, p, nsems*sizeof(ushort))) {
			ipc_rcu_putref(&sma->sem_perm, sem_rcu_free);
			err = -EFAULT;
			goto out_free;
		}

		for (i = 0; i < nsems; i++) {
			if (sem_io[i] > SEMVMX) {
				ipc_rcu_putref(&sma->sem_perm, sem_rcu_free);
				err = -ERANGE;
				goto out_free;
			}
		}
		rcu_read_lock();
		sem_lock_and_putref(sma);
		if (!ipc_valid_object(&sma->sem_perm)) {
			err = -EIDRM;
			goto out_unlock;
		}

		for (i = 0; i < nsems; i++) {
			sma->sems[i].semval = sem_io[i];
			ipc_update_pid(&sma->sems[i].sempid, task_tgid(current));
		}

		ipc_assert_locked_object(&sma->sem_perm);
		list_for_each_entry(un, &sma->list_id, list_id) {
			for (i = 0; i < nsems; i++)
				un->semadj[i] = 0;
		}
		sma->sem_ctime = ktime_get_real_seconds();
		/* maybe some queued-up processes were waiting for this */
		do_smart_update(sma, NULL, 0, 0, &wake_q);
		err = 0;
		goto out_unlock;
	}
	/* GETVAL, GETPID, GETNCTN, GETZCNT: fall-through */
	}
	err = -EINVAL;
	if (semnum < 0 || semnum >= nsems)
		goto out_rcu_wakeup;

	sem_lock(sma, NULL, -1);
	if (!ipc_valid_object(&sma->sem_perm)) {
		err = -EIDRM;
		goto out_unlock;
	}

	semnum = array_index_nospec(semnum, nsems);
	curr = &sma->sems[semnum];

	switch (cmd) {
	case GETVAL:
		err = curr->semval;
		goto out_unlock;
	case GETPID:
		err = pid_vnr(curr->sempid);
		goto out_unlock;
	case GETNCNT:
		err = count_semcnt(sma, semnum, 0);
		goto out_unlock;
	case GETZCNT:
		err = count_semcnt(sma, semnum, 1);
		goto out_unlock;
	}

out_unlock:
	sem_unlock(sma, -1);
out_rcu_wakeup:
	rcu_read_unlock();
	wake_up_q(&wake_q);
out_free:
	if (sem_io != fast_sem_io)
		kvfree(sem_io);
	return err;
}

static inline unsigned long
copy_semid_from_user(struct semid64_ds *out, void __user *buf, int version)
{
	switch (version) {
	case IPC_64:
		if (copy_from_user(out, buf, sizeof(*out)))
			return -EFAULT;
		return 0;
	case IPC_OLD:
	    {
		struct semid_ds tbuf_old;

		if (copy_from_user(&tbuf_old, buf, sizeof(tbuf_old)))
			return -EFAULT;

		out->sem_perm.uid	= tbuf_old.sem_perm.uid;
		out->sem_perm.gid	= tbuf_old.sem_perm.gid;
		out->sem_perm.mode	= tbuf_old.sem_perm.mode;

		return 0;
	    }
	default:
		return -EINVAL;
	}
}

/*
 * This function handles some semctl commands which require the rwsem
 * to be held in write mode.
 * NOTE: no locks must be held, the rwsem is taken inside this function.
 */
static int semctl_down(struct ipc_namespace *ns, int semid,
		       int cmd, struct semid64_ds *semid64)
{
	struct sem_array *sma;
	int err;
	struct kern_ipc_perm *ipcp;

	down_write(&sem_ids(ns).rwsem);
	rcu_read_lock();

	ipcp = ipcctl_obtain_check(ns, &sem_ids(ns), semid, cmd,
				      &semid64->sem_perm, 0);
	if (IS_ERR(ipcp)) {
		err = PTR_ERR(ipcp);
		goto out_unlock1;
	}

	sma = container_of(ipcp, struct sem_array, sem_perm);

	err = security_sem_semctl(&sma->sem_perm, cmd);
	if (err)
		goto out_unlock1;

	switch (cmd) {
	case IPC_RMID:
		sem_lock(sma, NULL, -1);
		/* freeary unlocks the ipc object and rcu */
		freeary(ns, ipcp);
		goto out_up;
	case IPC_SET:
		sem_lock(sma, NULL, -1);
		err = ipc_update_perm(&semid64->sem_perm, ipcp);
		if (err)
			goto out_unlock0;
		sma->sem_ctime = ktime_get_real_seconds();
		break;
	default:
		err = -EINVAL;
		goto out_unlock1;
	}

out_unlock0:
	sem_unlock(sma, -1);
out_unlock1:
	rcu_read_unlock();
out_up:
	up_write(&sem_ids(ns).rwsem);
	return err;
}

static long ksys_semctl(int semid, int semnum, int cmd, unsigned long arg, int version)
{
	struct ipc_namespace *ns;
	void __user *p = (void __user *)arg;
	struct semid64_ds semid64;
	int err;

	if (semid < 0)
		return -EINVAL;

	ns = current->nsproxy->ipc_ns;

	switch (cmd) {
	case IPC_INFO:
	case SEM_INFO:
		return semctl_info(ns, semid, cmd, p);
	case IPC_STAT:
	case SEM_STAT:
	case SEM_STAT_ANY:
		err = semctl_stat(ns, semid, cmd, &semid64);
		if (err < 0)
			return err;
		if (copy_semid_to_user(p, &semid64, version))
			err = -EFAULT;
		return err;
	case GETALL:
	case GETVAL:
	case GETPID:
	case GETNCNT:
	case GETZCNT:
	case SETALL:
		return semctl_main(ns, semid, semnum, cmd, p);
	case SETVAL: {
		int val;
#if defined(CONFIG_64BIT) && defined(__BIG_ENDIAN)
		/* big-endian 64bit */
		val = arg >> 32;
#else
		/* 32bit or little-endian 64bit */
		val = arg;
#endif
		return semctl_setval(ns, semid, semnum, val);
	}
	case IPC_SET:
		if (copy_semid_from_user(&semid64, p, version))
			return -EFAULT;
		fallthrough;
	case IPC_RMID:
		return semctl_down(ns, semid, cmd, &semid64);
	default:
		return -EINVAL;
	}
}

SYSCALL_DEFINE4(semctl, int, semid, int, semnum, int, cmd, unsigned long, arg)
{
	return ksys_semctl(semid, semnum, cmd, arg, IPC_64);
}

#ifdef CONFIG_ARCH_WANT_IPC_PARSE_VERSION
long ksys_old_semctl(int semid, int semnum, int cmd, unsigned long arg)
{
	int version = ipc_parse_version(&cmd);

	return ksys_semctl(semid, semnum, cmd, arg, version);
}

SYSCALL_DEFINE4(old_semctl, int, semid, int, semnum, int, cmd, unsigned long, arg)
{
	return ksys_old_semctl(semid, semnum, cmd, arg);
}
#endif

#ifdef CONFIG_COMPAT

struct compat_semid_ds {
	struct compat_ipc_perm sem_perm;
	old_time32_t sem_otime;
	old_time32_t sem_ctime;
	compat_uptr_t sem_base;
	compat_uptr_t sem_pending;
	compat_uptr_t sem_pending_last;
	compat_uptr_t undo;
	unsigned short sem_nsems;
};

static int copy_compat_semid_from_user(struct semid64_ds *out, void __user *buf,
					int version)
{
	memset(out, 0, sizeof(*out));
	if (version == IPC_64) {
		struct compat_semid64_ds __user *p = buf;
		return get_compat_ipc64_perm(&out->sem_perm, &p->sem_perm);
	} else {
		struct compat_semid_ds __user *p = buf;
		return get_compat_ipc_perm(&out->sem_perm, &p->sem_perm);
	}
}

static int copy_compat_semid_to_user(void __user *buf, struct semid64_ds *in,
					int version)
{
	if (version == IPC_64) {
		struct compat_semid64_ds v;
		memset(&v, 0, sizeof(v));
		to_compat_ipc64_perm(&v.sem_perm, &in->sem_perm);
		v.sem_otime	 = lower_32_bits(in->sem_otime);
		v.sem_otime_high = upper_32_bits(in->sem_otime);
		v.sem_ctime	 = lower_32_bits(in->sem_ctime);
		v.sem_ctime_high = upper_32_bits(in->sem_ctime);
		v.sem_nsems = in->sem_nsems;
		return copy_to_user(buf, &v, sizeof(v));
	} else {
		struct compat_semid_ds v;
		memset(&v, 0, sizeof(v));
		to_compat_ipc_perm(&v.sem_perm, &in->sem_perm);
		v.sem_otime = in->sem_otime;
		v.sem_ctime = in->sem_ctime;
		v.sem_nsems = in->sem_nsems;
		return copy_to_user(buf, &v, sizeof(v));
	}
}

static long compat_ksys_semctl(int semid, int semnum, int cmd, int arg, int version)
{
	void __user *p = compat_ptr(arg);
	struct ipc_namespace *ns;
	struct semid64_ds semid64;
	int err;

	ns = current->nsproxy->ipc_ns;

	if (semid < 0)
		return -EINVAL;

	switch (cmd & (~IPC_64)) {
	case IPC_INFO:
	case SEM_INFO:
		return semctl_info(ns, semid, cmd, p);
	case IPC_STAT:
	case SEM_STAT:
	case SEM_STAT_ANY:
		err = semctl_stat(ns, semid, cmd, &semid64);
		if (err < 0)
			return err;
		if (copy_compat_semid_to_user(p, &semid64, version))
			err = -EFAULT;
		return err;
	case GETVAL:
	case GETPID:
	case GETNCNT:
	case GETZCNT:
	case GETALL:
	case SETALL:
		return semctl_main(ns, semid, semnum, cmd, p);
	case SETVAL:
		return semctl_setval(ns, semid, semnum, arg);
	case IPC_SET:
		if (copy_compat_semid_from_user(&semid64, p, version))
			return -EFAULT;
		fallthrough;
	case IPC_RMID:
		return semctl_down(ns, semid, cmd, &semid64);
	default:
		return -EINVAL;
	}
}

COMPAT_SYSCALL_DEFINE4(semctl, int, semid, int, semnum, int, cmd, int, arg)
{
	return compat_ksys_semctl(semid, semnum, cmd, arg, IPC_64);
}

#ifdef CONFIG_ARCH_WANT_COMPAT_IPC_PARSE_VERSION
long compat_ksys_old_semctl(int semid, int semnum, int cmd, int arg)
{
	int version = compat_ipc_parse_version(&cmd);

	return compat_ksys_semctl(semid, semnum, cmd, arg, version);
}

COMPAT_SYSCALL_DEFINE4(old_semctl, int, semid, int, semnum, int, cmd, int, arg)
{
	return compat_ksys_old_semctl(semid, semnum, cmd, arg);
}
#endif
#endif

/* If the task doesn't already have a undo_list, then allocate one
 * here.  We guarantee there is only one thread using this undo list,
 * and current is THE ONE
 *
 * If this allocation and assignment succeeds, but later
 * portions of this code fail, there is no need to free the sem_undo_list.
 * Just let it stay associated with the task, and it'll be freed later
 * at exit time.
 *
 * This can block, so callers must hold no locks.
 */
static inline int get_undo_list(struct sem_undo_list **undo_listp)
{
	struct sem_undo_list *undo_list;

	undo_list = current->sysvsem.undo_list;
	if (!undo_list) {
		undo_list = kzalloc(sizeof(*undo_list), GFP_KERNEL_ACCOUNT);
		if (undo_list == NULL)
			return -ENOMEM;
		spin_lock_init(&undo_list->lock);
		refcount_set(&undo_list->refcnt, 1);
		INIT_LIST_HEAD(&undo_list->list_proc);

		current->sysvsem.undo_list = undo_list;
	}
	*undo_listp = undo_list;
	return 0;
}

static struct sem_undo *__lookup_undo(struct sem_undo_list *ulp, int semid)
{
	struct sem_undo *un;

	list_for_each_entry_rcu(un, &ulp->list_proc, list_proc,
				spin_is_locked(&ulp->lock)) {
		if (un->semid == semid)
			return un;
	}
	return NULL;
}

static struct sem_undo *lookup_undo(struct sem_undo_list *ulp, int semid)
{
	struct sem_undo *un;

	assert_spin_locked(&ulp->lock);

	un = __lookup_undo(ulp, semid);
	if (un) {
		list_del_rcu(&un->list_proc);
		list_add_rcu(&un->list_proc, &ulp->list_proc);
	}
	return un;
}

/**
 * find_alloc_undo - lookup (and if not present create) undo array
 * @ns: namespace
 * @semid: semaphore array id
 *
 * The function looks up (and if not present creates) the undo structure.
 * The size of the undo structure depends on the size of the semaphore
 * array, thus the alloc path is not that straightforward.
 * Lifetime-rules: sem_undo is rcu-protected, on success, the function
 * performs a rcu_read_lock().
 */
static struct sem_undo *find_alloc_undo(struct ipc_namespace *ns, int semid)
{
	struct sem_array *sma;
	struct sem_undo_list *ulp;
	struct sem_undo *un, *new;
	int nsems, error;

	error = get_undo_list(&ulp);
	if (error)
		return ERR_PTR(error);

	rcu_read_lock();
	spin_lock(&ulp->lock);
	un = lookup_undo(ulp, semid);
	spin_unlock(&ulp->lock);
	if (likely(un != NULL))
		goto out;

	/* no undo structure around - allocate one. */
	/* step 1: figure out the size of the semaphore array */
	sma = sem_obtain_object_check(ns, semid);
	if (IS_ERR(sma)) {
		rcu_read_unlock();
		return ERR_CAST(sma);
	}

	nsems = sma->sem_nsems;
	if (!ipc_rcu_getref(&sma->sem_perm)) {
		rcu_read_unlock();
		un = ERR_PTR(-EIDRM);
		goto out;
	}
	rcu_read_unlock();

	/* step 2: allocate new undo structure */
	new = kvzalloc(sizeof(struct sem_undo) + sizeof(short)*nsems,
		       GFP_KERNEL_ACCOUNT);
	if (!new) {
		ipc_rcu_putref(&sma->sem_perm, sem_rcu_free);
		return ERR_PTR(-ENOMEM);
	}

	/* step 3: Acquire the lock on semaphore array */
	rcu_read_lock();
	sem_lock_and_putref(sma);
	if (!ipc_valid_object(&sma->sem_perm)) {
		sem_unlock(sma, -1);
		rcu_read_unlock();
		kvfree(new);
		un = ERR_PTR(-EIDRM);
		goto out;
	}
	spin_lock(&ulp->lock);

	/*
	 * step 4: check for races: did someone else allocate the undo struct?
	 */
	un = lookup_undo(ulp, semid);
	if (un) {
		kvfree(new);
		goto success;
	}
	/* step 5: initialize & link new undo structure */
	new->semadj = (short *) &new[1];
	new->ulp = ulp;
	new->semid = semid;
	assert_spin_locked(&ulp->lock);
	list_add_rcu(&new->list_proc, &ulp->list_proc);
	ipc_assert_locked_object(&sma->sem_perm);
	list_add(&new->list_id, &sma->list_id);
	un = new;

success:
	spin_unlock(&ulp->lock);
	sem_unlock(sma, -1);
out:
	return un;
}

long __do_semtimedop(int semid, struct sembuf *sops,
		unsigned nsops, const struct timespec64 *timeout,
		struct ipc_namespace *ns)
{
	int error = -EINVAL;
	struct sem_array *sma;
	struct sembuf *sop;
	struct sem_undo *un;
	int max, locknum;
	bool undos = false, alter = false, dupsop = false;
	struct sem_queue queue;
	unsigned long dup = 0, jiffies_left = 0;

	if (nsops < 1 || semid < 0)
		return -EINVAL;
	if (nsops > ns->sc_semopm)
		return -E2BIG;
<<<<<<< HEAD
	if (nsops > SEMOPM_FAST) {
		sops = kvmalloc_array(nsops, sizeof(*sops),
				      GFP_KERNEL_ACCOUNT);
		if (sops == NULL)
			return -ENOMEM;
	}

	if (copy_from_user(sops, tsops, nsops * sizeof(*tsops))) {
		error =  -EFAULT;
		goto out_free;
	}
=======
>>>>>>> 6c974e79

	if (timeout) {
		if (timeout->tv_sec < 0 || timeout->tv_nsec < 0 ||
			timeout->tv_nsec >= 1000000000L) {
			error = -EINVAL;
			goto out;
		}
		jiffies_left = timespec64_to_jiffies(timeout);
	}


	max = 0;
	for (sop = sops; sop < sops + nsops; sop++) {
		unsigned long mask = 1ULL << ((sop->sem_num) % BITS_PER_LONG);

		if (sop->sem_num >= max)
			max = sop->sem_num;
		if (sop->sem_flg & SEM_UNDO)
			undos = true;
		if (dup & mask) {
			/*
			 * There was a previous alter access that appears
			 * to have accessed the same semaphore, thus use
			 * the dupsop logic. "appears", because the detection
			 * can only check % BITS_PER_LONG.
			 */
			dupsop = true;
		}
		if (sop->sem_op != 0) {
			alter = true;
			dup |= mask;
		}
	}

	if (undos) {
		/* On success, find_alloc_undo takes the rcu_read_lock */
		un = find_alloc_undo(ns, semid);
		if (IS_ERR(un)) {
			error = PTR_ERR(un);
			goto out;
		}
	} else {
		un = NULL;
		rcu_read_lock();
	}

	sma = sem_obtain_object_check(ns, semid);
	if (IS_ERR(sma)) {
		rcu_read_unlock();
		error = PTR_ERR(sma);
		goto out;
	}

	error = -EFBIG;
	if (max >= sma->sem_nsems) {
		rcu_read_unlock();
		goto out;
	}

	error = -EACCES;
	if (ipcperms(ns, &sma->sem_perm, alter ? S_IWUGO : S_IRUGO)) {
		rcu_read_unlock();
		goto out;
	}

	error = security_sem_semop(&sma->sem_perm, sops, nsops, alter);
	if (error) {
		rcu_read_unlock();
		goto out;
	}

	error = -EIDRM;
	locknum = sem_lock(sma, sops, nsops);
	/*
	 * We eventually might perform the following check in a lockless
	 * fashion, considering ipc_valid_object() locking constraints.
	 * If nsops == 1 and there is no contention for sem_perm.lock, then
	 * only a per-semaphore lock is held and it's OK to proceed with the
	 * check below. More details on the fine grained locking scheme
	 * entangled here and why it's RMID race safe on comments at sem_lock()
	 */
	if (!ipc_valid_object(&sma->sem_perm))
		goto out_unlock;
	/*
	 * semid identifiers are not unique - find_alloc_undo may have
	 * allocated an undo structure, it was invalidated by an RMID
	 * and now a new array with received the same id. Check and fail.
	 * This case can be detected checking un->semid. The existence of
	 * "un" itself is guaranteed by rcu.
	 */
	if (un && un->semid == -1)
		goto out_unlock;

	queue.sops = sops;
	queue.nsops = nsops;
	queue.undo = un;
	queue.pid = task_tgid(current);
	queue.alter = alter;
	queue.dupsop = dupsop;

	error = perform_atomic_semop(sma, &queue);
	if (error == 0) { /* non-blocking successful path */
		DEFINE_WAKE_Q(wake_q);

		/*
		 * If the operation was successful, then do
		 * the required updates.
		 */
		if (alter)
			do_smart_update(sma, sops, nsops, 1, &wake_q);
		else
			set_semotime(sma, sops);

		sem_unlock(sma, locknum);
		rcu_read_unlock();
		wake_up_q(&wake_q);

		goto out;
	}
	if (error < 0) /* non-blocking error path */
		goto out_unlock;

	/*
	 * We need to sleep on this operation, so we put the current
	 * task into the pending queue and go to sleep.
	 */
	if (nsops == 1) {
		struct sem *curr;
		int idx = array_index_nospec(sops->sem_num, sma->sem_nsems);
		curr = &sma->sems[idx];

		if (alter) {
			if (sma->complex_count) {
				list_add_tail(&queue.list,
						&sma->pending_alter);
			} else {

				list_add_tail(&queue.list,
						&curr->pending_alter);
			}
		} else {
			list_add_tail(&queue.list, &curr->pending_const);
		}
	} else {
		if (!sma->complex_count)
			merge_queues(sma);

		if (alter)
			list_add_tail(&queue.list, &sma->pending_alter);
		else
			list_add_tail(&queue.list, &sma->pending_const);

		sma->complex_count++;
	}

	do {
		/* memory ordering ensured by the lock in sem_lock() */
		WRITE_ONCE(queue.status, -EINTR);
		queue.sleeper = current;

		/* memory ordering is ensured by the lock in sem_lock() */
		__set_current_state(TASK_INTERRUPTIBLE);
		sem_unlock(sma, locknum);
		rcu_read_unlock();

		if (timeout)
			jiffies_left = schedule_timeout(jiffies_left);
		else
			schedule();

		/*
		 * fastpath: the semop has completed, either successfully or
		 * not, from the syscall pov, is quite irrelevant to us at this
		 * point; we're done.
		 *
		 * We _do_ care, nonetheless, about being awoken by a signal or
		 * spuriously.  The queue.status is checked again in the
		 * slowpath (aka after taking sem_lock), such that we can detect
		 * scenarios where we were awakened externally, during the
		 * window between wake_q_add() and wake_up_q().
		 */
		error = READ_ONCE(queue.status);
		if (error != -EINTR) {
			/* see SEM_BARRIER_2 for purpose/pairing */
			smp_acquire__after_ctrl_dep();
			goto out;
		}

		rcu_read_lock();
		locknum = sem_lock(sma, sops, nsops);

		if (!ipc_valid_object(&sma->sem_perm))
			goto out_unlock;

		/*
		 * No necessity for any barrier: We are protect by sem_lock()
		 */
		error = READ_ONCE(queue.status);

		/*
		 * If queue.status != -EINTR we are woken up by another process.
		 * Leave without unlink_queue(), but with sem_unlock().
		 */
		if (error != -EINTR)
			goto out_unlock;

		/*
		 * If an interrupt occurred we have to clean up the queue.
		 */
		if (timeout && jiffies_left == 0)
			error = -EAGAIN;
	} while (error == -EINTR && !signal_pending(current)); /* spurious */

	unlink_queue(sma, &queue);

out_unlock:
	sem_unlock(sma, locknum);
	rcu_read_unlock();
out:
	return error;
}

static long do_semtimedop(int semid, struct sembuf __user *tsops,
		unsigned nsops, const struct timespec64 *timeout)
{
	struct sembuf fast_sops[SEMOPM_FAST];
	struct sembuf *sops = fast_sops;
	struct ipc_namespace *ns;
	int ret;

	ns = current->nsproxy->ipc_ns;
	if (nsops > ns->sc_semopm)
		return -E2BIG;
	if (nsops < 1)
		return -EINVAL;

	if (nsops > SEMOPM_FAST) {
		sops = kvmalloc_array(nsops, sizeof(*sops), GFP_KERNEL);
		if (sops == NULL)
			return -ENOMEM;
	}

	if (copy_from_user(sops, tsops, nsops * sizeof(*tsops))) {
		ret =  -EFAULT;
		goto out_free;
	}

	ret = __do_semtimedop(semid, sops, nsops, timeout, ns);

out_free:
	if (sops != fast_sops)
		kvfree(sops);

	return ret;
}

long ksys_semtimedop(int semid, struct sembuf __user *tsops,
		     unsigned int nsops, const struct __kernel_timespec __user *timeout)
{
	if (timeout) {
		struct timespec64 ts;
		if (get_timespec64(&ts, timeout))
			return -EFAULT;
		return do_semtimedop(semid, tsops, nsops, &ts);
	}
	return do_semtimedop(semid, tsops, nsops, NULL);
}

SYSCALL_DEFINE4(semtimedop, int, semid, struct sembuf __user *, tsops,
		unsigned int, nsops, const struct __kernel_timespec __user *, timeout)
{
	return ksys_semtimedop(semid, tsops, nsops, timeout);
}

#ifdef CONFIG_COMPAT_32BIT_TIME
long compat_ksys_semtimedop(int semid, struct sembuf __user *tsems,
			    unsigned int nsops,
			    const struct old_timespec32 __user *timeout)
{
	if (timeout) {
		struct timespec64 ts;
		if (get_old_timespec32(&ts, timeout))
			return -EFAULT;
		return do_semtimedop(semid, tsems, nsops, &ts);
	}
	return do_semtimedop(semid, tsems, nsops, NULL);
}

SYSCALL_DEFINE4(semtimedop_time32, int, semid, struct sembuf __user *, tsems,
		       unsigned int, nsops,
		       const struct old_timespec32 __user *, timeout)
{
	return compat_ksys_semtimedop(semid, tsems, nsops, timeout);
}
#endif

SYSCALL_DEFINE3(semop, int, semid, struct sembuf __user *, tsops,
		unsigned, nsops)
{
	return do_semtimedop(semid, tsops, nsops, NULL);
}

/* If CLONE_SYSVSEM is set, establish sharing of SEM_UNDO state between
 * parent and child tasks.
 */

int copy_semundo(unsigned long clone_flags, struct task_struct *tsk)
{
	struct sem_undo_list *undo_list;
	int error;

	if (clone_flags & CLONE_SYSVSEM) {
		error = get_undo_list(&undo_list);
		if (error)
			return error;
		refcount_inc(&undo_list->refcnt);
		tsk->sysvsem.undo_list = undo_list;
	} else
		tsk->sysvsem.undo_list = NULL;

	return 0;
}

/*
 * add semadj values to semaphores, free undo structures.
 * undo structures are not freed when semaphore arrays are destroyed
 * so some of them may be out of date.
 * IMPLEMENTATION NOTE: There is some confusion over whether the
 * set of adjustments that needs to be done should be done in an atomic
 * manner or not. That is, if we are attempting to decrement the semval
 * should we queue up and wait until we can do so legally?
 * The original implementation attempted to do this (queue and wait).
 * The current implementation does not do so. The POSIX standard
 * and SVID should be consulted to determine what behavior is mandated.
 */
void exit_sem(struct task_struct *tsk)
{
	struct sem_undo_list *ulp;

	ulp = tsk->sysvsem.undo_list;
	if (!ulp)
		return;
	tsk->sysvsem.undo_list = NULL;

	if (!refcount_dec_and_test(&ulp->refcnt))
		return;

	for (;;) {
		struct sem_array *sma;
		struct sem_undo *un;
		int semid, i;
		DEFINE_WAKE_Q(wake_q);

		cond_resched();

		rcu_read_lock();
		un = list_entry_rcu(ulp->list_proc.next,
				    struct sem_undo, list_proc);
		if (&un->list_proc == &ulp->list_proc) {
			/*
			 * We must wait for freeary() before freeing this ulp,
			 * in case we raced with last sem_undo. There is a small
			 * possibility where we exit while freeary() didn't
			 * finish unlocking sem_undo_list.
			 */
			spin_lock(&ulp->lock);
			spin_unlock(&ulp->lock);
			rcu_read_unlock();
			break;
		}
		spin_lock(&ulp->lock);
		semid = un->semid;
		spin_unlock(&ulp->lock);

		/* exit_sem raced with IPC_RMID, nothing to do */
		if (semid == -1) {
			rcu_read_unlock();
			continue;
		}

		sma = sem_obtain_object_check(tsk->nsproxy->ipc_ns, semid);
		/* exit_sem raced with IPC_RMID, nothing to do */
		if (IS_ERR(sma)) {
			rcu_read_unlock();
			continue;
		}

		sem_lock(sma, NULL, -1);
		/* exit_sem raced with IPC_RMID, nothing to do */
		if (!ipc_valid_object(&sma->sem_perm)) {
			sem_unlock(sma, -1);
			rcu_read_unlock();
			continue;
		}
		un = __lookup_undo(ulp, semid);
		if (un == NULL) {
			/* exit_sem raced with IPC_RMID+semget() that created
			 * exactly the same semid. Nothing to do.
			 */
			sem_unlock(sma, -1);
			rcu_read_unlock();
			continue;
		}

		/* remove un from the linked lists */
		ipc_assert_locked_object(&sma->sem_perm);
		list_del(&un->list_id);

		spin_lock(&ulp->lock);
		list_del_rcu(&un->list_proc);
		spin_unlock(&ulp->lock);

		/* perform adjustments registered in un */
		for (i = 0; i < sma->sem_nsems; i++) {
			struct sem *semaphore = &sma->sems[i];
			if (un->semadj[i]) {
				semaphore->semval += un->semadj[i];
				/*
				 * Range checks of the new semaphore value,
				 * not defined by sus:
				 * - Some unices ignore the undo entirely
				 *   (e.g. HP UX 11i 11.22, Tru64 V5.1)
				 * - some cap the value (e.g. FreeBSD caps
				 *   at 0, but doesn't enforce SEMVMX)
				 *
				 * Linux caps the semaphore value, both at 0
				 * and at SEMVMX.
				 *
				 *	Manfred <manfred@colorfullife.com>
				 */
				if (semaphore->semval < 0)
					semaphore->semval = 0;
				if (semaphore->semval > SEMVMX)
					semaphore->semval = SEMVMX;
				ipc_update_pid(&semaphore->sempid, task_tgid(current));
			}
		}
		/* maybe some queued-up processes were waiting for this */
		do_smart_update(sma, NULL, 0, 1, &wake_q);
		sem_unlock(sma, -1);
		rcu_read_unlock();
		wake_up_q(&wake_q);

		kvfree_rcu(un, rcu);
	}
	kfree(ulp);
}

#ifdef CONFIG_PROC_FS
static int sysvipc_sem_proc_show(struct seq_file *s, void *it)
{
	struct user_namespace *user_ns = seq_user_ns(s);
	struct kern_ipc_perm *ipcp = it;
	struct sem_array *sma = container_of(ipcp, struct sem_array, sem_perm);
	time64_t sem_otime;

	/*
	 * The proc interface isn't aware of sem_lock(), it calls
	 * ipc_lock_object(), i.e. spin_lock(&sma->sem_perm.lock).
	 * (in sysvipc_find_ipc)
	 * In order to stay compatible with sem_lock(), we must
	 * enter / leave complex_mode.
	 */
	complexmode_enter(sma);

	sem_otime = get_semotime(sma);

	seq_printf(s,
		   "%10d %10d  %4o %10u %5u %5u %5u %5u %10llu %10llu\n",
		   sma->sem_perm.key,
		   sma->sem_perm.id,
		   sma->sem_perm.mode,
		   sma->sem_nsems,
		   from_kuid_munged(user_ns, sma->sem_perm.uid),
		   from_kgid_munged(user_ns, sma->sem_perm.gid),
		   from_kuid_munged(user_ns, sma->sem_perm.cuid),
		   from_kgid_munged(user_ns, sma->sem_perm.cgid),
		   sem_otime,
		   sma->sem_ctime);

	complexmode_tryleave(sma);

	return 0;
}
#endif<|MERGE_RESOLUTION|>--- conflicted
+++ resolved
@@ -2001,20 +2001,6 @@
 		return -EINVAL;
 	if (nsops > ns->sc_semopm)
 		return -E2BIG;
-<<<<<<< HEAD
-	if (nsops > SEMOPM_FAST) {
-		sops = kvmalloc_array(nsops, sizeof(*sops),
-				      GFP_KERNEL_ACCOUNT);
-		if (sops == NULL)
-			return -ENOMEM;
-	}
-
-	if (copy_from_user(sops, tsops, nsops * sizeof(*tsops))) {
-		error =  -EFAULT;
-		goto out_free;
-	}
-=======
->>>>>>> 6c974e79
 
 	if (timeout) {
 		if (timeout->tv_sec < 0 || timeout->tv_nsec < 0 ||
@@ -2252,7 +2238,7 @@
 		return -EINVAL;
 
 	if (nsops > SEMOPM_FAST) {
-		sops = kvmalloc_array(nsops, sizeof(*sops), GFP_KERNEL);
+		sops = kvmalloc_array(nsops, sizeof(*sops), GFP_KERNEL_ACCOUNT);
 		if (sops == NULL)
 			return -ENOMEM;
 	}
